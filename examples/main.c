--- conflicted
+++ resolved
@@ -1,34 +1,8 @@
 #include <stdio.h>
 #include "mmtk.h"
 
-static bool mmtk_is_mutator(void* tls) {
-    return true;
-}
-
-OpenJDK_Upcalls mmtk_upcalls = {
-    NULL, // stop_all_mutators
-    NULL, // resume_mutators
-    NULL, // spawn_collector_thread
-    NULL, // block_for_gc
-    NULL, // active_collector
-    NULL, // get_next_mutator
-    NULL, // reset_mutator_iterator
-    NULL, // compute_static_roots
-    NULL, // compute_global_roots
-    NULL, // compute_thread_roots
-    NULL, // scan_object
-    NULL, // dump_object
-    NULL, // get_object_size
-    NULL, // get_mmtk_mutator
-    mmtk_is_mutator,
-};
-
 int main(int argc, char* argv[]){
-<<<<<<< HEAD
-    openjdk_gc_init(&mmtk_upcalls, 1024*1024);
-=======
     gc_init(1024*1024);
->>>>>>> ee7ab348
 
     MMTk_Mutator handle = bind_mutator(0);
     
