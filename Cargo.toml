--- conflicted
+++ resolved
@@ -32,13 +32,8 @@
 enum-map = "=2.1"
 downcast-rs = "1.1.1"
 atomic-traits = "0.2.0"
-<<<<<<< HEAD
-atomic = "0.5"
-spin = {version = "0.9.2", features = ["std"]}
-=======
 atomic = "0.5.1"
-spin = "0.9.3"
->>>>>>> ccd8e3de
+spin = {version = "0.9.3", features = ["std"]}
 env_logger = "0.8.2"
 pfm = { version = "0.1.0-beta.1", optional = true }
 thread-priority = "0.2.4"
