[package]
name = "mmtk_dummyvm"
version = "0.0.1"
authors = [" <>"]

[lib]
name = "mmtk_dummyvm"
# be careful - LTO is only allowed for certain crate types
crate-type = ["cdylib"]

[profile.release]
lto = true

[dependencies]
mmtk = { path = "../../", version = "*" }
libc = "0.2"
lazy_static = "1.1"
rmalloc = "1.1.0"

[features]
<<<<<<< HEAD
default = []
nogc = ["mmtk/nogc"]
semispace = ["mmtk/semispace"]
gencopy = ["mmtk/gencopy"]
marksweep = ["mmtk/marksweep"]
=======
default = []
>>>>>>> b721a6d2
<|MERGE_RESOLUTION|>--- conflicted
+++ resolved
@@ -18,12 +18,4 @@
 rmalloc = "1.1.0"
 
 [features]
-<<<<<<< HEAD
-default = []
-nogc = ["mmtk/nogc"]
-semispace = ["mmtk/semispace"]
-gencopy = ["mmtk/gencopy"]
-marksweep = ["mmtk/marksweep"]
-=======
-default = []
->>>>>>> b721a6d2
+default = []