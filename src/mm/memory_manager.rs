--- conflicted
+++ resolved
@@ -166,12 +166,8 @@
 /// * `mmtk`: A reference to an MMTk instance.
 /// * `tls`: The thread that wants to enable the collection. This value will be passed back to the VM in
 ///   Collection::spawn_worker_thread() so that the VM knows the context.
-<<<<<<< HEAD
-pub fn enable_collection<VM: VMBinding>(mmtk: &'static MMTK<VM>, tls: OpaquePointer) {
+pub fn enable_collection<VM: VMBinding>(mmtk: &'static MMTK<VM>, tls: VMThread) {
     mmtk.plan.pre_worker_spawn(mmtk);
-=======
-pub fn enable_collection<VM: VMBinding>(mmtk: &'static MMTK<VM>, tls: VMThread) {
->>>>>>> 1fc73b36
     mmtk.scheduler.initialize(mmtk.options.threads, mmtk, tls);
     VM::VMCollection::spawn_worker_thread(tls, None); // spawn controller thread
     mmtk.plan.base().initialized.store(true, Ordering::SeqCst);
