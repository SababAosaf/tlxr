use std::ptr::null_mut;
use libc::c_void;

use plan::Plan;
use ::plan::MutatorContext;
use ::plan::TraceLocal;
use ::plan::CollectorContext;
use ::plan::ParallelCollectorGroup;

use ::vm::{Collection, VMCollection};

#[cfg(feature = "jikesrvm")]
use ::vm::jikesrvm::JTOC_BASE;

use ::util::{Address, ObjectReference};

use ::plan::selected_plan;
use self::selected_plan::SelectedPlan;

use ::plan::Allocator;

#[no_mangle]
#[cfg(feature = "jikesrvm")]
pub unsafe extern fn jikesrvm_gc_init(jtoc: *mut c_void, heap_size: usize) {
    ::util::logger::init().unwrap();
    JTOC_BASE = Address::from_mut_ptr(jtoc);
    selected_plan::PLAN.gc_init(heap_size);
    ::vm::JikesRVM::test1();
    info!("{}", ::vm::JikesRVM::test(44));
    info!("{}", ::vm::JikesRVM::test2(45, 67));
    info!("{}", ::vm::JikesRVM::test3(21, 34, 9, 8));
}

#[no_mangle]
#[cfg(not(feature = "jikesrvm"))]
pub extern fn jikesrvm_gc_init(_jtoc: *mut c_void, _heap_size: usize) {
    panic!("Cannot call jikesrvm_gc_init when not building for JikesRVM");
}

#[no_mangle]
#[cfg(feature = "jikesrvm")]
pub extern fn start_control_collector(thread_id: usize) {
    selected_plan::PLAN.control_collector_context.run(thread_id);
}

#[no_mangle]
#[cfg(not(feature = "jikesrvm"))]
pub extern fn start_control_collector(rvm_thread: *mut c_void) {
    panic!("Cannot call start_control_collector when not building for JikesRVM");
}

#[no_mangle]
pub unsafe extern fn gc_init(heap_size: usize) {
    if cfg!(feature = "jikesrvm") {
        panic!("Should be calling jikesrvm_gc_init instead");
    }
    ::util::logger::init().unwrap();
    selected_plan::PLAN.gc_init(heap_size);
}

#[no_mangle]
pub extern fn bind_mutator(thread_id: usize) -> *mut c_void {
    SelectedPlan::bind_mutator(&selected_plan::PLAN, thread_id)
}

#[no_mangle]
pub unsafe fn alloc(mutator: *mut c_void, size: usize,
             align: usize, offset: isize, allocator: Allocator) -> *mut c_void {
    let local = &mut *(mutator as *mut <SelectedPlan as Plan>::MutatorT);
    local.alloc(size, align, offset, allocator).as_usize() as *mut c_void
}

#[no_mangle]
#[inline(never)]
pub unsafe fn alloc_slow(mutator: *mut c_void, size: usize,
                  align: usize, offset: isize, allocator: Allocator) -> *mut c_void {
    let local = &mut *(mutator as *mut <SelectedPlan as Plan>::MutatorT);
    local.alloc_slow(size, align, offset, allocator).as_usize() as *mut c_void
}

#[no_mangle]
pub unsafe extern fn mmtk_malloc(size: usize) -> *mut c_void {
    alloc(null_mut(), size, 1, 0, Allocator::Default)
}

#[no_mangle]
pub extern fn mmtk_free(_ptr: *const c_void) {}

#[no_mangle]
pub extern fn will_never_move(object: ObjectReference) -> bool {
    selected_plan::PLAN.will_never_move(object)
}

#[no_mangle]
pub unsafe extern fn report_delayed_root_edge(trace_local: *mut c_void, addr: *mut c_void) {
    debug!("JikesRVM called report_delayed_root_edge with trace_local={:?}", trace_local);
    let local = &mut *(trace_local as *mut <SelectedPlan as Plan>::TraceLocalT);
    local.report_delayed_root_edge(Address::from_usize(addr as usize));
    debug!("report_delayed_root_edge returned with trace_local={:?}", trace_local);
}

#[no_mangle]
pub unsafe extern fn will_not_move_in_current_collection(trace_local: *mut c_void, obj: *mut c_void) -> bool {
<<<<<<< HEAD
    debug!("JikesRVM called will_not_move_in_current_collection with trace_local={:?}", trace_local);
=======
    trace!("will_not_move_in_current_collection({:?}, {:?})", trace_local, obj);
>>>>>>> cd5dbc34
    let local = &mut *(trace_local as *mut <SelectedPlan as Plan>::TraceLocalT);
    let ret = local.will_not_move_in_current_collection(Address::from_usize(obj as usize).to_object_reference());
    debug!("will_not_move_in_current_collection returned with trace_local={:?}", trace_local);
    ret
}

#[no_mangle]
pub unsafe extern fn process_interior_edge(trace_local: *mut c_void, target: *mut c_void, slot: *mut c_void, root: bool) {
    debug!("JikesRVM called process_interior_edge with trace_local={:?}", trace_local);
    let local = &mut *(trace_local as *mut <SelectedPlan as Plan>::TraceLocalT);
    local.process_interior_edge(Address::from_usize(target as usize).to_object_reference(),
                                Address::from_usize(slot as usize), root);
    debug!("process_interior_root_edge returned with trace_local={:?}", trace_local);

}

#[no_mangle]
pub extern fn broken_code() {}

#[no_mangle]
pub unsafe extern fn start_worker(thread_id: usize, worker: *mut c_void) {
    let worker_instance = &mut *(worker as *mut <SelectedPlan as Plan>::CollectorT);
    worker_instance.run(thread_id);
}

#[no_mangle]
#[cfg(feature = "jikesrvm")]
pub unsafe extern fn enable_collection(thread_id: usize, size: usize) {
    (&mut *selected_plan::PLAN.control_collector_context.workers.get()).init_group(thread_id, size);
    VMCollection::spawn_worker_thread::<<SelectedPlan as Plan>::CollectorT>(thread_id, null_mut()); // spawn controller thread
}

#[no_mangle]
#[cfg(not(feature = "jikesrvm"))]
pub extern fn enable_collection(size: usize) {
    panic!("Cannot call enable_collection when not building for JikesRVM");
}<|MERGE_RESOLUTION|>--- conflicted
+++ resolved
@@ -101,11 +101,7 @@
 
 #[no_mangle]
 pub unsafe extern fn will_not_move_in_current_collection(trace_local: *mut c_void, obj: *mut c_void) -> bool {
-<<<<<<< HEAD
-    debug!("JikesRVM called will_not_move_in_current_collection with trace_local={:?}", trace_local);
-=======
     trace!("will_not_move_in_current_collection({:?}, {:?})", trace_local, obj);
->>>>>>> cd5dbc34
     let local = &mut *(trace_local as *mut <SelectedPlan as Plan>::TraceLocalT);
     let ret = local.will_not_move_in_current_collection(Address::from_usize(obj as usize).to_object_reference());
     debug!("will_not_move_in_current_collection returned with trace_local={:?}", trace_local);
