--- conflicted
+++ resolved
@@ -88,11 +88,8 @@
 pub(crate) use mmtk::MMAPPER;
 pub use mmtk::MMTK;
 pub(crate) use mmtk::VM_MAP;
-<<<<<<< HEAD
 use plan::immix::Pause;
 use spin::Mutex;
-=======
->>>>>>> 6216195c
 
 #[macro_use]
 mod policy;
