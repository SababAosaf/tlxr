--- conflicted
+++ resolved
@@ -1,30 +1,3 @@
-<<<<<<< HEAD
-#![allow(incomplete_features)]
-#![feature(integer_atomics)]
-#![feature(is_sorted)]
-#![feature(drain_filter)]
-#![feature(nll)]
-#![feature(box_syntax)]
-#![feature(arbitrary_self_types)]
-#![feature(associated_type_defaults)]
-#![feature(specialization)]
-#![feature(trait_alias)]
-#![feature(step_trait)]
-#![feature(once_cell)]
-#![feature(const_trait_impl)]
-#![feature(const_option)]
-#![feature(const_fn_trait_bound)]
-#![feature(core_intrinsics)]
-#![feature(adt_const_params)]
-#![feature(generic_const_exprs)]
-#![feature(const_mut_refs)]
-#![feature(hash_drain_filter)]
-#![feature(const_for)]
-#![feature(const_ptr_offset)]
-#![feature(thread_local)]
-#![feature(get_mut_unchecked)]
-=======
->>>>>>> cacded40
 // TODO: We should fix missing docs for public items and turn this on (Issue #309).
 // #![deny(missing_docs)]
 
@@ -93,7 +66,8 @@
 pub(crate) use mmtk::VM_MAP;
 use plan::immix::Pause;
 use scheduler::WorkBucketStage;
-use spin::Mutex;
+use spin::{Lazy, Mutex};
+type RwLock<T> = spin::rwlock::RwLock<T, spin::Yield>;
 
 #[macro_use]
 mod policy;
@@ -121,27 +95,25 @@
 impl LazySweepingJobsCounter {
     #[inline(always)]
     pub fn new() -> Self {
-        unsafe {
-            let counter = LAZY_SWEEPING_JOBS.curr_counter.as_ref().unwrap();
-            counter.fetch_add(1, Ordering::SeqCst);
-            Self {
-                decs_counter: None,
-                counter: counter.clone(),
-            }
+        let lazy_sweeping_jobs = LAZY_SWEEPING_JOBS.read();
+        let counter = lazy_sweeping_jobs.curr_counter.as_ref().unwrap();
+        counter.fetch_add(1, Ordering::SeqCst);
+        Self {
+            decs_counter: None,
+            counter: counter.clone(),
         }
     }
 
     #[inline(always)]
     pub fn new_desc() -> Self {
-        unsafe {
-            let decs_counter = LAZY_SWEEPING_JOBS.curr_decs_counter.as_ref().unwrap();
-            decs_counter.fetch_add(1, Ordering::SeqCst);
-            let counter = LAZY_SWEEPING_JOBS.curr_counter.as_ref().unwrap();
-            counter.fetch_add(1, Ordering::SeqCst);
-            Self {
-                decs_counter: Some(decs_counter.clone()),
-                counter: counter.clone(),
-            }
+        let lazy_sweeping_jobs = LAZY_SWEEPING_JOBS.read();
+        let decs_counter = lazy_sweeping_jobs.curr_decs_counter.as_ref().unwrap();
+        decs_counter.fetch_add(1, Ordering::SeqCst);
+        let counter = lazy_sweeping_jobs.curr_counter.as_ref().unwrap();
+        counter.fetch_add(1, Ordering::SeqCst);
+        Self {
+            decs_counter: Some(decs_counter.clone()),
+            counter: counter.clone(),
         }
     }
 
@@ -172,19 +144,16 @@
 impl Drop for LazySweepingJobsCounter {
     #[inline(always)]
     fn drop(&mut self) {
+        let lazy_sweeping_jobs = LAZY_SWEEPING_JOBS.read();
         if let Some(decs) = self.decs_counter.as_ref() {
             if decs.fetch_sub(1, Ordering::SeqCst) == 1 {
-                unsafe {
-                    let f = LAZY_SWEEPING_JOBS.end_of_decs.as_ref().unwrap();
-                    f(self.clone())
-                }
+                let f = lazy_sweeping_jobs.end_of_decs.as_ref().unwrap();
+                f(self.clone())
             }
         }
         if self.counter.fetch_sub(1, Ordering::SeqCst) == 1 {
-            unsafe {
-                if let Some(f) = LAZY_SWEEPING_JOBS.end_of_lazy.as_ref() {
-                    f()
-                }
+            if let Some(f) = lazy_sweeping_jobs.end_of_lazy.as_ref() {
+                f()
             }
         }
     }
@@ -195,12 +164,12 @@
     curr_decs_counter: Option<Arc<AtomicUsize>>,
     prev_counter: Option<Arc<AtomicUsize>>,
     curr_counter: Option<Arc<AtomicUsize>>,
-    pub end_of_decs: Option<Box<dyn Fn(LazySweepingJobsCounter)>>,
-    pub end_of_lazy: Option<Box<dyn Fn()>>,
+    pub end_of_decs: Option<Box<dyn Send + Sync + Fn(LazySweepingJobsCounter)>>,
+    pub end_of_lazy: Option<Box<dyn Send + Sync + Fn()>>,
 }
 
 impl LazySweepingJobs {
-    const fn new() -> Self {
+    fn new() -> Self {
         Self {
             prev_decs_counter: None,
             curr_decs_counter: None,
@@ -213,17 +182,14 @@
 
     #[inline(always)]
     pub fn all_finished() -> bool {
-        unsafe {
-            LAZY_SWEEPING_JOBS
-                .prev_counter
-                .as_ref()
-                .map(|c| c.load(Ordering::SeqCst))
-                .unwrap_or(0)
-                == 0
-        }
-    }
-
-    pub fn init(&mut self) {}
+        LAZY_SWEEPING_JOBS
+            .read()
+            .prev_counter
+            .as_ref()
+            .map(|c| c.load(Ordering::SeqCst))
+            .unwrap_or(0)
+            == 0
+    }
 
     pub fn swap(&mut self) {
         self.prev_decs_counter = self.curr_decs_counter.take();
@@ -233,7 +199,8 @@
     }
 }
 
-static mut LAZY_SWEEPING_JOBS: LazySweepingJobs = LazySweepingJobs::new();
+static LAZY_SWEEPING_JOBS: Lazy<RwLock<LazySweepingJobs>> =
+    Lazy::new(|| RwLock::new(LazySweepingJobs::new()));
 
 #[inline(always)]
 fn concurrent_marking_in_progress() -> bool {
@@ -574,11 +541,7 @@
 
 #[inline(always)]
 pub fn gc_worker_id() -> Option<usize> {
-    if !crate::scheduler::IS_WORKER.load(Ordering::Relaxed) {
-        return None;
-    }
-    let id = crate::scheduler::WORKER_ID.load(Ordering::SeqCst);
-    Some(id)
+    crate::scheduler::WORKER_ID.with(|x| x.load(Ordering::SeqCst))
 }
 
 static CALC_WORKERS: spin::Lazy<usize> = spin::Lazy::new(|| {
