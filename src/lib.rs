--- conflicted
+++ resolved
@@ -68,11 +68,8 @@
 #[macro_use]
 mod policy;
 
-<<<<<<< HEAD
 pub mod args;
-=======
 pub mod build_info;
->>>>>>> 535bd7e5
 pub mod memory_manager;
 pub mod plan;
 pub mod scheduler;
