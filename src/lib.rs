--- conflicted
+++ resolved
@@ -20,10 +20,7 @@
 extern crate num_cpus;
 #[macro_use]
 extern crate derivative;
-<<<<<<< HEAD
-=======
 extern crate atomic_traits;
->>>>>>> ee7ab348
 
 #[macro_use]
 pub mod util;
@@ -31,14 +28,10 @@
 mod policy;
 mod plan;
 mod mm;
-<<<<<<< HEAD
 mod mmtk;
 
 pub use mm::memory_manager;
 pub use plan::{TransitiveClosure, TraceLocal, Allocator, MutatorContext, CollectorContext, ParallelCollector, Plan};
 pub use plan::selected_plan::{SelectedPlan, SelectedConstraints};
 pub use mmtk::MMTK;
-pub use mmtk::{VM_MAP, MMAPPER, OPTIONS_PROCESSOR};
-=======
-mod mmtk;
->>>>>>> ee7ab348
+pub use mmtk::{VM_MAP, MMAPPER};