--- conflicted
+++ resolved
@@ -93,14 +93,8 @@
 #[no_mangle]
 pub extern fn alloc(handle: MMTkHandle, size: usize,
                     align: usize, offset: isize) -> *mut c_void {
-<<<<<<< HEAD
-
     let local = unsafe { &mut *handle };
     let result = align_allocation(local.cursor, align, offset);
-=======
-    let space: &mut Space = unsafe { &mut *IMMORTAL_SPACE.get() };
-    let result = align_allocation(space.heap_cursor, align, offset);
->>>>>>> e7208dcc
     let new_cursor = result + size;
 
     if new_cursor > local.limit {
@@ -111,23 +105,16 @@
     }
 }
 
-<<<<<<< HEAD
+#[no_mangle] #[inline(never)]
+pub extern fn alloc_large(handle: MMTkHandle, size: usize,
+                          align: usize, offset: isize) -> *mut c_void {
+    let space = IMMORTAL_SPACE.lock().unwrap();
+    panic!("Not implemented");
+}
+
 #[no_mangle] #[inline(never)]
 pub extern fn alloc_slow(handle: MMTkHandle, size: usize,
                          align: usize, offset: isize) -> *mut c_void {
-
-    let space = IMMORTAL_SPACE.lock().unwrap();
-=======
-#[no_mangle]
-pub extern fn alloc_large(handle: MMTkHandle, size: usize,
-                          align: usize, offset: isize) -> *mut c_void {
-    panic!("Not implemented");
-}
-
-#[no_mangle]
-pub extern fn alloc_slow(handle: MMTkHandle, size: usize,
-                         align: usize, offset: isize) -> *mut c_void {
->>>>>>> e7208dcc
     panic!("Not implemented");
 }
 
