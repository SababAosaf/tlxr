use super::constants::*;
use super::SideMetadataSpec;
use crate::util::heap::layout::vm_layout_constants::LOG_BYTES_IN_CHUNK;
use crate::util::{constants, Address};

#[inline(always)]
pub(crate) fn address_to_meta_chunk_addr(data_addr: Address) -> Address {
    SIDE_METADATA_BASE_ADDRESS
        + ((data_addr.as_usize() & !CHUNK_MASK) >> SIDE_METADATA_WORST_CASE_RATIO_LOG)
}

#[inline(always)]
pub(crate) fn address_to_meta_address(
    metadata_spec: SideMetadataSpec,
    data_addr: Address,
) -> Address {
    let bits_num_log = metadata_spec.log_num_of_bits as i32;
    let log_min_obj_size = metadata_spec.log_min_obj_size as i32;
    let first_offset = if metadata_spec.scope.is_global() {
        metadata_spec.offset
    } else {
        metadata_spec.offset + POLICY_SIDE_METADATA_OFFSET
    };

    let meta_chunk_addr = address_to_meta_chunk_addr(data_addr);
    let internal_addr = data_addr.as_usize() & CHUNK_MASK;
    let rshift = (constants::LOG_BITS_IN_BYTE as i32) + log_min_obj_size - bits_num_log;
    debug_assert!(rshift >= 0);

    let second_offset = internal_addr >> rshift;

    meta_chunk_addr + first_offset + second_offset
}

#[inline(always)]
pub(crate) const fn meta_bytes_per_chunk(log_min_obj_size: usize, log_num_of_bits: usize) -> usize {
    1usize
<<<<<<< HEAD
        << (LOG_BYTES_IN_CHUNK - constants::LOG_BITS_IN_BYTE as usize - log_min_obj_size + log_num_of_bits)
=======
        << (LOG_BYTES_IN_CHUNK - (constants::LOG_BITS_IN_BYTE as usize) - log_min_obj_size
            + log_num_of_bits)
>>>>>>> a4110d91
}

#[inline(always)]
pub(super) fn meta_byte_lshift(metadata_spec: SideMetadataSpec, data_addr: Address) -> u8 {
    let bits_num_log = metadata_spec.log_num_of_bits;
    if bits_num_log == 3 {
        return 0;
    }
    let rem_shift =
        constants::BITS_IN_WORD - ((constants::LOG_BITS_IN_BYTE as usize) - bits_num_log);
    ((((data_addr.as_usize() >> metadata_spec.log_min_obj_size) << rem_shift) >> rem_shift)
        << bits_num_log) as u8
}

#[inline(always)]
pub(super) fn meta_byte_mask(metadata_spec: SideMetadataSpec) -> u8 {
    let bits_num_log = metadata_spec.log_num_of_bits;
    ((1usize << (1usize << bits_num_log)) - 1) as u8
}

#[cfg(test)]
mod tests {
    use super::address_to_meta_address;
    use crate::util::heap::layout::vm_layout_constants::BYTES_IN_CHUNK;
    use crate::util::side_metadata::constants::*;
    use crate::util::side_metadata::global::*;
    use crate::util::side_metadata::helpers::*;
    use crate::util::Address;

    #[test]
    fn test_side_metadata_address_to_meta_address() {
        let mut gspec = SideMetadataSpec {
            scope: SideMetadataScope::Global,
            offset: 0,
            log_num_of_bits: 0,
            log_min_obj_size: 0,
        };
        let mut lspec = SideMetadataSpec {
            scope: SideMetadataScope::PolicySpecific,
            offset: 0,
            log_num_of_bits: 0,
            log_min_obj_size: 0,
        };

        assert_eq!(
            address_to_meta_address(gspec, unsafe { Address::from_usize(0) }).as_usize(),
            SIDE_METADATA_BASE_ADDRESS.as_usize()
        );
        assert_eq!(
            address_to_meta_address(lspec, unsafe { Address::from_usize(0) }).as_usize(),
            (SIDE_METADATA_BASE_ADDRESS + POLICY_SIDE_METADATA_OFFSET).as_usize()
        );

        assert_eq!(
            address_to_meta_address(gspec, unsafe { Address::from_usize(BYTES_IN_CHUNK >> 1) })
                .as_usize(),
            SIDE_METADATA_BASE_ADDRESS.as_usize() + (meta_bytes_per_chunk(0, 0) >> 1)
        );
        assert_eq!(
            address_to_meta_address(lspec, unsafe { Address::from_usize(BYTES_IN_CHUNK >> 1) })
                .as_usize(),
            (SIDE_METADATA_BASE_ADDRESS + POLICY_SIDE_METADATA_OFFSET).as_usize()
                + (meta_bytes_per_chunk(0, 0) >> 1)
        );

        gspec.log_min_obj_size = 2;
        lspec.log_min_obj_size = 1;

        assert_eq!(
            address_to_meta_address(gspec, unsafe { Address::from_usize(BYTES_IN_CHUNK >> 1) })
                .as_usize(),
            SIDE_METADATA_BASE_ADDRESS.as_usize() + (meta_bytes_per_chunk(2, 0) >> 1)
        );
        assert_eq!(
            address_to_meta_address(lspec, unsafe { Address::from_usize(BYTES_IN_CHUNK >> 1) })
                .as_usize(),
            (SIDE_METADATA_BASE_ADDRESS + POLICY_SIDE_METADATA_OFFSET).as_usize()
                + (meta_bytes_per_chunk(1, 0) >> 1)
        );

        gspec.log_num_of_bits = 1;
        lspec.log_num_of_bits = 3;

        assert_eq!(
            address_to_meta_address(gspec, unsafe { Address::from_usize(BYTES_IN_CHUNK >> 1) })
                .as_usize(),
            SIDE_METADATA_BASE_ADDRESS.as_usize() + (meta_bytes_per_chunk(2, 1) >> 1)
        );
        assert_eq!(
            address_to_meta_address(lspec, unsafe { Address::from_usize(BYTES_IN_CHUNK >> 1) })
                .as_usize(),
            (SIDE_METADATA_BASE_ADDRESS + POLICY_SIDE_METADATA_OFFSET).as_usize()
                + (meta_bytes_per_chunk(1, 3) >> 1)
        );
    }

    #[test]
    fn test_side_metadata_meta_byte_mask() {
        let mut spec = SideMetadataSpec {
            scope: SideMetadataScope::Global,
            offset: 0,
            log_num_of_bits: 0,
            log_min_obj_size: 0,
        };

        assert_eq!(meta_byte_mask(spec), 1);

        spec.log_num_of_bits = 1;
        assert_eq!(meta_byte_mask(spec), 3);
        spec.log_num_of_bits = 2;
        assert_eq!(meta_byte_mask(spec), 15);
        spec.log_num_of_bits = 3;
        assert_eq!(meta_byte_mask(spec), 255);
    }

    #[test]
    fn test_side_metadata_meta_byte_lshift() {
        let mut spec = SideMetadataSpec {
            scope: SideMetadataScope::Global,
            offset: 0,
            log_num_of_bits: 0,
            log_min_obj_size: 0,
        };

        assert_eq!(meta_byte_lshift(spec, unsafe { Address::from_usize(0) }), 0);
        assert_eq!(meta_byte_lshift(spec, unsafe { Address::from_usize(5) }), 5);
        assert_eq!(
            meta_byte_lshift(spec, unsafe { Address::from_usize(15) }),
            7
        );

        spec.log_num_of_bits = 2;

        assert_eq!(meta_byte_lshift(spec, unsafe { Address::from_usize(0) }), 0);
        assert_eq!(meta_byte_lshift(spec, unsafe { Address::from_usize(5) }), 4);
        assert_eq!(
            meta_byte_lshift(spec, unsafe { Address::from_usize(15) }),
            4
        );
        assert_eq!(
            meta_byte_lshift(spec, unsafe { Address::from_usize(0x10010) }),
            0
        );
    }

    #[test]
    fn test_side_metadata_meta_bytes_per_chunk() {
        let ch_sz = BYTES_IN_CHUNK;
        let bw = constants::BITS_IN_BYTE;
        assert_eq!(meta_bytes_per_chunk(0, 0), ch_sz / bw);
        assert_eq!(meta_bytes_per_chunk(3, 0), (ch_sz / bw) >> 3);
        assert_eq!(meta_bytes_per_chunk(0, 3), (ch_sz / bw) << 3);
    }
}<|MERGE_RESOLUTION|>--- conflicted
+++ resolved
@@ -35,12 +35,8 @@
 #[inline(always)]
 pub(crate) const fn meta_bytes_per_chunk(log_min_obj_size: usize, log_num_of_bits: usize) -> usize {
     1usize
-<<<<<<< HEAD
-        << (LOG_BYTES_IN_CHUNK - constants::LOG_BITS_IN_BYTE as usize - log_min_obj_size + log_num_of_bits)
-=======
         << (LOG_BYTES_IN_CHUNK - (constants::LOG_BITS_IN_BYTE as usize) - log_min_obj_size
             + log_num_of_bits)
->>>>>>> a4110d91
 }
 
 #[inline(always)]
