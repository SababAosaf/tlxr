use atomic_traits::Atomic;
use std::fmt;
use std::mem;
use std::ops::*;
use std::sync::atomic::Ordering;

use crate::mmtk::{MMAPPER, SFT_MAP};
<<<<<<< HEAD
use crate::plan::barriers::LOCKED_VALUE;
use crate::plan::barriers::LOGGED_VALUE;
use crate::plan::barriers::UNLOCKED_VALUE;
use crate::plan::barriers::UNLOGGED_VALUE;
use crate::plan::EdgeIterator;
use crate::policy::sft_map::SFTMap;
use crate::util::constants::BYTES_IN_ADDRESS;
use crate::util::heap::layout::mmapper::Mmapper;
use crate::util::rc::RC_LOCK_BITS;
use crate::vm::*;

use super::constants::BYTES_IN_WORD;
=======
>>>>>>> 9ab5146f

/// size in bytes
pub type ByteSize = usize;
/// offset in byte
pub type ByteOffset = isize;

/// Address represents an arbitrary address. This is designed to represent
/// address and do address arithmetic mostly in a safe way, and to allow
/// mark some operations as unsafe. This type needs to be zero overhead
/// (memory wise and time wise). The idea is from the paper
/// High-level Low-level Programming (VEE09) and JikesRVM.
#[repr(transparent)]
#[derive(Copy, Clone, Eq, Hash, PartialOrd, Ord, PartialEq)]
pub struct Address(usize);

/// Address + ByteSize (positive)
impl Add<ByteSize> for Address {
    type Output = Address;
    fn add(self, offset: ByteSize) -> Address {
        Address(self.0 + offset)
    }
}

/// Address += ByteSize (positive)
impl AddAssign<ByteSize> for Address {
    fn add_assign(&mut self, offset: ByteSize) {
        self.0 += offset;
    }
}

/// Address + ByteOffset (positive or negative)
impl Add<ByteOffset> for Address {
    type Output = Address;
    fn add(self, offset: ByteOffset) -> Address {
        Address((self.0 as isize + offset) as usize)
    }
}

/// Address += ByteOffset (positive or negative)
impl AddAssign<ByteOffset> for Address {
    fn add_assign(&mut self, offset: ByteOffset) {
        self.0 = (self.0 as isize + offset) as usize
    }
}

/// Address - ByteSize (positive)
impl Sub<ByteSize> for Address {
    type Output = Address;
    fn sub(self, offset: ByteSize) -> Address {
        Address(self.0 - offset)
    }
}

/// Address -= ByteSize (positive)
impl SubAssign<ByteSize> for Address {
    fn sub_assign(&mut self, offset: ByteSize) {
        self.0 -= offset;
    }
}

/// Address - Address (the first address must be higher)
impl Sub<Address> for Address {
    type Output = ByteSize;
    fn sub(self, other: Address) -> ByteSize {
        debug_assert!(
            self.0 >= other.0,
            "for (addr_a - addr_b), a({}) needs to be larger than b({})",
            self,
            other
        );
        self.0 - other.0
    }
}

/// Address & mask
impl BitAnd<usize> for Address {
    type Output = usize;
    fn bitand(self, other: usize) -> usize {
        self.0 & other
    }
}
// Be careful about the return type here. Address & u8 = u8
// This is different from Address | u8 = usize
impl BitAnd<u8> for Address {
    type Output = u8;
    fn bitand(self, other: u8) -> u8 {
        (self.0 as u8) & other
    }
}

/// Address | mask
impl BitOr<usize> for Address {
    type Output = usize;
    fn bitor(self, other: usize) -> usize {
        self.0 | other
    }
}
// Be careful about the return type here. Address | u8 = size
// This is different from Address & u8 = u8
impl BitOr<u8> for Address {
    type Output = usize;
    fn bitor(self, other: u8) -> usize {
        self.0 | (other as usize)
    }
}

/// Address >> shift (get an index)
impl Shr<usize> for Address {
    type Output = usize;
    fn shr(self, shift: usize) -> usize {
        self.0 >> shift
    }
}

/// Address << shift (get an index)
impl Shl<usize> for Address {
    type Output = usize;
    fn shl(self, shift: usize) -> usize {
        self.0 << shift
    }
}

/// Default constructor
impl Default for Address {
    #[inline(always)]
    fn default() -> Self {
        Self::ZERO
    }
}

impl Address {
    pub const ZERO: Self = Address(0);
    pub const MAX: Self = Address(usize::max_value());

    /// creates Address from a pointer
    #[inline(always)]
    pub fn from_ptr<T>(ptr: *const T) -> Address {
        Address(ptr as usize)
    }

    #[inline(always)]
    pub fn from_ref<T>(r: &T) -> Address {
        Address(r as *const T as usize)
    }

    /// creates Address from a mutable pointer
    #[inline(always)]
    pub fn from_mut_ptr<T>(ptr: *mut T) -> Address {
        Address(ptr as usize)
    }

    /// creates a null Address (0)
    /// # Safety
    /// It is unsafe and the user needs to be aware that they are creating an invalid address.
    /// The zero address should only be used as unininitialized or sentinel values in performance critical code (where you dont want to use Option<Address>).
    #[inline(always)]
    pub const unsafe fn zero() -> Address {
        Address(0)
    }

    /// creates an Address of (usize::MAX)
    /// # Safety
    /// It is unsafe and the user needs to be aware that they are creating an invalid address.
    /// The max address should only be used as unininitialized or sentinel values in performance critical code (where you dont want to use Option<Address>).
    #[inline(always)]
    pub unsafe fn max() -> Address {
        use std::usize;
        Address(usize::MAX)
    }

    /// creates an arbitrary Address
    /// # Safety
    /// It is unsafe and the user needs to be aware that they may create an invalid address.
    /// This creates arbitrary addresses which may not be valid. This should only be used for hard-coded addresses. Any other uses of this function could be
    /// replaced with more proper alternatives.
    #[inline(always)]
    pub const unsafe fn from_usize(raw: usize) -> Address {
        Address(raw)
    }

    /// shifts the address by N T-typed objects (returns addr + N * size_of(T))
    #[inline(always)]
    pub fn shift<T>(self, offset: isize) -> Self {
        self + mem::size_of::<T>() as isize * offset
    }

    // These const functions are duplicated with the operator traits. But we need them,
    // as we need them to declare constants.

    #[inline(always)]
    pub const fn get_extent(self, other: Address) -> ByteSize {
        self.0 - other.0
    }

    #[inline(always)]
    pub const fn get_offset(self, other: Address) -> ByteOffset {
        self.0 as isize - other.0 as isize
    }

    // We implemented the Add trait but we still keep this add function.
    // The add() function is const fn, and we can use it to declare Address constants.
    // The Add trait function cannot be const.
    #[allow(clippy::should_implement_trait)]
    #[inline(always)]
    pub const fn add(self, size: usize) -> Address {
        Address(self.0 + size)
    }

    // We implemented the Sub trait but we still keep this sub function.
    // The sub() function is const fn, and we can use it to declare Address constants.
    // The Sub trait function cannot be const.
    #[allow(clippy::should_implement_trait)]
    #[inline(always)]
    pub const fn sub(self, size: usize) -> Address {
        Address(self.0 - size)
    }

    pub const fn and(self, mask: usize) -> usize {
        self.0 & mask
    }

    // Perform a saturating subtract on the Address
    pub const fn saturating_sub(self, size: usize) -> Address {
        Address(self.0.saturating_sub(size))
    }

    /// loads a value of type T from the address
    /// # Safety
    /// This could throw a segment fault if the address is invalid
    #[inline(always)]
    pub unsafe fn load<T: Copy>(self) -> T {
        *(self.0 as *mut T)
    }

    /// stores a value of type T to the address
    /// # Safety
    /// This could throw a segment fault if the address is invalid
    #[inline(always)]
    pub unsafe fn store<T>(self, value: T) {
        *(self.0 as *mut T) = value;
    }

    /// atomic operation: load
    /// # Safety
    /// This could throw a segment fault if the address is invalid
    #[inline(always)]
    pub unsafe fn atomic_load<T: Atomic>(self, order: Ordering) -> T::Type {
        let loc = &*(self.0 as *const T);
        loc.load(order)
    }

    /// atomic operation: store
    /// # Safety
    /// This could throw a segment fault if the address is invalid
    #[inline(always)]
    pub unsafe fn atomic_store<T: Atomic>(self, val: T::Type, order: Ordering) {
        let loc = &*(self.0 as *const T);
        loc.store(val, order)
    }

    /// atomic operation: compare and exchange usize
    /// # Safety
    /// This could throw a segment fault if the address is invalid
    #[inline(always)]
    pub unsafe fn compare_exchange<T: Atomic>(
        self,
        old: T::Type,
        new: T::Type,
        success: Ordering,
        failure: Ordering,
    ) -> Result<T::Type, T::Type> {
        let loc = &*(self.0 as *const T);
        loc.compare_exchange(old, new, success, failure)
    }

    /// is this address zero?
    #[inline(always)]
    pub fn is_zero(self) -> bool {
        self.0 == 0
    }

    /// aligns up the address to the given alignment
    #[inline(always)]
    pub const fn align_up(self, align: ByteSize) -> Address {
        use crate::util::conversions;
        Address(conversions::raw_align_up(self.0, align))
    }

    /// aligns down the address to the given alignment
    #[inline(always)]
    pub const fn align_down(self, align: ByteSize) -> Address {
        use crate::util::conversions;
        Address(conversions::raw_align_down(self.0, align))
    }

    /// is this address aligned to the given alignment
    pub fn is_aligned_to(self, align: usize) -> bool {
        use crate::util::conversions;
        conversions::raw_is_aligned(self.0, align)
    }

    /// converts the Address into an ObjectReference
    /// # Safety
    /// We would expect ObjectReferences point to valid objects,
    /// but an arbitrary Address may not reside an object. This conversion is unsafe,
    /// and it is the user's responsibility to ensure the safety.
    #[inline(always)]
    pub unsafe fn to_object_reference(self) -> ObjectReference {
        mem::transmute(self.0)
    }

    /// converts the Address to a pointer
    #[inline(always)]
    pub fn to_ptr<T>(self) -> *const T {
        self.0 as *const T
    }

    /// converts the Address to a mutable pointer
    #[inline(always)]
    pub fn to_mut_ptr<T>(self) -> *mut T {
        self.0 as *mut T
    }

    /// converts the Address to a Rust reference
    ///
    /// # Safety
    /// The caller must guarantee the address actually points to a Rust object.
    #[inline(always)]
    pub unsafe fn as_ref<'a, T>(self) -> &'a T {
        &*self.to_mut_ptr()
    }

    /// converts the Address to a pointer-sized integer
    #[inline(always)]
    pub const fn as_usize(self) -> usize {
        self.0
    }

    /// returns the chunk index for this address
    #[inline(always)]
    pub fn chunk_index(self) -> usize {
        use crate::util::conversions;
        conversions::address_to_chunk_index(self)
    }

    /// return true if the referenced memory is mapped
    #[inline(always)]
    pub fn is_mapped(self) -> bool {
        if self.0 == 0 {
            false
        } else {
            MMAPPER.is_mapped_address(self)
        }
    }

    #[inline(always)]
    pub fn unlock<VM: VMBinding>(self) {
        debug_assert!(!self.is_zero());
        RC_LOCK_BITS.store_atomic(self, UNLOCKED_VALUE, Ordering::Relaxed)
    }

    #[inline(always)]
    pub fn lock(&self) {
        loop {
            // Attempt to lock the edges
            if RC_LOCK_BITS
                .compare_exchange_atomic(
                    *self,
                    UNLOCKED_VALUE,
                    LOCKED_VALUE,
                    Ordering::Relaxed,
                    Ordering::Relaxed,
                )
                .is_ok()
            {
                return;
            }
            // Failed to lock the edge. Spin.
        }
    }

    #[inline(always)]
    pub fn is_locked<VM: VMBinding>(self) -> bool {
        debug_assert!(!self.is_zero());
        unsafe { RC_LOCK_BITS.load::<u8>(self) == LOCKED_VALUE }
    }

    #[inline(always)]
    pub fn is_logged<VM: VMBinding>(self) -> bool {
        debug_assert!(!self.is_zero());
        unsafe {
            VM::VMObjectModel::GLOBAL_LOG_BIT_SPEC
                .extract_side_spec()
                .load::<u8>(self)
                == LOGGED_VALUE
        }
    }

    #[inline(always)]
    pub fn attempt_log<VM: VMBinding>(self) -> bool {
        debug_assert!(!self.is_zero());
        let log_bit = VM::VMObjectModel::GLOBAL_LOG_BIT_SPEC.extract_side_spec();
        loop {
            let old_value: u8 = log_bit.load_atomic(self, Ordering::SeqCst);
            if old_value == LOGGED_VALUE {
                return false;
            }
            if log_bit
                .compare_exchange_atomic(
                    self,
                    UNLOGGED_VALUE,
                    LOGGED_VALUE,
                    Ordering::SeqCst,
                    Ordering::SeqCst,
                )
                .is_ok()
            {
                return true;
            }
        }
    }

    #[inline(always)]
    pub fn log<VM: VMBinding>(self) {
        debug_assert!(!self.is_zero());
        VM::VMObjectModel::GLOBAL_LOG_BIT_SPEC
            .extract_side_spec()
            .store_atomic(self, LOGGED_VALUE, Ordering::Relaxed)
    }

    #[inline(always)]
    pub fn unlog<VM: VMBinding>(self) {
        debug_assert!(!self.is_zero());
        VM::VMObjectModel::GLOBAL_LOG_BIT_SPEC
            .extract_side_spec()
            .store_atomic(self, UNLOGGED_VALUE, Ordering::Relaxed)
    }

    #[inline(always)]
    pub fn unlog_non_atomic<VM: VMBinding>(self) {
        debug_assert!(!self.is_zero());
        unsafe {
            VM::VMObjectModel::GLOBAL_LOG_BIT_SPEC
                .extract_side_spec()
                .store(self, UNLOGGED_VALUE)
        }
    }
}

/// allows print Address as upper-case hex value
impl fmt::UpperHex for Address {
    fn fmt(&self, f: &mut fmt::Formatter) -> fmt::Result {
        write!(f, "{:X}", self.0)
    }
}

/// allows print Address as lower-case hex value
impl fmt::LowerHex for Address {
    fn fmt(&self, f: &mut fmt::Formatter) -> fmt::Result {
        write!(f, "{:x}", self.0)
    }
}

/// allows Display format the Address (as upper-case hex value with 0x prefix)
impl fmt::Display for Address {
    fn fmt(&self, f: &mut fmt::Formatter) -> fmt::Result {
        write!(f, "{:#x}", self.0)
    }
}

/// allows Debug format the Address (as upper-case hex value with 0x prefix)
impl fmt::Debug for Address {
    fn fmt(&self, f: &mut fmt::Formatter) -> fmt::Result {
        write!(f, "{:#x}", self.0)
    }
}

#[cfg(test)]
mod tests {
    use crate::util::Address;

    #[test]
    fn align_up() {
        unsafe {
            assert_eq!(
                Address::from_usize(0x10).align_up(0x10),
                Address::from_usize(0x10)
            );
            assert_eq!(
                Address::from_usize(0x11).align_up(0x10),
                Address::from_usize(0x20)
            );
            assert_eq!(
                Address::from_usize(0x20).align_up(0x10),
                Address::from_usize(0x20)
            );
        }
    }

    #[test]
    fn align_down() {
        unsafe {
            assert_eq!(
                Address::from_usize(0x10).align_down(0x10),
                Address::from_usize(0x10)
            );
            assert_eq!(
                Address::from_usize(0x11).align_down(0x10),
                Address::from_usize(0x10)
            );
            assert_eq!(
                Address::from_usize(0x20).align_down(0x10),
                Address::from_usize(0x20)
            );
        }
    }

    #[test]
    fn is_aligned_to() {
        unsafe {
            assert!(Address::from_usize(0x10).is_aligned_to(0x10));
            assert!(!Address::from_usize(0x11).is_aligned_to(0x10));
            assert!(Address::from_usize(0x10).is_aligned_to(0x8));
            assert!(!Address::from_usize(0x10).is_aligned_to(0x20));
        }
    }

    #[test]
    fn bit_and() {
        unsafe {
            assert_eq!(
                Address::from_usize(0b1111_1111_1100usize) & 0b1010u8,
                0b1000u8
            );
            assert_eq!(
                Address::from_usize(0b1111_1111_1100usize) & 0b1000_0000_1010usize,
                0b1000_0000_1000usize
            );
        }
    }

    #[test]
    fn bit_or() {
        unsafe {
            assert_eq!(
                Address::from_usize(0b1111_1111_1100usize) | 0b1010u8,
                0b1111_1111_1110usize
            );
            assert_eq!(
                Address::from_usize(0b1111_1111_1100usize) | 0b1000_0000_1010usize,
                0b1111_1111_1110usize
            );
        }
    }
}

/// ObjectReference represents address for an object. Compared with Address,
/// operations allowed on ObjectReference are very limited. No address arithmetics
/// are allowed for ObjectReference. The idea is from the paper
/// High-level Low-level Programming (VEE09) and JikesRVM.
#[repr(transparent)]
#[derive(Copy, Clone, Eq, Hash, PartialOrd, PartialEq)]
pub struct ObjectReference(usize);

impl ObjectReference {
    pub const NULL: Self = Self(0);
    pub const STRICT_VERIFICATION: bool =
        cfg!(debug_assertions) || cfg!(feature = "sanity") || false;

    /// converts the ObjectReference to an Address
    #[inline(always)]
    pub fn to_address(self) -> Address {
        Address(self.0)
    }

    /// is this object reference null reference?
    #[inline(always)]
    pub fn is_null(self) -> bool {
        self.0 == 0
    }

    /// returns the ObjectReference
    pub fn value(self) -> usize {
        self.0
    }

    /// Is the object reachable, determined by the policy?
    /// Note: Objects in ImmortalSpace may have `is_live = true` but are actually unreachable.
    #[inline(always)]
    pub fn is_reachable(self) -> bool {
        if self.is_null() {
            false
        } else {
            unsafe { SFT_MAP.get_unchecked(Address(self.0)) }.is_reachable(self)
        }
    }

    /// Is the object live, determined by the policy?
    pub fn is_live(self) -> bool {
        if self.0 == 0 {
            false
        } else {
            unsafe { SFT_MAP.get_unchecked(Address(self.0)) }.is_live(self)
        }
    }

    pub fn is_movable(self) -> bool {
        unsafe { SFT_MAP.get_unchecked(Address(self.0)) }.is_movable()
    }

    /// Get forwarding pointer if the object is forwarded.
    #[inline(always)]
    pub fn get_forwarded_object(self) -> Option<Self> {
        unsafe { SFT_MAP.get_unchecked(Address(self.0)) }.get_forwarded_object(self)
    }

    pub fn is_in_any_space(self) -> bool {
        unsafe { SFT_MAP.get_unchecked(Address(self.0)) }.is_in_space(self)
    }

    #[cfg(feature = "sanity")]
    pub fn is_sane(self) -> bool {
        unsafe { SFT_MAP.get_unchecked(Address(self.0)) }.is_sane()
    }

    #[inline(always)]
    pub fn get_size<VM: VMBinding>(self) -> usize {
        debug_assert!(!self.is_null());
        VM::VMObjectModel::get_current_size(self)
    }

    #[inline(always)]
    pub fn range<VM: VMBinding>(self) -> Range<Address> {
        if self.is_null() {
            return self.to_address()..self.to_address();
        }
        let a = VM::VMObjectModel::object_start_ref(self);
        a..a + self.get_size::<VM>()
    }

    #[inline(always)]
    pub fn log_start_address<VM: VMBinding>(self) {
        debug_assert!(!self.is_null());
        self.to_address().unlog::<VM>();
        (self.to_address() + BYTES_IN_ADDRESS).log::<VM>();
    }

    #[inline(always)]
    pub fn clear_start_address_log<VM: VMBinding>(self) {
        debug_assert!(!self.is_null());
        self.to_address().log::<VM>();
        (self.to_address() + BYTES_IN_ADDRESS).log::<VM>();
    }

    #[inline(always)]
    pub fn class_pointer(self) -> Address {
        unsafe { (self.to_address() + BYTES_IN_WORD).load() }
    }

    #[inline(always)]
    pub fn class_is_valid(self) -> bool {
        let klass = self.class_pointer();
        ((klass.as_usize() & 0xff00000000000) == 0x700000000000) && klass.is_aligned_to(8)
    }

    #[inline(always)]
    fn assert_class_is_valid(self) {
        assert!(
            self.class_is_valid(),
            "Invalid class pointer obj={:?} cls={:?}",
            self,
            self.class_pointer()
        );
    }

    #[inline(always)]
    pub fn fix_start_address<VM: VMBinding>(self) -> Self {
        let a = unsafe { Address::from_usize(self.to_address().as_usize() >> 4 << 4) };
        if !(a + BYTES_IN_WORD).is_logged::<VM>() {
            unsafe { (a + BYTES_IN_WORD).to_object_reference() }
        } else {
            unsafe { a.to_object_reference() }
        }
    }

    #[inline(always)]
    pub fn verify(self) {
        if cfg!(debug_assertions) || Self::STRICT_VERIFICATION {
            if self.is_null() {
                return;
            }
            assert!(self.is_in_any_space());
            assert_ne!(
                unsafe { self.to_address().load::<usize>() },
                0xdead,
                "object {:?} is dead",
                self
            );
            self.assert_class_is_valid();
        }
    }

    #[inline(always)]
    pub fn iterate_fields<VM: VMBinding, F: FnMut(VM::VMEdge)>(
        self,
        cld_scan: CLDScanPolicy,
        ref_scan: RefScanPolicy,
        f: F,
    ) {
        EdgeIterator::<VM>::iterate(
            self,
            ref_scan == RefScanPolicy::Discover,
            cld_scan == CLDScanPolicy::Claim,
            cld_scan != CLDScanPolicy::Ignore,
            f,
        )
    }
}

#[derive(Debug, Clone, Copy, Eq, PartialEq)]
pub enum CLDScanPolicy {
    /// Don't scan CLDs
    Ignore,
    /// Scan CLDs
    Follow,
    /// Scan and mark CLDs. CLDs that are previously marked will be ignored.
    Claim,
}

#[derive(Debug, Clone, Copy, Eq, PartialEq)]
pub enum RefScanPolicy {
    /// Treat weak or soft edges as strong
    Follow,
    /// Perform weak/soft/phantom/final reference discovery
    Discover,
}

/// allows print Address as upper-case hex value
impl fmt::UpperHex for ObjectReference {
    fn fmt(&self, f: &mut fmt::Formatter) -> fmt::Result {
        write!(f, "{:X}", self.0)
    }
}

/// allows print Address as lower-case hex value
impl fmt::LowerHex for ObjectReference {
    fn fmt(&self, f: &mut fmt::Formatter) -> fmt::Result {
        write!(f, "{:x}", self.0)
    }
}

/// allows Display format the Address (as upper-case hex value with 0x prefix)
impl fmt::Display for ObjectReference {
    fn fmt(&self, f: &mut fmt::Formatter) -> fmt::Result {
        write!(f, "{:#x}", self.0)
    }
}

/// allows Debug format the Address (as upper-case hex value with 0x prefix)
impl fmt::Debug for ObjectReference {
    fn fmt(&self, f: &mut fmt::Formatter) -> fmt::Result {
        write!(f, "{:#x}", self.0)
    }
}<|MERGE_RESOLUTION|>--- conflicted
+++ resolved
@@ -5,21 +5,16 @@
 use std::sync::atomic::Ordering;
 
 use crate::mmtk::{MMAPPER, SFT_MAP};
-<<<<<<< HEAD
 use crate::plan::barriers::LOCKED_VALUE;
 use crate::plan::barriers::LOGGED_VALUE;
 use crate::plan::barriers::UNLOCKED_VALUE;
 use crate::plan::barriers::UNLOGGED_VALUE;
 use crate::plan::EdgeIterator;
-use crate::policy::sft_map::SFTMap;
 use crate::util::constants::BYTES_IN_ADDRESS;
-use crate::util::heap::layout::mmapper::Mmapper;
 use crate::util::rc::RC_LOCK_BITS;
 use crate::vm::*;
 
 use super::constants::BYTES_IN_WORD;
-=======
->>>>>>> 9ab5146f
 
 /// size in bytes
 pub type ByteSize = usize;
@@ -723,13 +718,13 @@
     }
 
     #[inline(always)]
-    pub fn iterate_fields<VM: VMBinding, F: FnMut(VM::VMEdge)>(
+    pub fn iterate_fields<VM: VMBinding, F: FnMut(VM::VMEdge), const COMPRESSED: bool>(
         self,
         cld_scan: CLDScanPolicy,
         ref_scan: RefScanPolicy,
         f: F,
     ) {
-        EdgeIterator::<VM>::iterate(
+        EdgeIterator::<VM>::iterate::<COMPRESSED, _>(
             self,
             ref_scan == RefScanPolicy::Discover,
             cld_scan == CLDScanPolicy::Claim,
