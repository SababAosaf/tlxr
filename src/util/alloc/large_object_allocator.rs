--- conflicted
+++ resolved
@@ -1,9 +1,4 @@
-<<<<<<< HEAD
-use crate::plan::selected_plan::SelectedPlan;
-#[cfg(feature = "largeobjectspace")]
-=======
 use crate::plan::Plan;
->>>>>>> b721a6d2
 use crate::policy::largeobjectspace::LargeObjectSpace;
 use crate::policy::space::Space;
 use crate::util::alloc::{allocator, Allocator};
@@ -11,7 +6,6 @@
 use crate::util::OpaquePointer;
 use crate::vm::VMBinding;
 
-#[cfg(feature = "largeobjectspace")]
 #[repr(C)]
 pub struct LargeObjectAllocator<VM: VMBinding> {
     pub tls: OpaquePointer,
@@ -19,7 +13,6 @@
     plan: &'static dyn Plan<VM = VM>,
 }
 
-#[cfg(feature = "largeobjectspace")]
 impl<VM: VMBinding> Allocator<VM> for LargeObjectAllocator<VM> {
     fn get_tls(&self) -> OpaquePointer {
         self.tls
@@ -56,7 +49,6 @@
     }
 }
 
-#[cfg(feature = "largeobjectspace")]
 impl<VM: VMBinding> LargeObjectAllocator<VM> {
     pub fn new(
         tls: OpaquePointer,
