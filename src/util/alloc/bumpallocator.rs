--- conflicted
+++ resolved
@@ -32,12 +32,7 @@
     pub thread_id: usize,
     cursor: Address,
     limit: Address,
-<<<<<<< HEAD
     space: Option<&'static PR::Space>
-=======
-    space: Option<&'static S>,
-    _placeholder: PhantomData<PR>,
->>>>>>> ed34862c
 }
 
 impl<PR: PageResource> BumpAllocator<PR> {
