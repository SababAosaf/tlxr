use super::allocator::{align_allocation_no_fill, fill_alignment_gap};
use super::object_ref_guard::adjust_thread_local_buffer_limit;
use crate::plan::Plan;
use crate::policy::immix::block::Block;
use crate::policy::immix::block::BlockState;
use crate::policy::immix::line::*;
use crate::policy::immix::ImmixSpace;
use crate::policy::space::Space;
use crate::scheduler::GCWork;
use crate::scheduler::GCWorker;
use crate::util::alloc::Allocator;
use crate::util::linear_scan::Region;
use crate::util::opaque_pointer::VMThread;
use crate::util::rust_util::unlikely;
use crate::util::Address;
use crate::vm::*;
use crate::MMTK;

/// Immix allocator
#[repr(C)]
pub struct ImmixAllocator<VM: VMBinding> {
    pub tls: VMThread,
    /// Bump pointer
    cursor: Address,
    /// Limit for bump pointer
    limit: Address,
    /// [`Space`](src/policy/space/Space) instance associated with this allocator instance.
    space: &'static ImmixSpace<VM>,
    /// [`Plan`] instance that this allocator instance is associated with.
    plan: &'static dyn Plan<VM = VM>,
    /// *unused*
    hot: bool,
    /// Is this a copy allocator?
    copy: bool,
    /// Bump pointer for large objects
    large_cursor: Address,
    /// Limit for bump pointer for large objects
    large_limit: Address,
    /// Is the current request for large or small?
    request_for_large: bool,
    /// Hole-searching cursor
    line: Option<Line>,
<<<<<<< HEAD
    mutator_recycled_blocks: Box<Vec<Block>>,
    /// Are we doing alloc slow when stress test is turned on. This is only set to true,
    /// during the allow_slow_once_stress_test() call. In the call, we will restore the correct
    /// limit for bump allocation, and call alloc() to try resolve the allocation request with
    /// the thread local buffer. If we cannot do the allocation from the thread local buffer,
    /// we will eventually call allow_slow_once_stress_test(). With this flag set to true, we know
    /// we are resolving an allocation request and have failed the thread local allocation. In
    /// this case, we will acquire new block from the space.
    retry: bool,
=======
>>>>>>> 6410f0a8
}

impl<VM: VMBinding> ImmixAllocator<VM> {
    pub fn reset(&mut self) {
        self.cursor = Address::ZERO;
        self.limit = Address::ZERO;
        self.large_cursor = Address::ZERO;
        self.large_limit = Address::ZERO;
        self.request_for_large = false;
        self.line = None;
    }
}

impl<VM: VMBinding> Allocator<VM> for ImmixAllocator<VM> {
    fn get_space(&self) -> &'static dyn Space<VM> {
        self.space as _
    }

    fn get_plan(&self) -> &'static dyn Plan<VM = VM> {
        self.plan
    }

    fn does_thread_local_allocation(&self) -> bool {
        true
    }

    fn get_thread_local_buffer_granularity(&self) -> usize {
        crate::policy::immix::block::Block::BYTES
    }

    #[inline(always)]
    fn alloc(&mut self, size: usize, align: usize, offset: isize) -> Address {
        debug_assert!(
            size <= crate::policy::immix::MAX_IMMIX_OBJECT_SIZE,
            "Trying to allocate a {} bytes object, which is larger than MAX_IMMIX_OBJECT_SIZE {}",
            size,
            crate::policy::immix::MAX_IMMIX_OBJECT_SIZE
        );
        let result = align_allocation_no_fill::<VM>(self.cursor, align, offset);
        let new_cursor = result + size;

        if new_cursor > self.limit {
            trace!(
                "{:?}: Thread local buffer used up, go to alloc slow path",
                self.tls
            );
            if size > Line::BYTES {
                // Size larger than a line: do large allocation
                self.overflow_alloc(size, align, offset)
            } else {
                // Size smaller than a line: fit into holes
                self.alloc_slow_hot(size, align, offset)
            }
        } else {
            // Simple bump allocation.
            fill_alignment_gap::<VM>(self.cursor, result);
            self.cursor = new_cursor;
            trace!(
                "{:?}: Bump allocation size: {}, result: {}, new_cursor: {}, limit: {}",
                self.tls,
                size,
                result,
                self.cursor,
                self.limit
            );
            result
        }
    }

    /// Acquire a clean block from ImmixSpace for allocation.
    fn alloc_slow_once(&mut self, size: usize, align: usize, offset: isize) -> Address {
        trace!("{:?}: alloc_slow_once", self.tls);
        self.retry = true;
        let result = self.alloc(size, align, offset);
        self.retry = false;
        result
    }

    /// This is called when precise stress is used. We try use the thread local buffer for
    /// the allocation (after restoring the correct limit for thread local buffer). If we cannot
    /// allocate from thread local buffer, we will go to the actual slowpath. After allocation,
    /// we will set the fake limit so future allocations will fail the slowpath and get here as well.
    fn alloc_slow_once_precise_stress(
        &mut self,
        _size: usize,
        _align: usize,
        _offset: isize,
        _need_poll: bool,
    ) -> Address {
<<<<<<< HEAD
        unreachable!()
=======
        trace!("{:?}: alloc_slow_once_precise_stress", self.tls);
        // If we are required to make a poll, we call acquire_clean_block() which will acquire memory
        // from the space which includes a GC poll.
        if need_poll {
            trace!(
                "{:?}: alloc_slow_once_precise_stress going to poll",
                self.tls
            );
            let ret = self.acquire_clean_block(size, align, offset);
            // Set fake limits so later allocation will fail in the fastpath, and end up going to this
            // special slowpath.
            self.set_limit_for_stress();
            trace!(
                "{:?}: alloc_slow_once_precise_stress done - forced stress poll",
                self.tls
            );
            return ret;
        }

        // We are not yet required to do a stress GC. We will try to allocate from thread local
        // buffer if possible.  Restore the fake limit to the normal limit so we can do thread
        // local allocation normally. Check if we have exhausted our current thread local block,
        // and if so, then directly acquire a new one
        self.restore_limit_for_stress();
        let ret = if self.require_new_block(size, align, offset) {
            // We don't have enough space in thread local block to service the allocation request,
            // hence allocate a new block
            trace!(
                "{:?}: alloc_slow_once_precise_stress - acquire new block",
                self.tls
            );
            self.acquire_clean_block(size, align, offset)
        } else {
            // This `alloc()` call should always succeed given the if-branch checks if we are out
            // of thread local block space
            trace!("{:?}: alloc_slow_once_precise_stress - alloc()", self.tls,);
            self.alloc(size, align, offset)
        };
        // Set fake limits
        self.set_limit_for_stress();
        ret
>>>>>>> 6410f0a8
    }

    fn get_tls(&self) -> VMThread {
        self.tls
    }
}

impl<VM: VMBinding> ImmixAllocator<VM> {
    pub fn new(
        tls: VMThread,
        space: Option<&'static dyn Space<VM>>,
        plan: &'static dyn Plan<VM = VM>,
        copy: bool,
    ) -> Self {
        ImmixAllocator {
            tls,
            space: space.unwrap().downcast_ref::<ImmixSpace<VM>>().unwrap(),
            plan,
            cursor: Address::ZERO,
            limit: Address::ZERO,
            hot: false,
            copy,
            large_cursor: Address::ZERO,
            large_limit: Address::ZERO,
            request_for_large: false,
            line: None,
<<<<<<< HEAD
            mutator_recycled_blocks: Box::new(vec![]),
            retry: false,
        }
    }

    pub fn flush(&mut self) {
        if !self.mutator_recycled_blocks.is_empty() {
            let mut v = Box::new(vec![]);
            std::mem::swap(&mut v, &mut self.mutator_recycled_blocks);
            self.immix_space().mutator_recycled_blocks.push(*v);
            // self.immix_space().scheduler().work_buckets[WorkBucketStage::Initial]
            //     .add(ResetMutatorRecycledBlocks(v));
=======
>>>>>>> 6410f0a8
        }
    }

    #[inline(always)]
    pub fn immix_space(&self) -> &'static ImmixSpace<VM> {
        self.space
    }

    /// Large-object (larger than a line) bump allocation.
    fn overflow_alloc(&mut self, size: usize, align: usize, offset: isize) -> Address {
        trace!("{:?}: overflow_alloc", self.tls);
        let start = align_allocation_no_fill::<VM>(self.large_cursor, align, offset);
        let end = start + size;
        if end > self.large_limit {
            self.request_for_large = true;
            let rtn = if self.retry {
                self.acquire_clean_block(size, align, offset)
            } else {
                self.alloc_slow_inline(size, align, offset)
            };
            self.request_for_large = false;
            rtn
        } else {
            fill_alignment_gap::<VM>(self.large_cursor, start);
            self.large_cursor = end;
            start
        }
    }

    /// Bump allocate small objects into recyclable lines (i.e. holes).
    #[cold]
    fn alloc_slow_hot(&mut self, size: usize, align: usize, offset: isize) -> Address {
        trace!("{:?}: alloc_slow_hot", self.tls);
        if self.acquire_recyclable_lines(size, align, offset) {
<<<<<<< HEAD
            self.alloc(size, align, offset)
        } else if self.retry {
            self.acquire_clean_block(size, align, offset)
=======
            // If stress test is active, then we need to go to the slow path instead of directly
            // calling `alloc()`. This is because the `acquire_recyclable_lines()` function
            // manipulates the cursor and limit if a line can be recycled and if we directly call
            // `alloc()` after recyling a line, then we will miss updating the `allocation_bytes`
            // as the newly recycled line will service the allocation request. If we set the stress
            // factor limit directly in `acquire_recyclable_lines()`, then we risk running into an
            // loop of failing the fastpath (i.e. `alloc()`) and then trying to allocate from a
            // recyclable line.  Hence, we bring the "if we're in stress test" check up a level and
            // directly call `alloc_slow_inline()` which will properly account for the allocation
            // request as well as allocate from the newly recycled line
            let stress_test = self.plan.base().is_stress_test_gc_enabled();
            let precise_stress = self.plan.base().is_precise_stress();
            if unlikely(stress_test && precise_stress) {
                self.alloc_slow_inline(size, align, offset)
            } else {
                self.alloc(size, align, offset)
            }
>>>>>>> 6410f0a8
        } else {
            self.alloc_slow_inline(size, align, offset)
        }
    }

    /// Search for recyclable lines.
    fn acquire_recyclable_lines(&mut self, size: usize, align: usize, offset: isize) -> bool {
        while self.line.is_some() || self.acquire_recyclable_block() {
            let line = self.line.unwrap();
            if let Some((start_line, end_line)) =
                self.immix_space().get_next_available_lines(self.copy, line)
            {
                // Find recyclable lines. Update the bump allocation cursor and limit.
                self.cursor = start_line.start();
                self.limit = adjust_thread_local_buffer_limit::<VM>(end_line.start());
                trace!(
                    "{:?}: acquire_recyclable_lines -> {:?} [{:?}, {:?}) {:?}",
                    self.tls,
                    self.line,
                    start_line,
                    end_line,
                    self.tls
                );
                #[cfg(feature = "global_alloc_bit")]
                crate::util::alloc_bit::bzero_alloc_bit(self.cursor, self.limit - self.cursor);
                // crate::util::memory::zero(self.cursor, self.limit - self.cursor);
                debug_assert!(
                    align_allocation_no_fill::<VM>(self.cursor, align, offset) + size <= self.limit
                );
                let block = line.block();
                self.line = if end_line == block.end_line() {
                    // Hole searching reached the end of a reusable block. Set the hole-searching cursor to None.
                    None
                } else {
                    // Update the hole-searching cursor to None.
                    Some(end_line)
                };
                return true;
            } else {
                // No more recyclable lines. Set the hole-searching cursor to None.
                self.line = None;
            }
        }
        false
    }

    /// Get a recyclable block from ImmixSpace.
    fn acquire_recyclable_block(&mut self) -> bool {
        match self.immix_space().get_reusable_block(self.copy) {
            Some(block) => {
                trace!("{:?}: acquire_recyclable_block -> {:?}", self.tls, block);
                if !self.copy {
                    self.mutator_recycled_blocks.push(block);
                    // if self.mutator_recycled_blocks.len() >= ResetMutatorRecycledBlocks::CAPACITY {
                    // self.flush();
                    // }
                }
                // Set the hole-searching cursor to the start of this block.
                self.line = Some(block.start_line());
                true
            }
            _ => false,
        }
    }

    // Get a clean block from ImmixSpace.
    fn acquire_clean_block(&mut self, size: usize, align: usize, offset: isize) -> Address {
        match self.immix_space().get_clean_block(self.tls, self.copy) {
            None => Address::ZERO,
            Some(block) => {
                trace!(
                    "{:?}: Acquired a new block {:?} -> {:?}",
                    self.tls,
                    block.start(),
                    block.end()
                );
                if self.request_for_large {
                    self.large_cursor = block.start();
                    self.large_limit = adjust_thread_local_buffer_limit::<VM>(block.end());
                } else {
                    self.cursor = block.start();
                    self.limit = adjust_thread_local_buffer_limit::<VM>(block.end());
                }
                self.alloc(size, align, offset)
            }
        }
    }

    /// Return whether the TLAB has been exhausted and we need to acquire a new block. Assumes that
    /// the buffer limits have been restored using [`ImmixAllocator::restore_limit_for_stress`].
    /// Note that this function may implicitly change the limits of the allocator.
    fn require_new_block(&mut self, size: usize, align: usize, offset: isize) -> bool {
        let result = align_allocation_no_fill::<VM>(self.cursor, align, offset);
        let new_cursor = result + size;
        let insufficient_space = new_cursor > self.limit;

        // We want this function to behave as if `alloc()` has been called. Hence, we perform a
        // size check and then return the conditions where `alloc_slow_inline()` would be called
        // in an `alloc()` call, namely when both `overflow_alloc()` and `alloc_slow_hot()` fail
        // to service the allocation request
        if insufficient_space && size > Line::BYTES {
            let start = align_allocation_no_fill::<VM>(self.large_cursor, align, offset);
            let end = start + size;
            end > self.large_limit
        } else {
            // We try to acquire recyclable lines here just like `alloc_slow_hot()`
            insufficient_space && !self.acquire_recyclable_lines(size, align, offset)
        }
    }

    /// Set fake limits for the bump allocation for stress tests. The fake limit is the remaining
    /// thread local buffer size, which should be always smaller than the bump cursor. This method
    /// may be reentrant. We need to check before setting the values.
    fn set_limit_for_stress(&mut self) {
        if self.cursor < self.limit {
            let old_limit = self.limit;
            let new_limit = unsafe { Address::from_usize(self.limit - self.cursor) };
            self.limit = new_limit;
            trace!(
                "{:?}: set_limit_for_stress. normal c {} l {} -> {}",
                self.tls,
                self.cursor,
                old_limit,
                new_limit,
            );
        }

        if self.large_cursor < self.large_limit {
            let old_lg_limit = self.large_limit;
            let new_lg_limit = unsafe { Address::from_usize(self.large_limit - self.large_cursor) };
            self.large_limit = new_lg_limit;
            trace!(
                "{:?}: set_limit_for_stress. large c {} l {} -> {}",
                self.tls,
                self.large_cursor,
                old_lg_limit,
                new_lg_limit,
            );
        }
    }

    /// Restore the real limits for the bump allocation so we can properly do a thread local
    /// allocation. The fake limit is the remaining thread local buffer size, and we restore the
    /// actual limit from the size and the cursor. This method may be reentrant. We need to check
    /// before setting the values.
    fn restore_limit_for_stress(&mut self) {
        if self.limit < self.cursor {
            let old_limit = self.limit;
            let new_limit = self.cursor + self.limit.as_usize();
            self.limit = new_limit;
            trace!(
                "{:?}: restore_limit_for_stress. normal c {} l {} -> {}",
                self.tls,
                self.cursor,
                old_limit,
                new_limit,
            );
        }

        if self.large_limit < self.large_cursor {
            let old_lg_limit = self.large_limit;
            let new_lg_limit = self.large_cursor + self.large_limit.as_usize();
            self.large_limit = new_lg_limit;
            trace!(
                "{:?}: restore_limit_for_stress. large c {} l {} -> {}",
                self.tls,
                self.large_cursor,
                old_lg_limit,
                new_lg_limit,
            );
        }
    }
}

#[allow(unused)]
struct ResetMutatorRecycledBlocks(Box<Vec<Block>>);

impl ResetMutatorRecycledBlocks {
    pub const CAPACITY: usize = 1024;
}

impl<VM: VMBinding> GCWork<VM> for ResetMutatorRecycledBlocks {
    fn do_work(&mut self, _worker: &mut GCWorker<VM>, _mmtk: &'static MMTK<VM>) {
        for b in &*self.0 {
            b.set_state(BlockState::Marked);
        }
    }
}<|MERGE_RESOLUTION|>--- conflicted
+++ resolved
@@ -11,7 +11,6 @@
 use crate::util::alloc::Allocator;
 use crate::util::linear_scan::Region;
 use crate::util::opaque_pointer::VMThread;
-use crate::util::rust_util::unlikely;
 use crate::util::Address;
 use crate::vm::*;
 use crate::MMTK;
@@ -40,7 +39,6 @@
     request_for_large: bool,
     /// Hole-searching cursor
     line: Option<Line>,
-<<<<<<< HEAD
     mutator_recycled_blocks: Box<Vec<Block>>,
     /// Are we doing alloc slow when stress test is turned on. This is only set to true,
     /// during the allow_slow_once_stress_test() call. In the call, we will restore the correct
@@ -50,8 +48,6 @@
     /// we are resolving an allocation request and have failed the thread local allocation. In
     /// this case, we will acquire new block from the space.
     retry: bool,
-=======
->>>>>>> 6410f0a8
 }
 
 impl<VM: VMBinding> ImmixAllocator<VM> {
@@ -141,51 +137,7 @@
         _offset: isize,
         _need_poll: bool,
     ) -> Address {
-<<<<<<< HEAD
         unreachable!()
-=======
-        trace!("{:?}: alloc_slow_once_precise_stress", self.tls);
-        // If we are required to make a poll, we call acquire_clean_block() which will acquire memory
-        // from the space which includes a GC poll.
-        if need_poll {
-            trace!(
-                "{:?}: alloc_slow_once_precise_stress going to poll",
-                self.tls
-            );
-            let ret = self.acquire_clean_block(size, align, offset);
-            // Set fake limits so later allocation will fail in the fastpath, and end up going to this
-            // special slowpath.
-            self.set_limit_for_stress();
-            trace!(
-                "{:?}: alloc_slow_once_precise_stress done - forced stress poll",
-                self.tls
-            );
-            return ret;
-        }
-
-        // We are not yet required to do a stress GC. We will try to allocate from thread local
-        // buffer if possible.  Restore the fake limit to the normal limit so we can do thread
-        // local allocation normally. Check if we have exhausted our current thread local block,
-        // and if so, then directly acquire a new one
-        self.restore_limit_for_stress();
-        let ret = if self.require_new_block(size, align, offset) {
-            // We don't have enough space in thread local block to service the allocation request,
-            // hence allocate a new block
-            trace!(
-                "{:?}: alloc_slow_once_precise_stress - acquire new block",
-                self.tls
-            );
-            self.acquire_clean_block(size, align, offset)
-        } else {
-            // This `alloc()` call should always succeed given the if-branch checks if we are out
-            // of thread local block space
-            trace!("{:?}: alloc_slow_once_precise_stress - alloc()", self.tls,);
-            self.alloc(size, align, offset)
-        };
-        // Set fake limits
-        self.set_limit_for_stress();
-        ret
->>>>>>> 6410f0a8
     }
 
     fn get_tls(&self) -> VMThread {
@@ -212,7 +164,6 @@
             large_limit: Address::ZERO,
             request_for_large: false,
             line: None,
-<<<<<<< HEAD
             mutator_recycled_blocks: Box::new(vec![]),
             retry: false,
         }
@@ -225,8 +176,6 @@
             self.immix_space().mutator_recycled_blocks.push(*v);
             // self.immix_space().scheduler().work_buckets[WorkBucketStage::Initial]
             //     .add(ResetMutatorRecycledBlocks(v));
-=======
->>>>>>> 6410f0a8
         }
     }
 
@@ -261,29 +210,9 @@
     fn alloc_slow_hot(&mut self, size: usize, align: usize, offset: isize) -> Address {
         trace!("{:?}: alloc_slow_hot", self.tls);
         if self.acquire_recyclable_lines(size, align, offset) {
-<<<<<<< HEAD
             self.alloc(size, align, offset)
         } else if self.retry {
             self.acquire_clean_block(size, align, offset)
-=======
-            // If stress test is active, then we need to go to the slow path instead of directly
-            // calling `alloc()`. This is because the `acquire_recyclable_lines()` function
-            // manipulates the cursor and limit if a line can be recycled and if we directly call
-            // `alloc()` after recyling a line, then we will miss updating the `allocation_bytes`
-            // as the newly recycled line will service the allocation request. If we set the stress
-            // factor limit directly in `acquire_recyclable_lines()`, then we risk running into an
-            // loop of failing the fastpath (i.e. `alloc()`) and then trying to allocate from a
-            // recyclable line.  Hence, we bring the "if we're in stress test" check up a level and
-            // directly call `alloc_slow_inline()` which will properly account for the allocation
-            // request as well as allocate from the newly recycled line
-            let stress_test = self.plan.base().is_stress_test_gc_enabled();
-            let precise_stress = self.plan.base().is_precise_stress();
-            if unlikely(stress_test && precise_stress) {
-                self.alloc_slow_inline(size, align, offset)
-            } else {
-                self.alloc(size, align, offset)
-            }
->>>>>>> 6410f0a8
         } else {
             self.alloc_slow_inline(size, align, offset)
         }
