use super::allocator::{align_allocation_no_fill, fill_alignment_gap};
use super::object_ref_guard::adjust_thread_local_buffer_limit;
use crate::plan::Plan;
use crate::policy::immix::block::Block;
use crate::policy::immix::block::BlockState;
use crate::policy::immix::line::*;
use crate::policy::immix::ImmixSpace;
use crate::policy::space::Space;
use crate::scheduler::GCWork;
use crate::scheduler::GCWorker;
use crate::util::alloc::Allocator;
use crate::util::linear_scan::Region;
use crate::util::opaque_pointer::VMThread;
use crate::util::Address;
use crate::vm::*;
use crate::MMTK;

/// Immix allocator
#[repr(C)]
pub struct ImmixAllocator<VM: VMBinding> {
    pub tls: VMThread,
    /// Bump pointer
    cursor: Address,
    /// Limit for bump pointer
    limit: Address,
    space: &'static ImmixSpace<VM>,
    plan: &'static dyn Plan<VM = VM>,
    /// *unused*
    hot: bool,
    /// Is this a copy allocator?
    copy: bool,
    /// Bump pointer for large objects
    large_cursor: Address,
    /// Limit for bump pointer for large objects
    large_limit: Address,
    /// Is the current request for large or small?
    request_for_large: bool,
    /// Hole-searching cursor
    line: Option<Line>,
    mutator_recycled_blocks: Box<Vec<Block>>,
    /// Are we doing alloc slow when stress test is turned on. This is only set to true,
    /// during the allow_slow_once_stress_test() call. In the call, we will restore the correct
    /// limit for bump allocation, and call alloc() to try resolve the allocation request with
    /// the thread local buffer. If we cannot do the allocation from the thread local buffer,
    /// we will eventually call allow_slow_once_stress_test(). With this flag set to true, we know
    /// we are resolving an allocation request and have failed the thread local allocation. In
    /// this case, we will acquire new block from the space.
    retry: bool,
}

impl<VM: VMBinding> ImmixAllocator<VM> {
    pub fn reset(&mut self) {
        self.cursor = Address::ZERO;
        self.limit = Address::ZERO;
        self.large_cursor = Address::ZERO;
        self.large_limit = Address::ZERO;
        self.request_for_large = false;
        self.line = None;
    }
}

impl<VM: VMBinding> Allocator<VM> for ImmixAllocator<VM> {
    fn get_space(&self) -> &'static dyn Space<VM> {
        self.space as _
    }

    fn get_plan(&self) -> &'static dyn Plan<VM = VM> {
        self.plan
    }

    fn does_thread_local_allocation(&self) -> bool {
        true
    }

    fn get_thread_local_buffer_granularity(&self) -> usize {
        crate::policy::immix::block::Block::BYTES
    }

    #[inline(always)]
    fn alloc(&mut self, size: usize, align: usize, offset: isize) -> Address {
        debug_assert!(
            size <= crate::policy::immix::MAX_IMMIX_OBJECT_SIZE,
            "Trying to allocate a {} bytes object, which is larger than MAX_IMMIX_OBJECT_SIZE {}",
            size,
            crate::policy::immix::MAX_IMMIX_OBJECT_SIZE
        );
        let result = align_allocation_no_fill::<VM>(self.cursor, align, offset);
        let new_cursor = result + size;

        if new_cursor > self.limit {
            trace!(
                "{:?}: Thread local buffer used up, go to alloc slow path",
                self.tls
            );
            if size > Line::BYTES {
                // Size larger than a line: do large allocation
                self.overflow_alloc(size, align, offset)
            } else {
                // Size smaller than a line: fit into holes
                self.alloc_slow_hot(size, align, offset)
            }
        } else {
            // Simple bump allocation.
            fill_alignment_gap::<VM>(self.cursor, result);
            self.cursor = new_cursor;
            trace!(
                "{:?}: Bump allocation size: {}, result: {}, new_cursor: {}, limit: {}",
                self.tls,
                size,
                result,
                self.cursor,
                self.limit
            );
            result
        }
    }

    /// Acquire a clean block from ImmixSpace for allocation.
    fn alloc_slow_once(&mut self, size: usize, align: usize, offset: isize) -> Address {
        trace!("{:?}: alloc_slow_once", self.tls);
        self.retry = true;
        let result = self.alloc(size, align, offset);
        self.retry = false;
        result
    }

    /// This is called when precise stress is used. We try use the thread local buffer for
    /// the allocation (after restoring the correct limit for thread local buffer). If we cannot
    /// allocate from thread local buffer, we will go to the actual slowpath. After allocation,
    /// we will set the fake limit so future allocations will fail the slowpath and get here as well.
    fn alloc_slow_once_precise_stress(
        &mut self,
        _size: usize,
        _align: usize,
        _offset: isize,
        _need_poll: bool,
    ) -> Address {
        unreachable!()
    }

    fn get_tls(&self) -> VMThread {
        self.tls
    }
}

impl<VM: VMBinding> ImmixAllocator<VM> {
    pub fn new(
        tls: VMThread,
        space: Option<&'static dyn Space<VM>>,
        plan: &'static dyn Plan<VM = VM>,
        copy: bool,
    ) -> Self {
        ImmixAllocator {
            tls,
            space: space.unwrap().downcast_ref::<ImmixSpace<VM>>().unwrap(),
            plan,
            cursor: Address::ZERO,
            limit: Address::ZERO,
            hot: false,
            copy,
            large_cursor: Address::ZERO,
            large_limit: Address::ZERO,
            request_for_large: false,
            line: None,
            mutator_recycled_blocks: box vec![],
            retry: false,
        }
    }

    pub fn flush(&mut self) {
        if !self.mutator_recycled_blocks.is_empty() {
            let mut v = box vec![];
            std::mem::swap(&mut v, &mut self.mutator_recycled_blocks);
            self.immix_space().mutator_recycled_blocks.push(*v);
            // self.immix_space().scheduler().work_buckets[WorkBucketStage::Initial]
            //     .add(ResetMutatorRecycledBlocks(v));
        }
    }

    #[inline(always)]
    pub fn immix_space(&self) -> &'static ImmixSpace<VM> {
        self.space
    }

    /// Large-object (larger than a line) bump alloaction.
    fn overflow_alloc(&mut self, size: usize, align: usize, offset: isize) -> Address {
        trace!("{:?}: overflow_alloc", self.tls);
        let start = align_allocation_no_fill::<VM>(self.large_cursor, align, offset);
        let end = start + size;
        if end > self.large_limit {
            self.request_for_large = true;
            let rtn = if self.retry {
                self.acquire_clean_block(size, align, offset)
            } else {
                self.alloc_slow_inline(size, align, offset)
            };
            self.request_for_large = false;
            rtn
        } else {
            fill_alignment_gap::<VM>(self.large_cursor, start);
            self.large_cursor = end;
            start
        }
    }

    /// Bump allocate small objects into recyclable lines (i.e. holes).
    #[cold]
    fn alloc_slow_hot(&mut self, size: usize, align: usize, offset: isize) -> Address {
        trace!("{:?}: alloc_slow_hot", self.tls);
        if self.acquire_recyclable_lines(size, align, offset) {
            self.alloc(size, align, offset)
        } else if self.retry {
            self.acquire_clean_block(size, align, offset)
        } else {
            self.alloc_slow_inline(size, align, offset)
        }
    }

    /// Search for recyclable lines.
    fn acquire_recyclable_lines(&mut self, size: usize, align: usize, offset: isize) -> bool {
        while self.line.is_some() || self.acquire_recyclable_block() {
            let line = self.line.unwrap();
<<<<<<< HEAD
            if let Some(lines) = self.immix_space().get_next_available_lines(self.copy, line) {
=======
            if let Some((start_line, end_line)) = self.immix_space().get_next_available_lines(line)
            {
>>>>>>> cacded40
                // Find recyclable lines. Update the bump allocation cursor and limit.
                self.cursor = start_line.start();
                self.limit = adjust_thread_local_buffer_limit::<VM>(end_line.start());
                trace!(
                    "{:?}: acquire_recyclable_lines -> {:?} [{:?}, {:?}) {:?}",
                    self.tls,
                    self.line,
                    start_line,
                    end_line,
                    self.tls
                );
                #[cfg(feature = "global_alloc_bit")]
                crate::util::alloc_bit::bzero_alloc_bit(self.cursor, self.limit - self.cursor);
                // crate::util::memory::zero(self.cursor, self.limit - self.cursor);
                debug_assert!(
                    align_allocation_no_fill::<VM>(self.cursor, align, offset) + size <= self.limit
                );
                let block = line.block();
                self.line = if end_line == block.end_line() {
                    // Hole searching reached the end of a reusable block. Set the hole-searching cursor to None.
                    None
                } else {
                    // Update the hole-searching cursor to None.
                    Some(end_line)
                };
                return true;
            } else {
                // No more recyclable lines. Set the hole-searching cursor to None.
                self.line = None;
            }
        }
        false
    }

    /// Get a recyclable block from ImmixSpace.
    fn acquire_recyclable_block(&mut self) -> bool {
        match self.immix_space().get_reusable_block(self.copy) {
            Some(block) => {
                trace!("{:?}: acquire_recyclable_block -> {:?}", self.tls, block);
                if !self.copy {
                    self.mutator_recycled_blocks.push(block);
                    // if self.mutator_recycled_blocks.len() >= ResetMutatorRecycledBlocks::CAPACITY {
                    // self.flush();
                    // }
                }
                // Set the hole-searching cursor to the start of this block.
                self.line = Some(block.start_line());
                true
            }
            _ => false,
        }
    }

    // Get a clean block from ImmixSpace.
    fn acquire_clean_block(&mut self, size: usize, align: usize, offset: isize) -> Address {
        match self.immix_space().get_clean_block(self.tls, self.copy) {
            None => Address::ZERO,
            Some(block) => {
                trace!("{:?}: Acquired a new block {:?}", self.tls, block);
                if self.request_for_large {
                    self.large_cursor = block.start();
                    self.large_limit = adjust_thread_local_buffer_limit::<VM>(block.end());
                } else {
                    self.cursor = block.start();
                    self.limit = adjust_thread_local_buffer_limit::<VM>(block.end());
                }
                self.alloc(size, align, offset)
            }
        }
    }

    /// Set fake limits for the bump allocation for stress tests. The fake limit is the remaining thread local buffer size,
    /// which should be always smaller than the bump cursor.
    /// This method may be reentrant. We need to check before setting the values.
    fn set_limit_for_stress(&mut self) {
        if self.cursor < self.limit {
            let new_limit = unsafe { Address::from_usize(self.limit - self.cursor) };
            self.limit = new_limit;
            trace!(
                "{:?}: set_limit_for_stress. normal {} -> {}",
                self.tls,
                self.limit,
                new_limit
            );
        }
        if self.large_cursor < self.large_limit {
            let new_lg_limit = unsafe { Address::from_usize(self.large_limit - self.large_cursor) };
            self.large_limit = new_lg_limit;
            trace!(
                "{:?}: set_limit_for_stress. large {} -> {}",
                self.tls,
                self.large_limit,
                new_lg_limit
            );
        }
    }

    /// Restore the real limits for the bump allocation so we can do a properly thread local allocation.
    /// The fake limit is the remaining thread local buffer size, and we restore the actual limit from the size and the cursor.
    /// This method may be reentrant. We need to check before setting the values.
    fn restore_limit_for_stress(&mut self) {
        if self.limit < self.cursor {
            let new_limit = self.cursor + self.limit.as_usize();
            self.limit = new_limit;
            trace!(
                "{:?}: restore_limit_for_stress. normal {} -> {}",
                self.tls,
                self.limit,
                new_limit
            );
        }
        if self.large_limit < self.large_cursor {
            let new_lg_limit = self.large_cursor + self.large_limit.as_usize();
            self.large_limit = new_lg_limit;
            trace!(
                "{:?}: restore_limit_for_stress. large {} -> {}",
                self.tls,
                self.large_limit,
                new_lg_limit
            );
        }
    }
}

#[allow(unused)]
struct ResetMutatorRecycledBlocks(Box<Vec<Block>>);

impl ResetMutatorRecycledBlocks {
    pub const CAPACITY: usize = 1024;
}

impl<VM: VMBinding> GCWork<VM> for ResetMutatorRecycledBlocks {
    fn do_work(&mut self, _worker: &mut GCWorker<VM>, _mmtk: &'static MMTK<VM>) {
        for b in &*self.0 {
            b.set_state(BlockState::Marked);
        }
    }
}<|MERGE_RESOLUTION|>--- conflicted
+++ resolved
@@ -162,14 +162,14 @@
             large_limit: Address::ZERO,
             request_for_large: false,
             line: None,
-            mutator_recycled_blocks: box vec![],
+            mutator_recycled_blocks: Box::new(vec![]),
             retry: false,
         }
     }
 
     pub fn flush(&mut self) {
         if !self.mutator_recycled_blocks.is_empty() {
-            let mut v = box vec![];
+            let mut v = Box::new(vec![]);
             std::mem::swap(&mut v, &mut self.mutator_recycled_blocks);
             self.immix_space().mutator_recycled_blocks.push(*v);
             // self.immix_space().scheduler().work_buckets[WorkBucketStage::Initial]
@@ -220,12 +220,9 @@
     fn acquire_recyclable_lines(&mut self, size: usize, align: usize, offset: isize) -> bool {
         while self.line.is_some() || self.acquire_recyclable_block() {
             let line = self.line.unwrap();
-<<<<<<< HEAD
-            if let Some(lines) = self.immix_space().get_next_available_lines(self.copy, line) {
-=======
-            if let Some((start_line, end_line)) = self.immix_space().get_next_available_lines(line)
+            if let Some((start_line, end_line)) =
+                self.immix_space().get_next_available_lines(self.copy, line)
             {
->>>>>>> cacded40
                 // Find recyclable lines. Update the bump allocation cursor and limit.
                 self.cursor = start_line.start();
                 self.limit = adjust_thread_local_buffer_limit::<VM>(end_line.start());
