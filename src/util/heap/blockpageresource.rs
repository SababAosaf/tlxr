--- conflicted
+++ resolved
@@ -4,11 +4,6 @@
 use crate::policy::immix::block::Block;
 use crate::util::address::Address;
 use crate::util::constants::*;
-<<<<<<< HEAD
-use crate::util::heap::layout::vm_layout_constants::VM_LAYOUT_CONSTANTS;
-=======
-use crate::util::heap::layout::heap_layout::Map;
->>>>>>> bf7b53d2
 use crate::util::heap::layout::vm_layout_constants::*;
 use crate::util::heap::layout::VMMap;
 use crate::util::heap::pageresource::CommonPageResource;
@@ -365,13 +360,8 @@
         log_pages: usize,
         start: Address,
         bytes: usize,
-<<<<<<< HEAD
         vm_map: &'static dyn VMMap,
-        num_workers: usize,
-=======
-        vm_map: &'static dyn Map,
         _num_workers: usize,
->>>>>>> bf7b53d2
     ) -> Self {
         assert!((1 << log_pages) <= PAGES_IN_CHUNK);
         Self {
@@ -385,13 +375,8 @@
 
     pub fn new_discontiguous(
         log_pages: usize,
-<<<<<<< HEAD
         vm_map: &'static dyn VMMap,
-        num_workers: usize,
-=======
-        vm_map: &'static dyn Map,
         _num_workers: usize,
->>>>>>> bf7b53d2
     ) -> Self {
         assert!((1 << log_pages) <= PAGES_IN_CHUNK);
         Self {
@@ -403,51 +388,10 @@
         }
     }
 
-<<<<<<< HEAD
-    /// Grow contiguous space
-    fn alloc_pages_slow_sync(
-        &self,
-        space_descriptor: SpaceDescriptor,
-        reserved_pages: usize,
-        required_pages: usize,
-        tls: VMThread,
-    ) -> Result<PRAllocResult, PRAllocFail> {
-        let _guard = self.sync.lock().unwrap();
-        // Retry fast allocation
-        if let Some(block) = self.block_queue.pop() {
-            self.commit_pages(reserved_pages, required_pages, tls);
-            return Result::Ok(PRAllocResult {
-                start: block.start(),
-                pages: required_pages,
-                new_chunk: false,
-            });
-        }
-        // Grow space (a chunk at a time)
-        // 1. Grow space
-        let start: Address = match self.flpr.allocate_one_chunk_no_commit(space_descriptor) {
-            Ok(result) => result.start,
-            err => return err,
-        };
-        assert!(start.is_aligned_to(BYTES_IN_CHUNK));
-        // 2. Take the first block int the chunk as the allocation result
-        let first_block = start;
-        // 3. Push all remaining blocks to one or more block lists
-        let last_block = start + BYTES_IN_CHUNK;
-        let mut array = BlockQueue::new();
-        let mut cursor = start + B::BYTES;
-        while cursor < last_block {
-            let result = unsafe { array.push_relaxed(B::from_aligned_address(cursor)) };
-            if let Err(block) = result {
-                self.block_queue.add_global_array(array);
-                array = BlockQueue::new();
-                let result2 = unsafe { array.push_relaxed(block) };
-                debug_assert!(result2.is_ok());
-=======
     fn alloc_chunk(&self, descriptor: SpaceDescriptor, tls: VMThread) -> Option<Chunk> {
         if self.common().contiguous {
             if let Some(chunk) = self.chunk_queue.pop() {
                 return Some(chunk);
->>>>>>> bf7b53d2
             }
         }
         let start = self.common().grow_discontiguous_space(descriptor, 1);
@@ -479,93 +423,6 @@
         }
     }
 
-<<<<<<< HEAD
-    /// Get array size
-    fn len(&self) -> usize {
-        self.cursor.load(Ordering::SeqCst)
-    }
-
-    /// Test if the array is empty
-    fn is_empty(&self) -> bool {
-        self.len() == 0
-    }
-
-    /// Iterate all elements in the array
-    fn iterate_blocks(&self, f: &mut impl FnMut(B)) {
-        let len = self.len();
-        for i in 0..len {
-            f(self.get_entry(i))
-        }
-    }
-
-    /// Replace the array with a new array.
-    ///
-    /// Return the old array
-    fn replace(&self, new_array: Self) -> Self {
-        // Swap cursor
-        let temp = self.cursor.load(Ordering::Relaxed);
-        self.cursor
-            .store(new_array.cursor.load(Ordering::Relaxed), Ordering::Relaxed);
-        new_array.cursor.store(temp, Ordering::Relaxed);
-        // Swap data
-        unsafe {
-            core::ptr::swap(self.data.get(), new_array.data.get());
-        }
-        // Return old array
-        new_array
-    }
-}
-
-/// A block queue which contains a global pool and a set of thread-local queues.
-///
-/// Mutator or collector threads always allocate blocks by poping from the global pool。
-///
-/// Collector threads free blocks to their thread-local queues, and then flush to the global pools before GC ends.
-pub struct BlockPool<B: Region> {
-    /// First global BlockArray for fast allocation
-    head_global_freed_blocks: RwLock<Option<BlockQueue<B>>>,
-    /// A list of BlockArray that is flushed to the global pool
-    global_freed_blocks: RwLock<Vec<BlockQueue<B>>>,
-    /// Thread-local block queues
-    worker_local_freed_blocks: Vec<BlockQueue<B>>,
-    /// Total number of blocks in the whole BlockQueue
-    count: AtomicUsize,
-}
-
-impl<B: Region> BlockPool<B> {
-    /// Create a BlockQueue
-    pub fn new(num_workers: usize) -> Self {
-        Self {
-            head_global_freed_blocks: RwLock::new(None),
-            global_freed_blocks: RwLock::new(vec![]),
-            worker_local_freed_blocks: (0..num_workers).map(|_| BlockQueue::new()).collect(),
-            count: AtomicUsize::new(0),
-        }
-    }
-
-    /// Add a BlockArray to the global pool
-    fn add_global_array(&self, array: BlockQueue<B>) {
-        self.count.fetch_add(array.len(), Ordering::SeqCst);
-        self.global_freed_blocks.write().push(array);
-    }
-
-    /// Push a block to the thread-local queue
-    pub fn push(&self, block: B) {
-        self.count.fetch_add(1, Ordering::SeqCst);
-        let id = crate::scheduler::current_worker_ordinal().unwrap();
-        let failed = unsafe {
-            self.worker_local_freed_blocks[id]
-                .push_relaxed(block)
-                .is_err()
-        };
-        if failed {
-            let queue = BlockQueue::new();
-            let result = unsafe { queue.push_relaxed(block) };
-            debug_assert!(result.is_ok());
-            let old_queue = self.worker_local_freed_blocks[id].replace(queue);
-            assert!(!old_queue.is_empty());
-            self.global_freed_blocks.write().push(old_queue);
-=======
     fn allocate_block_fast(
         &self,
         reserved_pages: usize,
@@ -575,7 +432,6 @@
         if let Some(block) = self.pool.alloc_block() {
             self.commit_pages(reserved_pages, required_pages, tls);
             return Some((block, false));
->>>>>>> bf7b53d2
         }
         None
     }
