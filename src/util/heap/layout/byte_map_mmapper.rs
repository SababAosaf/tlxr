--- conflicted
+++ resolved
@@ -47,9 +47,6 @@
         }
     }
 
-<<<<<<< HEAD
-    fn ensure_mapped(&self, start: Address, pages: usize, notify_mmap: &impl Fn(Address)) {
-=======
     fn ensure_mapped(
         &self,
         start: Address,
@@ -57,7 +54,6 @@
         global_metadata_per_chunk: usize,
         local_metadata_per_chunk: usize,
     ) {
->>>>>>> 6cac4ff8
         let start_chunk = Self::address_to_mmap_chunks_down(start);
         let end_chunk = Self::address_to_mmap_chunks_up(start + pages_to_bytes(pages));
         trace!(
