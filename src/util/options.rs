--- conflicted
+++ resolved
@@ -494,9 +494,6 @@
     // Measuring perf events for GC and mutators
     // TODO: Ideally this option should only be included when the features 'perf_counter' are enabled. The current macro does not allow us to do this.
     phase_perf_events:      PerfEventOptions     [env_var: true, command_line: true] [|_| cfg!(feature = "perf_counter")] = PerfEventOptions {events: vec![]},
-<<<<<<< HEAD
-    use_35bit_address_space:        bool                 [env_var: true, command_line: true]  [always_valid] = false
-=======
     // Set how to bind affinity to the GC Workers. Default thread affinity delegates to the OS
     // scheduler. If a list of cores are specified, cores are allocated to threads in a round-robin
     // fashion. The core ids should match the ones reported by /proc/cpuinfo. Core ids are
@@ -510,8 +507,8 @@
     // `MMTK_THREAD_AFFINITY="12" taskset -c 6-12 <program>` will not work, on the other hand, as
     // there is no core with (perceived) id 12.
     // XXX: This option is currently only supported on Linux.
-    thread_affinity:        AffinityKind         [env_var: true, command_line: true] [|v: &AffinityKind| v.validate()] = AffinityKind::OsDefault
->>>>>>> 30771e1a
+    thread_affinity:        AffinityKind         [env_var: true, command_line: true] [|v: &AffinityKind| v.validate()] = AffinityKind::OsDefault,
+    use_35bit_address_space:        bool                 [env_var: true, command_line: true]  [always_valid] = false
 }
 
 #[cfg(test)]
