use crate::util::constants::DEFAULT_STRESS_FACTOR;
use std::cell::UnsafeCell;
use std::default::Default;
use std::ops::Deref;

custom_derive! {
    #[derive(Copy, Clone, EnumFromStr, Debug)]
    pub enum NurseryZeroingOptions {
        Temporal,
        Nontemporal,
        Concurrent,
        Adaptive,
    }
}

custom_derive! {
    #[derive(Copy, Clone, EnumFromStr, Debug)]
    pub enum PlanSelector {
        NoGC,
        SemiSpace,
        GenCopy,
        MarkSweep,
        PageProtect,
    }
}

/// The default fraction of the heap as nursery. We create the nursery space based on this value.
pub const NURSERY_FRACTION: f32 = 0.15;
/// The default min nursery size. This can be set through command line options.
/// This does not affect the actual space we create as nursery. It is only used in GC trigger check.
pub const DEFAULT_MIN_NURSERY: usize = 2 << 20;
/// The default max nursery size. This can be set through command line options.
/// This does not affect the actual space we create as nursery. It is only used in GC trigger check.
pub const DEFAULT_MAX_NURSERY: usize = 32 << 20;

pub struct UnsafeOptionsWrapper(UnsafeCell<Options>);

// TODO: We should carefully examine the unsync with UnsafeCell. We should be able to provide a safe implementation.
unsafe impl Sync for UnsafeOptionsWrapper {}

impl UnsafeOptionsWrapper {
    pub const fn new(o: Options) -> UnsafeOptionsWrapper {
        UnsafeOptionsWrapper(UnsafeCell::new(o))
    }
    /// # Safety
    /// This method is not thread safe, as internally it acquires a mutable reference to self.
    /// It is supposed to be used by one thread during boot time.
    pub unsafe fn process(&self, name: &str, value: &str) -> bool {
        (&mut *self.0.get()).set_from_camelcase_str(name, value)
    }
}
impl Deref for UnsafeOptionsWrapper {
    type Target = Options;
    fn deref(&self) -> &Options {
        unsafe { &*self.0.get() }
    }
}

fn always_valid<T>(_: &T) -> bool {
    true
}
macro_rules! options {
    ($($name:ident: $type:ty[$validator:expr] = $default:expr),*,) => [
        options!($($name: $type[$validator] = $default),*);
    ];
    ($($name:ident: $type:ty[$validator:expr] = $default:expr),*) => [
        pub struct Options {
            $(pub $name: $type),*
        }
        impl Options {
            pub fn set_from_str(&mut self, s: &str, val: &str)->bool {
                match s {
                    // Parse the given value from str (by env vars or by calling process()) to the right type
                    $(stringify!($name) => if let Ok(ref val) = val.parse::<$type>() {
                        // Validate
                        let validate_fn = $validator;
                        let is_valid = validate_fn(val);
                        if is_valid {
                            // Only set value if valid.
                            self.$name = val.clone();
                        } else {
                            eprintln!("Warn: unable to set {}={:?}. Invalid value. Default value will be used.", s, val);
                        }
                        is_valid
                    } else {
                        eprintln!("Warn: unable to set {}={:?}. Cant parse value. Default value will be used.", s, val);
                        false
                    })*
                    _ => panic!("Invalid Options key")
                }
            }
        }
        impl Default for Options {
            fn default() -> Self {
                let mut options = Options {
                    $($name: $default),*
                };

                // If we have env vars that start with MMTK_ and match any option (such as MMTK_STRESS_FACTOR),
                // we set the option to its value (if it is a valid value). Otherwise, use the default value.
                const PREFIX: &str = "MMTK_";
                for (key, val) in std::env::vars() {
                    // strip the prefix, and get the lower case string
                    if let Some(rest_of_key) = key.strip_prefix(PREFIX) {
                        let lowercase: &str = &rest_of_key.to_lowercase();
                        match lowercase {
                            $(stringify!($name) => { options.set_from_str(lowercase, &val); },)*
                            _ => {}
                        }
                    }
                }
                return options;
            }
        }
    ]
}
options! {
    // The plan to use. This needs to be initialized before creating an MMTk instance (currently by setting env vars)
    plan:                  PlanSelector         [always_valid] = PlanSelector::NoGC,
    // Number of GC threads.
    threads:               usize                [|v: &usize| *v > 0]    = num_cpus::get(),
    // Enable an optimization that only scans the part of the stack that has changed since the last GC (not supported)
    use_short_stack_scans: bool                 [always_valid] = false,
    // Enable a return barrier (not supported)
    use_return_barrier:    bool                 [always_valid] = false,
    // Should we eagerly finish sweeping at the start of a collection? (not supported)
    eager_complete_sweep:  bool                 [always_valid] = false,
    // Should we ignore GCs requested by the user (e.g. java.lang.System.gc)?
    ignore_system_g_c:     bool                 [always_valid] = false,
    // The upper bound of nursery size. This needs to be initialized before creating an MMTk instance (currently by setting env vars)
<<<<<<< HEAD
    max_nursery:           usize                [|v| v > 0 ] = DEFAULT_MIN_NURSERY,
    // The lower bound of nusery size. This needs to be initialized before creating an MMTk instance (currently by setting env vars)
    min_nursery:           usize                [|v| v > 0 ] = DEFAULT_MAX_NURSERY,
=======
    max_nursery:           usize                [|v: &usize| *v > 0]    = (32 * 1024 * 1024),
    // The lower bound of nusery size. This needs to be initialized before creating an MMTk instance (currently by setting env vars)
    min_nursery:           usize                [|v: &usize| *v > 0]    = (32 * 1024 * 1024),
>>>>>>> 65109a6f
    // Should a major GC be performed when a system GC is required?
    full_heap_system_gc:   bool                 [always_valid] = false,
    // Should we shrink/grow the heap to adjust to application working set? (not supported)
    variable_size_heap:    bool                 [always_valid] = true,
    // Should finalization be disabled?
    no_finalizer:          bool                 [always_valid] = false,
    // Should reference type processing be disabled?
    no_reference_types:    bool                 [always_valid] = false,
    // The zeroing approach to use for new object allocations. Affects each plan differently. (not supported)
    nursery_zeroing:       NurseryZeroingOptions[always_valid] = NurseryZeroingOptions::Temporal,
    // How frequent (every X bytes) should we do a stress GC?
    stress_factor:         usize                [always_valid] = DEFAULT_STRESS_FACTOR,
    // How frequent (every X bytes) should we run analysis (a STW event that collects data)
    analysis_factor:       usize                [always_valid] = DEFAULT_STRESS_FACTOR,
    // The size of vmspace. This needs to be initialized before creating an MMTk instance (currently by setting env vars)
    // FIXME: This value is set for JikesRVM. We need a proper way to set options.
    //   We need to set these values programmatically in VM specific code.
    vm_space_size:         usize                [|v: &usize| *v > 0]    = 0x7cc_cccc,
    // An example string option. Can be deleted when we have other string options.
    // Make sure to include the string option tests in the unit tests.
    example_string_option: String                [|v: &str| v.starts_with("hello") ] = "hello world".to_string(),
}

impl Options {
    fn set_from_camelcase_str(&mut self, s: &str, val: &str) -> bool {
        trace!("Trying to process option pair: ({}, {})", s, val);

        let mut sr = String::with_capacity(s.len());
        for c in s.chars() {
            if c.is_uppercase() {
                sr.push('_');
                for c in c.to_lowercase() {
                    sr.push(c);
                }
            } else {
                sr.push(c)
            }
        }

        let result = self.set_from_str(sr.as_str(), val);

        trace!("Trying to process option pair: ({})", sr);

        if result {
            trace!("Validation passed");
        } else {
            trace!("Validation failed")
        }
        result
    }
}

#[cfg(test)]
mod tests {
    use crate::util::constants::DEFAULT_STRESS_FACTOR;
    use crate::util::options::Options;
    use crate::util::test_util::{serial_test, with_cleanup};

    #[test]
    fn no_env_var() {
        serial_test(|| {
            let options = Options::default();
            assert_eq!(options.stress_factor, DEFAULT_STRESS_FACTOR);
        })
    }

    #[test]
    fn with_valid_env_var() {
        serial_test(|| {
            with_cleanup(
                || {
                    std::env::set_var("MMTK_STRESS_FACTOR", "4096");

                    let options = Options::default();
                    assert_eq!(options.stress_factor, 4096);
                },
                || {
                    std::env::remove_var("MMTK_STRESS_FACTOR");
                },
            )
        })
    }

    #[test]
    fn with_multiple_valid_env_vars() {
        serial_test(|| {
            with_cleanup(
                || {
                    std::env::set_var("MMTK_STRESS_FACTOR", "4096");
                    std::env::set_var("MMTK_NO_FINALIZER", "true");

                    let options = Options::default();
                    assert_eq!(options.stress_factor, 4096);
                    assert!(options.no_finalizer);
                },
                || {
                    std::env::remove_var("MMTK_STRESS_FACTOR");
                    std::env::remove_var("MMTK_NO_FINALIZER");
                },
            )
        })
    }

    #[test]
    fn with_invalid_env_var_value() {
        serial_test(|| {
            with_cleanup(
                || {
                    // invalid value, we cannot parse the value, so use the default value
                    std::env::set_var("MMTK_STRESS_FACTOR", "abc");

                    let options = Options::default();
                    assert_eq!(options.stress_factor, DEFAULT_STRESS_FACTOR);
                },
                || {
                    std::env::remove_var("MMTK_STRESS_FACTOR");
                },
            )
        })
    }

    #[test]
    fn with_invalid_env_var_key() {
        serial_test(|| {
            with_cleanup(
                || {
                    // invalid value, we cannot parse the value, so use the default value
                    std::env::set_var("MMTK_ABC", "42");

                    let options = Options::default();
                    assert_eq!(options.stress_factor, DEFAULT_STRESS_FACTOR);
                },
                || {
                    std::env::remove_var("MMTK_ABC");
                },
            )
        })
    }

    #[test]
    fn test_str_option_default() {
        serial_test(|| {
            let options = Options::default();
            assert_eq!(&options.example_string_option as &str, "hello world");
        })
    }

    #[test]
    fn test_str_option_from_env_var() {
        serial_test(|| {
            with_cleanup(
                || {
                    std::env::set_var("MMTK_EXAMPLE_STRING_OPTION", "hello string");

                    let options = Options::default();
                    assert_eq!(&options.example_string_option as &str, "hello string");
                },
                || {
                    std::env::remove_var("MMTK_EXAMPLE_STRING_OPTION");
                },
            )
        })
    }

    #[test]
    fn test_invalid_str_option_from_env_var() {
        serial_test(|| {
            with_cleanup(
                || {
                    // The option needs to start with "hello", otherwise it is invalid.
                    std::env::set_var("MMTK_EXAMPLE_STRING_OPTION", "abc");

                    let options = Options::default();
                    // invalid value from env var, use default.
                    assert_eq!(&options.example_string_option as &str, "hello world");
                },
                || {
                    std::env::remove_var("MMTK_EXAMPLE_STRING_OPTION");
                },
            )
        })
    }
}<|MERGE_RESOLUTION|>--- conflicted
+++ resolved
@@ -128,15 +128,9 @@
     // Should we ignore GCs requested by the user (e.g. java.lang.System.gc)?
     ignore_system_g_c:     bool                 [always_valid] = false,
     // The upper bound of nursery size. This needs to be initialized before creating an MMTk instance (currently by setting env vars)
-<<<<<<< HEAD
-    max_nursery:           usize                [|v| v > 0 ] = DEFAULT_MIN_NURSERY,
+    max_nursery:           usize                [|v: &usize| *v > 0 ] = DEFAULT_MIN_NURSERY,
     // The lower bound of nusery size. This needs to be initialized before creating an MMTk instance (currently by setting env vars)
-    min_nursery:           usize                [|v| v > 0 ] = DEFAULT_MAX_NURSERY,
-=======
-    max_nursery:           usize                [|v: &usize| *v > 0]    = (32 * 1024 * 1024),
-    // The lower bound of nusery size. This needs to be initialized before creating an MMTk instance (currently by setting env vars)
-    min_nursery:           usize                [|v: &usize| *v > 0]    = (32 * 1024 * 1024),
->>>>>>> 65109a6f
+    min_nursery:           usize                [|v: &usize| *v> 0 ] = DEFAULT_MAX_NURSERY,
     // Should a major GC be performed when a system GC is required?
     full_heap_system_gc:   bool                 [always_valid] = false,
     // Should we shrink/grow the heap to adjust to application working set? (not supported)
