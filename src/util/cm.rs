use super::{Address, ObjectReference};
use crate::plan::immix::Pause;
use crate::policy::immix::cset::PerRegionRemSet;
use crate::policy::space::Space;
use crate::scheduler::gc_work::ScanObjects;
use crate::{
    plan::{
        immix::{Immix, ImmixCopyContext},
        EdgeIterator,
    },
    scheduler::{gc_work::ProcessEdgesBase, GCWork, GCWorker, ProcessEdgesWork, WorkBucketStage},
    util::metadata::side_metadata::address_to_meta_address,
    vm::*,
    TransitiveClosure, MMTK,
};
use atomic::Ordering;
use std::{
    marker::PhantomData,
    mem,
    ops::{Deref, DerefMut},
    ptr,
};

pub struct ImmixConcurrentTraceObjects<VM: VMBinding> {
    plan: &'static Immix<VM>,
    mmtk: &'static MMTK<VM>,
    objects: Vec<ObjectReference>,
    next_objects: Vec<ObjectReference>,
    worker: *mut GCWorker<VM>,
}

unsafe impl<VM: VMBinding> Send for ImmixConcurrentTraceObjects<VM> {}

impl<VM: VMBinding> ImmixConcurrentTraceObjects<VM> {
    const CAPACITY: usize = 512;

    pub fn new(objects: Vec<ObjectReference>, mmtk: &'static MMTK<VM>) -> Self {
        let plan = mmtk.plan.downcast_ref::<Immix<VM>>().unwrap();
        crate::NUM_CONCURRENT_TRACING_PACKETS.fetch_add(1, Ordering::SeqCst);
        Self {
            plan,
            mmtk,
            objects,
            next_objects: vec![],
            worker: ptr::null_mut(),
        }
    }

    #[inline(always)]
    fn worker(&self) -> &mut GCWorker<VM> {
        unsafe { &mut *self.worker }
    }

    #[cold]
    fn flush(&mut self) {
        if !self.next_objects.is_empty() {
            let mut new_nodes = vec![];
            mem::swap(&mut new_nodes, &mut self.next_objects);
            // This packet is executed in concurrent.
            debug_assert!(crate::args::CONCURRENT_MARKING);
            let w = ImmixConcurrentTraceObjects::<VM>::new(new_nodes, self.mmtk);
            self.worker().add_work(WorkBucketStage::Unconstrained, w);
        }
    }

    #[inline(always)]
    fn trace_object(&mut self, object: ObjectReference) -> ObjectReference {
        if object.is_null() || !object.is_mapped() {
            return object;
        }
        let no_trace = crate::args::REF_COUNT && crate::util::rc::count(object) == 0;
        if no_trace {
            return object;
        }
        if self.plan.immix_space.in_space(object) {
            self.plan.immix_space.fast_trace_object(self, object);
            object
        } else {
            self.plan
                .common
                .trace_object::<Self, ImmixCopyContext<VM>>(self, object)
        }
    }
}

impl<VM: VMBinding> TransitiveClosure for ImmixConcurrentTraceObjects<VM> {
    #[inline(always)]
    fn process_edge(&mut self, _: Address) {
        unreachable!()
    }

    #[inline]
    fn process_node(&mut self, object: ObjectReference) {
        if crate::args::MARK_LINE_AT_SCAN_TIME
            && !crate::args::BLOCK_ONLY
            && self.plan.immix_space.in_space(object)
        {
            self.plan.immix_space.mark_lines(object);
        }
        EdgeIterator::<VM>::iterate(object, |e| {
            let t = unsafe { e.load() };
            // println!("mk {:?}.{:?} -> {:?}", object, e, t);
            PerRegionRemSet::record(e, t, &self.plan.immix_space);
            if !t.is_null() {
                self.next_objects.push(t);
                if self.next_objects.len() >= Self::CAPACITY {
                    self.flush();
                }
            }
        });
    }
}

impl<VM: VMBinding> GCWork<VM> for ImmixConcurrentTraceObjects<VM> {
    fn should_defer(&self) -> bool {
        crate::PAUSE_CONCURRENT_MARKING.load(Ordering::SeqCst)
    }
    #[inline]
    fn do_work(&mut self, worker: &mut GCWorker<VM>, mmtk: &'static MMTK<VM>) {
        self.worker = worker;
        if !crate::args::NO_RC_PAUSES_DURING_CONCURRENT_MARKING
            && crate::args::SLOW_CONCURRENT_MARKING
            && mmtk
                .plan
                .downcast_ref::<Immix<VM>>()
                .unwrap()
                .current_pause()
                .is_none()
        {
            std::thread::sleep(std::time::Duration::from_micros(200));
        }
        for i in 0..self.objects.len() {
            self.trace_object(self.objects[i]);
        }
        // CM: Decrease counter
        crate::NUM_CONCURRENT_TRACING_PACKETS.fetch_sub(1, Ordering::SeqCst);
        self.flush();
    }
}

pub struct CMImmixCollectRootEdges<VM: VMBinding> {
    base: ProcessEdgesBase<Self>,
}

impl<VM: VMBinding> ProcessEdgesWork for CMImmixCollectRootEdges<VM> {
    type VM = VM;
    const OVERWRITE_REFERENCE: bool = false;
    const RC_ROOTS: bool = true;
    const SCAN_OBJECTS_IMMEDIATELY: bool = true;

    fn new(edges: Vec<Address>, roots: bool, mmtk: &'static MMTK<VM>) -> Self {
        debug_assert!(roots);
        let base = ProcessEdgesBase::new(edges, roots, mmtk);
        Self { base }
    }

    fn trace_object(&mut self, _object: ObjectReference) -> ObjectReference {
        unreachable!()
    }

    #[inline]
    fn process_edges(&mut self) {
        debug_assert!(crate::args::CONCURRENT_MARKING);
        if !self.edges.is_empty() {
            let mut roots = vec![];
            for e in &self.edges {
                roots.push(unsafe { e.load() })
            }
            let w = ImmixConcurrentTraceObjects::<VM>::new(roots, self.mmtk());
            self.mmtk().scheduler.postpone(w);
        }
    }
}

impl<VM: VMBinding> Deref for CMImmixCollectRootEdges<VM> {
    type Target = ProcessEdgesBase<Self>;
    #[inline]
    fn deref(&self) -> &Self::Target {
        &self.base
    }
}

impl<VM: VMBinding> DerefMut for CMImmixCollectRootEdges<VM> {
    #[inline]
    fn deref_mut(&mut self) -> &mut Self::Target {
        &mut self.base
    }
}

pub struct ProcessModBufSATB<E: ProcessEdgesWork> {
    edges: Vec<Address>,
    nodes: Vec<ObjectReference>,
    phantom: PhantomData<E>,
}

impl<E: ProcessEdgesWork> ProcessModBufSATB<E> {
    pub fn new(edges: Vec<Address>, nodes: Vec<ObjectReference>) -> Self {
        Self {
            edges,
            nodes,
            phantom: PhantomData,
        }
    }
}

impl<E: ProcessEdgesWork> GCWork<E::VM> for ProcessModBufSATB<E> {
    #[inline(always)]
    fn do_work(&mut self, worker: &mut GCWorker<E::VM>, mmtk: &'static MMTK<E::VM>) {
        debug_assert!(!crate::args::BARRIER_MEASUREMENT);
        // println!("ProcessModBufSATB");
        if self.edges.is_empty() && self.nodes.is_empty() {
            return;
        }
        if !crate::args::REF_COUNT {
            for edge in &self.edges {
                let ptr = address_to_meta_address(
                    <E::VM as VMBinding>::VMObjectModel::GLOBAL_LOG_BIT_SPEC.extract_side_spec(),
                    *edge,
                );
                unsafe {
                    ptr.store(0b11111111u8);
                }
            }
        }
<<<<<<< HEAD
        if crate::concurrent_marking_in_progress() {
            GCWork::do_work(
                &mut ImmixConcurrentTraceObjects::<E::VM>::new(self.nodes.clone(), mmtk),
                worker,
                mmtk,
            );
        } else {
            GCWork::do_work(
                &mut ImmixConcurrentTraceObjects::<E::VM>::new(self.nodes.clone(), mmtk),
                worker,
                mmtk,
            );
            // let immix = mmtk.plan.downcast_ref::<Immix<E::VM>>().unwrap();
            // if immix.current_pause() == Some(Pause::FinalMark) {
            //     let edges = self.nodes.iter().map(|e| Address::from_ptr(e)).collect();
            //     let mut w = LXRStopTheWorldProcessEdges::<E::VM>::new(edges, false, mmtk);
            //     // GCWork::do_work(&mut w, worker, mmtk);
            //     mmtk.scheduler.work_buckets[WorkBucketStage::RCEvacuateMature].add(w);
            // } else {
            //     unreachable!();
            //     let edges = self.nodes.iter().map(|e| Address::from_ptr(e)).collect();
            //     let mut w = E::new(edges, false, mmtk);
            //     GCWork::do_work(&mut w, worker, mmtk);
            // }
        }
=======
        GCWork::do_work(
            &mut ImmixConcurrentTraceObjects::<E::VM>::new(self.nodes.clone(), mmtk),
            worker,
            mmtk,
        );
>>>>>>> e3fda2f6
    }
}

pub struct LXRStopTheWorldProcessEdges<VM: VMBinding> {
    immix: &'static Immix<VM>,
    pause: Pause,
    base: ProcessEdgesBase<Self>,
    forwarded_roots: Vec<ObjectReference>,
}

impl<VM: VMBinding> ProcessEdgesWork for LXRStopTheWorldProcessEdges<VM> {
    type VM = VM;
    const OVERWRITE_REFERENCE: bool = crate::args::RC_MATURE_EVACUATION;

    fn new(edges: Vec<Address>, roots: bool, mmtk: &'static MMTK<VM>) -> Self {
        let base = ProcessEdgesBase::new(edges, roots, mmtk);
        let immix = base.plan().downcast_ref::<Immix<VM>>().unwrap();
        Self {
            immix,
            base,
            pause: Pause::RefCount,
            forwarded_roots: vec![],
        }
    }

    #[cold]
    fn flush(&mut self) {
        if !self.nodes.is_empty() {
            let scan_objects_work = ScanObjects::<Self>::new(self.pop_nodes(), false);
            self.new_scan_work(scan_objects_work);
        }
    }

    /// Trace  and evacuate objects.
    #[inline(always)]
    fn trace_object(&mut self, object: ObjectReference) -> ObjectReference {
        if object.is_null() {
            return object;
        }
        let x = if self.immix.immix_space.in_space(object) {
            self.immix.immix_space.rc_trace_object(
                self,
                object,
                unsafe { self.worker().local::<ImmixCopyContext<VM>>() },
                self.pause,
            )
        } else {
<<<<<<< HEAD
            // self.immix
            //     .common
            //     .trace_object::<Self, ImmixCopyContext<VM>>(self, object)
=======
>>>>>>> e3fda2f6
            object
        };
        if self.roots {
            self.forwarded_roots.push(x)
        }
        x
    }

    #[inline]
    fn process_edges(&mut self) {
        self.pause = self.immix.current_pause().unwrap();
        for i in 0..self.edges.len() {
            // println!("evac {:?} -> {:?}", self.edges[i], unsafe {
            //     if self.edges[i].is_zero() {
            //         ObjectReference::NULL
            //     } else {
            //         self.edges[i].load::<ObjectReference>()
            //     }
            // });
            ProcessEdgesWork::process_edge(self, self.edges[i])
        }
        self.flush();
        if self.roots {
            let mut roots = vec![];
            std::mem::swap(&mut roots, &mut self.forwarded_roots);
            unsafe {
                crate::plan::immix::CURR_ROOTS.push(roots);
            }
        }
    }
}

impl<VM: VMBinding> Deref for LXRStopTheWorldProcessEdges<VM> {
    type Target = ProcessEdgesBase<Self>;
    #[inline(always)]
    fn deref(&self) -> &Self::Target {
        &self.base
    }
}

impl<VM: VMBinding> DerefMut for LXRStopTheWorldProcessEdges<VM> {
    #[inline(always)]
    fn deref_mut(&mut self) -> &mut Self::Target {
        &mut self.base
    }
}<|MERGE_RESOLUTION|>--- conflicted
+++ resolved
@@ -222,39 +222,11 @@
                 }
             }
         }
-<<<<<<< HEAD
-        if crate::concurrent_marking_in_progress() {
-            GCWork::do_work(
-                &mut ImmixConcurrentTraceObjects::<E::VM>::new(self.nodes.clone(), mmtk),
-                worker,
-                mmtk,
-            );
-        } else {
-            GCWork::do_work(
-                &mut ImmixConcurrentTraceObjects::<E::VM>::new(self.nodes.clone(), mmtk),
-                worker,
-                mmtk,
-            );
-            // let immix = mmtk.plan.downcast_ref::<Immix<E::VM>>().unwrap();
-            // if immix.current_pause() == Some(Pause::FinalMark) {
-            //     let edges = self.nodes.iter().map(|e| Address::from_ptr(e)).collect();
-            //     let mut w = LXRStopTheWorldProcessEdges::<E::VM>::new(edges, false, mmtk);
-            //     // GCWork::do_work(&mut w, worker, mmtk);
-            //     mmtk.scheduler.work_buckets[WorkBucketStage::RCEvacuateMature].add(w);
-            // } else {
-            //     unreachable!();
-            //     let edges = self.nodes.iter().map(|e| Address::from_ptr(e)).collect();
-            //     let mut w = E::new(edges, false, mmtk);
-            //     GCWork::do_work(&mut w, worker, mmtk);
-            // }
-        }
-=======
         GCWork::do_work(
             &mut ImmixConcurrentTraceObjects::<E::VM>::new(self.nodes.clone(), mmtk),
             worker,
             mmtk,
         );
->>>>>>> e3fda2f6
     }
 }
 
@@ -302,12 +274,6 @@
                 self.pause,
             )
         } else {
-<<<<<<< HEAD
-            // self.immix
-            //     .common
-            //     .trace_object::<Self, ImmixCopyContext<VM>>(self, object)
-=======
->>>>>>> e3fda2f6
             object
         };
         if self.roots {
