--- conflicted
+++ resolved
@@ -3,7 +3,6 @@
 use crate::util::ObjectReference;
 use crate::vm::ObjectModel;
 use crate::vm::VMBinding;
-use std::fmt::Debug;
 use std::marker::PhantomData;
 
 /// Iterate over an address range, and find each object by alloc bit.
@@ -77,11 +76,7 @@
 
 /// Region represents a memory region with a properly aligned address as its start and a fixed size for the region.
 /// Region provides a set of utility methods, along with a RegionIterator that linearly scans at the step of a region.
-<<<<<<< HEAD
-pub trait Region: Copy + PartialEq + PartialOrd + From<Address> + Into<Address> + Debug {
-=======
 pub trait Region: Copy + PartialEq + PartialOrd {
->>>>>>> c453a1ca
     const LOG_BYTES: usize;
     const BYTES: usize = 1 << Self::LOG_BYTES;
 
