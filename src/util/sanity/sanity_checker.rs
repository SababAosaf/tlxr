--- conflicted
+++ resolved
@@ -178,20 +178,7 @@
     }
 }
 
-<<<<<<< HEAD
 impl<VM: VMBinding> SanityGCProcessEdges<VM> {
-=======
-impl<VM: VMBinding> ProcessEdgesWork for SanityGCProcessEdges<VM> {
-    type VM = VM;
-    const OVERWRITE_REFERENCE: bool = false;
-    fn new(edges: Vec<Address>, roots: bool, mmtk: &'static MMTK<VM>) -> Self {
-        Self {
-            base: ProcessEdgesBase::new(edges, roots, mmtk),
-            // ..Default::default()
-        }
-    }
-
->>>>>>> 78c00be9
     #[inline]
     fn trace_object(&mut self, slot: Address, object: ObjectReference) -> ObjectReference {
         if object.is_null() {
@@ -264,9 +251,9 @@
 impl<VM: VMBinding> ProcessEdgesWork for SanityGCProcessEdges<VM> {
     type VM = VM;
     const OVERWRITE_REFERENCE: bool = false;
-    fn new(edges: Vec<Address>, _roots: bool, mmtk: &'static MMTK<VM>) -> Self {
-        Self {
-            base: ProcessEdgesBase::new(edges, mmtk),
+    fn new(edges: Vec<Address>, roots: bool, mmtk: &'static MMTK<VM>) -> Self {
+        Self {
+            base: ProcessEdgesBase::new(edges, roots, mmtk),
             // ..Default::default()
         }
     }
