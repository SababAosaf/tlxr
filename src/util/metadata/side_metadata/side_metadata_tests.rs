#[cfg(test)]
mod tests {
    use atomic::Ordering;

    use crate::util::constants;
    use crate::util::heap::layout::vm_layout_constants;
    use crate::util::heap::layout::vm_layout_constants::VM_LAYOUT_CONSTANTS;
    use crate::util::metadata::side_metadata::SideMetadataContext;
    use crate::util::metadata::side_metadata::SideMetadataSpec;
    use crate::util::metadata::side_metadata::*;
    use crate::util::test_util::{serial_test, with_cleanup};
    use crate::util::Address;

    #[test]
    fn test_side_metadata_address_to_meta_address() {
        let mut gspec = SideMetadataSpec {
            name: "gspec",
            is_global: true,
            offset: SideMetadataOffset::addr(GLOBAL_SIDE_METADATA_BASE_ADDRESS),
            log_num_of_bits: 0,
            log_bytes_in_region: 0,
        };
        #[cfg(target_pointer_width = "64")]
        let mut lspec = SideMetadataSpec {
            name: "lspec",
            is_global: false,
            offset: SideMetadataOffset::addr(LOCAL_SIDE_METADATA_BASE_ADDRESS),
            log_num_of_bits: 0,
            log_bytes_in_region: 0,
        };

        #[cfg(target_pointer_width = "32")]
        let mut lspec = SideMetadataSpec {
            name: "lspec",
            is_global: false,
            offset: SideMetadataOffset::rel(0),
            log_num_of_bits: 0,
            log_bytes_in_region: 0,
        };

        assert_eq!(
            address_to_meta_address(&gspec, unsafe { Address::from_usize(0) }),
            GLOBAL_SIDE_METADATA_BASE_ADDRESS
        );
        assert_eq!(
            address_to_meta_address(&lspec, unsafe { Address::from_usize(0) }),
            LOCAL_SIDE_METADATA_BASE_ADDRESS
        );

        assert_eq!(
            address_to_meta_address(&gspec, unsafe { Address::from_usize(7) }),
            GLOBAL_SIDE_METADATA_BASE_ADDRESS
        );
        assert_eq!(
            address_to_meta_address(&lspec, unsafe { Address::from_usize(7) }),
            LOCAL_SIDE_METADATA_BASE_ADDRESS
        );

        assert_eq!(
            address_to_meta_address(&gspec, unsafe { Address::from_usize(27) }),
            GLOBAL_SIDE_METADATA_BASE_ADDRESS + 3usize
        );
        assert_eq!(
            address_to_meta_address(&lspec, unsafe { Address::from_usize(129) }),
            LOCAL_SIDE_METADATA_BASE_ADDRESS + 16usize
        );

        gspec.log_bytes_in_region = 2;
        lspec.log_bytes_in_region = 1;

        assert_eq!(
            address_to_meta_address(&gspec, unsafe { Address::from_usize(0) }),
            GLOBAL_SIDE_METADATA_BASE_ADDRESS
        );
        assert_eq!(
            address_to_meta_address(&lspec, unsafe { Address::from_usize(0) }),
            LOCAL_SIDE_METADATA_BASE_ADDRESS
        );

        assert_eq!(
            address_to_meta_address(&gspec, unsafe { Address::from_usize(32) }),
            GLOBAL_SIDE_METADATA_BASE_ADDRESS + 1usize
        );
        assert_eq!(
            address_to_meta_address(&lspec, unsafe { Address::from_usize(32) }),
            LOCAL_SIDE_METADATA_BASE_ADDRESS + 2usize
        );

        assert_eq!(
            address_to_meta_address(&gspec, unsafe { Address::from_usize(316) }),
            GLOBAL_SIDE_METADATA_BASE_ADDRESS + 9usize
        );
        assert_eq!(
            address_to_meta_address(&lspec, unsafe { Address::from_usize(316) }),
            LOCAL_SIDE_METADATA_BASE_ADDRESS + 19usize
        );

        gspec.log_num_of_bits = 1;
        lspec.log_num_of_bits = 3;

        assert_eq!(
            address_to_meta_address(&gspec, unsafe { Address::from_usize(0) }),
            GLOBAL_SIDE_METADATA_BASE_ADDRESS
        );
        assert_eq!(
            address_to_meta_address(&lspec, unsafe { Address::from_usize(0) }),
            LOCAL_SIDE_METADATA_BASE_ADDRESS
        );

        assert_eq!(
            address_to_meta_address(&gspec, unsafe { Address::from_usize(32) }),
            GLOBAL_SIDE_METADATA_BASE_ADDRESS + 2usize
        );
        assert_eq!(
            address_to_meta_address(&lspec, unsafe { Address::from_usize(32) }),
            LOCAL_SIDE_METADATA_BASE_ADDRESS + 16usize
        );

        assert_eq!(
            address_to_meta_address(&gspec, unsafe { Address::from_usize(316) }),
            GLOBAL_SIDE_METADATA_BASE_ADDRESS + 19usize
        );
        assert_eq!(
            address_to_meta_address(&lspec, unsafe { Address::from_usize(318) }),
            LOCAL_SIDE_METADATA_BASE_ADDRESS + 159usize
        );
    }

    #[test]
    fn test_side_metadata_meta_byte_mask() {
        let mut spec = SideMetadataSpec {
            name: "test_spec",
            is_global: true,
            offset: SideMetadataOffset::addr(GLOBAL_SIDE_METADATA_BASE_ADDRESS),
            log_num_of_bits: 0,
            log_bytes_in_region: 0,
        };

        assert_eq!(meta_byte_mask(&spec), 1);

        spec.log_num_of_bits = 1;
        assert_eq!(meta_byte_mask(&spec), 3);
        spec.log_num_of_bits = 2;
        assert_eq!(meta_byte_mask(&spec), 15);
        spec.log_num_of_bits = 3;
        assert_eq!(meta_byte_mask(&spec), 255);
    }

    #[test]
    fn test_side_metadata_meta_byte_lshift() {
        let mut spec = SideMetadataSpec {
            name: "test_spec",
            is_global: true,
            offset: SideMetadataOffset::addr(GLOBAL_SIDE_METADATA_BASE_ADDRESS),
            log_num_of_bits: 0,
            log_bytes_in_region: 0,
        };

        assert_eq!(
            meta_byte_lshift(&spec, unsafe { Address::from_usize(0) }),
            0
        );
        assert_eq!(
            meta_byte_lshift(&spec, unsafe { Address::from_usize(5) }),
            5
        );
        assert_eq!(
            meta_byte_lshift(&spec, unsafe { Address::from_usize(15) }),
            7
        );

        spec.log_num_of_bits = 2;

        assert_eq!(
            meta_byte_lshift(&spec, unsafe { Address::from_usize(0) }),
            0
        );
        assert_eq!(
            meta_byte_lshift(&spec, unsafe { Address::from_usize(5) }),
            4
        );
        assert_eq!(
            meta_byte_lshift(&spec, unsafe { Address::from_usize(15) }),
            4
        );
        assert_eq!(
            meta_byte_lshift(&spec, unsafe { Address::from_usize(0x10010) }),
            0
        );
    }

    #[test]
    fn test_side_metadata_try_mmap_metadata() {
        let heap_start = VM_LAYOUT_CONSTANTS.heap_start;
        serial_test(|| {
            with_cleanup(
                || {
                    // We need to do this because of the static NO_METADATA
                    // sanity::reset();
                    let mut gspec = SideMetadataSpec {
                        name: "gspec",
                        is_global: true,
                        offset: SideMetadataOffset::addr(GLOBAL_SIDE_METADATA_BASE_ADDRESS),
                        log_num_of_bits: 1,
                        log_bytes_in_region: 1,
                    };
                    #[cfg(target_pointer_width = "64")]
                    let mut lspec = SideMetadataSpec {
                        name: "lspec",
                        is_global: false,
                        offset: SideMetadataOffset::addr(LOCAL_SIDE_METADATA_BASE_ADDRESS),
                        log_num_of_bits: 1,
                        log_bytes_in_region: 1,
                    };
                    #[cfg(target_pointer_width = "32")]
                    let mut lspec = SideMetadataSpec {
                        name: "lspec",
                        is_global: false,
                        offset: SideMetadataOffset::rel(0),
                        log_num_of_bits: 1,
                        log_bytes_in_region: 1,
                    };

                    let metadata = SideMetadataContext {
                        global: vec![gspec],
                        local: vec![lspec],
                    };

                    let mut metadata_sanity = SideMetadataSanity::new();
                    metadata_sanity.verify_metadata_context("NoPolicy", &metadata);

                    assert!(metadata
                        .try_map_metadata_space(heap_start, constants::BYTES_IN_PAGE,)
                        .is_ok());

                    gspec.assert_metadata_mapped(heap_start);
                    lspec.assert_metadata_mapped(heap_start);
                    gspec.assert_metadata_mapped(heap_start + constants::BYTES_IN_PAGE - 1);
                    lspec.assert_metadata_mapped(heap_start + constants::BYTES_IN_PAGE - 1);

                    metadata.ensure_unmap_metadata_space(heap_start, constants::BYTES_IN_PAGE);

                    gspec.log_bytes_in_region = 4;
                    gspec.log_num_of_bits = 4;
                    lspec.log_bytes_in_region = 4;
                    lspec.log_num_of_bits = 4;

                    metadata_sanity.reset();

                    let metadata = SideMetadataContext {
                        global: vec![gspec],
                        local: vec![lspec],
                    };

                    metadata_sanity.verify_metadata_context("NoPolicy", &metadata);
                    metadata_sanity.reset();

                    assert!(metadata
                        .try_map_metadata_space(
                            heap_start + vm_layout_constants::BYTES_IN_CHUNK,
                            vm_layout_constants::BYTES_IN_CHUNK,
                        )
                        .is_ok());

                    gspec.assert_metadata_mapped(heap_start + vm_layout_constants::BYTES_IN_CHUNK);
                    lspec.assert_metadata_mapped(heap_start + vm_layout_constants::BYTES_IN_CHUNK);
                    gspec.assert_metadata_mapped(
                        heap_start + vm_layout_constants::BYTES_IN_CHUNK * 2 - 8,
                    );
                    lspec.assert_metadata_mapped(
                        heap_start + vm_layout_constants::BYTES_IN_CHUNK * 2 - 16,
                    );

                    metadata.ensure_unmap_metadata_space(
                        heap_start + vm_layout_constants::BYTES_IN_CHUNK,
                        vm_layout_constants::BYTES_IN_CHUNK,
                    );
                },
                || {
                    sanity::reset();
                },
            );
        })
    }

    #[test]
    fn test_side_metadata_atomic_fetch_add_sub_ge8bits() {
        serial_test(|| {
            with_cleanup(
                || {
                    // We need to do this because of the static NO_METADATA
                    // sanity::reset();
                    let data_addr = VM_LAYOUT_CONSTANTS.heap_start;

                    let metadata_1_spec = SideMetadataSpec {
                        name: "metadata_1_spec",
                        is_global: true,
                        offset: SideMetadataOffset::addr(GLOBAL_SIDE_METADATA_BASE_ADDRESS),
                        log_num_of_bits: 4,
                        log_bytes_in_region: 6,
                    };

                    let metadata_2_spec = SideMetadataSpec {
                        name: "metadata_2_spec",
                        is_global: true,
                        offset: SideMetadataOffset::layout_after(&metadata_1_spec),
                        log_num_of_bits: 3,
                        log_bytes_in_region: 7,
                    };

                    let metadata = SideMetadataContext {
                        global: vec![metadata_1_spec, metadata_2_spec],
                        local: vec![],
                    };

                    let mut metadata_sanity = SideMetadataSanity::new();
                    metadata_sanity.verify_metadata_context("NoPolicy", &metadata);

                    assert!(metadata
                        .try_map_metadata_space(data_addr, constants::BYTES_IN_PAGE,)
                        .is_ok());

                    let zero =
                        metadata_1_spec.fetch_add_atomic::<u16>(data_addr, 5, Ordering::SeqCst);
                    assert_eq!(zero, 0);

                    let five = metadata_1_spec.load_atomic::<u16>(data_addr, Ordering::SeqCst);
                    assert_eq!(five, 5);

                    let zero =
                        metadata_2_spec.fetch_add_atomic::<u8>(data_addr, 5, Ordering::SeqCst);
                    assert_eq!(zero, 0);

                    let five = metadata_2_spec.load_atomic::<u8>(data_addr, Ordering::SeqCst);
                    assert_eq!(five, 5);

                    let another_five =
                        metadata_1_spec.fetch_sub_atomic::<u16>(data_addr, 2, Ordering::SeqCst);
                    assert_eq!(another_five, 5);

                    let three = metadata_1_spec.load_atomic::<u16>(data_addr, Ordering::SeqCst);
                    assert_eq!(three, 3);

                    let another_five =
                        metadata_2_spec.fetch_sub_atomic::<u8>(data_addr, 2, Ordering::SeqCst);
                    assert_eq!(another_five, 5);

                    let three = metadata_2_spec.load_atomic::<u8>(data_addr, Ordering::SeqCst);
                    assert_eq!(three, 3);

                    metadata.ensure_unmap_metadata_space(data_addr, constants::BYTES_IN_PAGE);
                    metadata_sanity.reset();
                },
                || {
                    sanity::reset();
                },
            );
        });
    }

    #[test]
    fn test_side_metadata_atomic_fetch_add_sub_2bits() {
        serial_test(|| {
            with_cleanup(
                || {
                    // We need to do this because of the static NO_METADATA
                    // sanity::reset();
<<<<<<< HEAD
                    let data_addr =
                        VM_LAYOUT_CONSTANTS.heap_start + (vm_layout_constants::BYTES_IN_CHUNK << 1);
=======
                    let data_addr = vm_layout_constants::HEAP_START
                        + (vm_layout_constants::BYTES_IN_CHUNK << 1) * 2;
>>>>>>> 30771e1a

                    let metadata_1_spec = SideMetadataSpec {
                        name: "metadata_1_spec",
                        is_global: true,
                        offset: SideMetadataOffset::addr(GLOBAL_SIDE_METADATA_BASE_ADDRESS),
                        log_num_of_bits: 1,
                        log_bytes_in_region: constants::LOG_BYTES_IN_WORD as usize,
                    };

                    let metadata = SideMetadataContext {
                        global: vec![metadata_1_spec],
                        local: vec![],
                    };

                    let mut metadata_sanity = SideMetadataSanity::new();
                    metadata_sanity.verify_metadata_context("NoPolicy", &metadata);

                    assert!(metadata
                        .try_map_metadata_space(data_addr, constants::BYTES_IN_PAGE,)
                        .is_ok());

                    let zero =
                        metadata_1_spec.fetch_add_atomic::<u8>(data_addr, 2, Ordering::SeqCst);
                    assert_eq!(zero, 0);

                    let two = metadata_1_spec.load_atomic::<u8>(data_addr, Ordering::SeqCst);
                    assert_eq!(two, 2);

                    let another_two =
                        metadata_1_spec.fetch_sub_atomic::<u8>(data_addr, 1, Ordering::SeqCst);
                    assert_eq!(another_two, 2);

                    let one = metadata_1_spec.load_atomic::<u8>(data_addr, Ordering::SeqCst);
                    assert_eq!(one, 1);

                    metadata_1_spec.store_atomic::<u8>(data_addr, 0, Ordering::SeqCst);

                    metadata.ensure_unmap_metadata_space(data_addr, constants::BYTES_IN_PAGE);

                    metadata_sanity.reset();
                },
                || {
                    sanity::reset();
                },
            );
        });
    }

    #[test]
    fn test_side_metadata_atomic_fetch_and_or_2bits() {
        serial_test(|| {
            with_cleanup(
                || {
                    // We need to do this because of the static NO_METADATA
                    // sanity::reset();
                    let data_addr = vm_layout_constants::HEAP_START
                        + (vm_layout_constants::BYTES_IN_CHUNK << 1);

                    let metadata_1_spec = SideMetadataSpec {
                        name: "metadata_1_spec",
                        is_global: true,
                        offset: SideMetadataOffset::addr(GLOBAL_SIDE_METADATA_BASE_ADDRESS),
                        log_num_of_bits: 1,
                        log_bytes_in_region: constants::LOG_BYTES_IN_WORD as usize,
                    };

                    let metadata = SideMetadataContext {
                        global: vec![metadata_1_spec],
                        local: vec![],
                    };

                    let mut metadata_sanity = SideMetadataSanity::new();
                    metadata_sanity.verify_metadata_context("NoPolicy", &metadata);

                    assert!(metadata
                        .try_map_metadata_space(data_addr, constants::BYTES_IN_PAGE,)
                        .is_ok());

                    let zero =
                        metadata_1_spec.fetch_or_atomic::<u8>(data_addr, 0b11, Ordering::SeqCst);
                    assert_eq!(zero, 0);

                    let value_11 = metadata_1_spec.load_atomic::<u8>(data_addr, Ordering::SeqCst);
                    assert_eq!(value_11, 0b11);

                    let another_value_11 =
                        metadata_1_spec.fetch_and_atomic::<u8>(data_addr, 0b01, Ordering::SeqCst);
                    assert_eq!(another_value_11, 0b11);

                    let value_01 = metadata_1_spec.load_atomic::<u8>(data_addr, Ordering::SeqCst);
                    assert_eq!(value_01, 0b01);

                    metadata_1_spec.store_atomic::<u8>(data_addr, 0, Ordering::SeqCst);

                    metadata.ensure_unmap_metadata_space(data_addr, constants::BYTES_IN_PAGE);

                    metadata_sanity.reset();
                },
                || {
                    sanity::reset();
                },
            );
        });
    }

    #[test]
    fn test_side_metadata_bzero_metadata() {
        serial_test(|| {
            with_cleanup(
                || {
                    // We need to do this because of the static NO_METADATA
                    // sanity::reset();
                    let data_addr =
                        VM_LAYOUT_CONSTANTS.heap_start + (vm_layout_constants::BYTES_IN_CHUNK << 2);

                    #[cfg(target_pointer_width = "64")]
                    let metadata_1_spec = SideMetadataSpec {
                        name: "metadata_1_spec",
                        is_global: false,
                        offset: SideMetadataOffset::addr(LOCAL_SIDE_METADATA_BASE_ADDRESS),
                        log_num_of_bits: 4,
                        log_bytes_in_region: 9,
                    };
                    #[cfg(target_pointer_width = "64")]
                    let metadata_2_spec = SideMetadataSpec {
                        name: "metadata_2_spec",
                        is_global: false,
                        offset: SideMetadataOffset::layout_after(&metadata_1_spec),
                        log_num_of_bits: 3,
                        log_bytes_in_region: 7,
                    };

                    #[cfg(target_pointer_width = "32")]
                    let metadata_1_spec = SideMetadataSpec {
                        name: "metadata_1_spec",
                        is_global: false,
                        offset: SideMetadataOffset::rel(0),
                        log_num_of_bits: 4,
                        log_bytes_in_region: 9,
                    };
                    #[cfg(target_pointer_width = "32")]
                    let metadata_2_spec = SideMetadataSpec {
                        name: "metadata_2_spec",
                        is_global: false,
                        offset: SideMetadataOffset::layout_after(&metadata_1_spec),
                        log_num_of_bits: 3,
                        log_bytes_in_region: 7,
                    };

                    let metadata = SideMetadataContext {
                        global: vec![],
                        local: vec![metadata_1_spec, metadata_2_spec],
                    };

                    let mut metadata_sanity = SideMetadataSanity::new();
                    metadata_sanity.verify_metadata_context("NoPolicy", &metadata);

                    assert!(metadata
                        .try_map_metadata_space(data_addr, constants::BYTES_IN_PAGE,)
                        .is_ok());

                    let zero =
                        metadata_1_spec.fetch_add_atomic::<u16>(data_addr, 5, Ordering::SeqCst);
                    assert_eq!(zero, 0);

                    let five = metadata_1_spec.load_atomic::<u16>(data_addr, Ordering::SeqCst);
                    assert_eq!(five, 5);

                    let zero =
                        metadata_2_spec.fetch_add_atomic::<u8>(data_addr, 5, Ordering::SeqCst);
                    assert_eq!(zero, 0);

                    let five = metadata_2_spec.load_atomic::<u8>(data_addr, Ordering::SeqCst);
                    assert_eq!(five, 5);

                    metadata_2_spec.bzero_metadata(data_addr, constants::BYTES_IN_PAGE);

                    let five = metadata_1_spec.load_atomic::<u16>(data_addr, Ordering::SeqCst);
                    assert_eq!(five, 5);
                    let five = metadata_2_spec.load_atomic::<u8>(data_addr, Ordering::SeqCst);
                    assert_eq!(five, 0);

                    metadata_1_spec.bzero_metadata(data_addr, constants::BYTES_IN_PAGE);

                    let five = metadata_1_spec.load_atomic::<u16>(data_addr, Ordering::SeqCst);
                    assert_eq!(five, 0);
                    let five = metadata_2_spec.load_atomic::<u8>(data_addr, Ordering::SeqCst);
                    assert_eq!(five, 0);

                    metadata.ensure_unmap_metadata_space(data_addr, constants::BYTES_IN_PAGE);

                    metadata_sanity.reset();
                },
                || {
                    sanity::reset();
                },
            );
        });
    }
}<|MERGE_RESOLUTION|>--- conflicted
+++ resolved
@@ -365,13 +365,8 @@
                 || {
                     // We need to do this because of the static NO_METADATA
                     // sanity::reset();
-<<<<<<< HEAD
-                    let data_addr =
-                        VM_LAYOUT_CONSTANTS.heap_start + (vm_layout_constants::BYTES_IN_CHUNK << 1);
-=======
-                    let data_addr = vm_layout_constants::HEAP_START
+                    let data_addr = VM_LAYOUT_CONSTANTS.heap_start
                         + (vm_layout_constants::BYTES_IN_CHUNK << 1) * 2;
->>>>>>> 30771e1a
 
                     let metadata_1_spec = SideMetadataSpec {
                         name: "metadata_1_spec",
