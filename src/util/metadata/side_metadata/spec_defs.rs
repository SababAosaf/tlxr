use crate::policy::immix::block::Block;
use crate::util::constants::*;
use crate::util::heap::layout::vm_layout_constants::*;
use crate::util::linear_scan::Region;
use crate::util::metadata::side_metadata::constants::{
    GLOBAL_SIDE_METADATA_BASE_OFFSET, LOCAL_SIDE_METADATA_BASE_OFFSET,
};
use crate::util::metadata::side_metadata::SideMetadataOffset;
use crate::util::metadata::side_metadata::SideMetadataSpec;

// This macro helps define side metadata specs, and layout their offsets one after another.
// The macro is implemented with the incremental TT muncher pattern (see https://danielkeep.github.io/tlborm/book/pat-incremental-tt-munchers.html).
// This should only be used twice within mmtk-core: one for global specs, and one for local specs.
// This should not be used to layout VM specs (we have provided side_first()/side_after() for the VM side metadata specs).
macro_rules! define_side_metadata_specs {
    // Internal patterns

    // Define the first spec with offset at either GLOBAL/LOCAL_SIDE_METADATA_BASE_OFFSET
    (@first_spec $name: ident = (global: $is_global: expr, log_num_of_bits: $log_num_of_bits: expr, log_bytes_in_region: $log_bytes_in_region: expr)) => {
        pub const $name: SideMetadataSpec = SideMetadataSpec {
            name: stringify!($name),
            is_global: $is_global,
            offset: if $is_global { GLOBAL_SIDE_METADATA_BASE_OFFSET } else { LOCAL_SIDE_METADATA_BASE_OFFSET },
            log_num_of_bits: $log_num_of_bits,
            log_bytes_in_region: $log_bytes_in_region,
        };
    };
    // Define any spec that follows a previous spec. The new spec will be created and laid out after the previous spec.
    (@prev_spec $last_spec: ident as $last_spec_ident: ident, $name: ident = (global: $is_global: expr, log_num_of_bits: $log_num_of_bits: expr, log_bytes_in_region: $log_bytes_in_region: expr), $($tail:tt)*) => {
        pub const $name: SideMetadataSpec = SideMetadataSpec {
            name: stringify!($name),
            is_global: $is_global,
            offset: SideMetadataOffset::layout_after(&$last_spec),
            log_num_of_bits: $log_num_of_bits,
            log_bytes_in_region: $log_bytes_in_region,
        };
        define_side_metadata_specs!(@prev_spec $name as $last_spec_ident, $($tail)*);
    };
    // Define the last spec with the given identifier.
    (@prev_spec $last_spec: ident as $last_spec_ident: ident,) => {
        pub const $last_spec_ident: SideMetadataSpec = $last_spec;
    };

    // The actual macro

    // This is the pattern that should be used outside this macro.
    (last_spec_as $last_spec_ident: ident, $name0: ident = (global: $is_global0: expr, log_num_of_bits: $log_num_of_bits0: expr, log_bytes_in_region: $log_bytes_in_region0: expr), $($tail:tt)*) => {
        // Defines the first spec
        define_side_metadata_specs!(@first_spec $name0 = (global: $is_global0, log_num_of_bits: $log_num_of_bits0, log_bytes_in_region: $log_bytes_in_region0));
        // The rest specs
        define_side_metadata_specs!(@prev_spec $name0 as $last_spec_ident, $($tail)*);
    };
}

// This defines all GLOBAL side metadata used by mmtk-core.
define_side_metadata_specs!(
    last_spec_as LAST_GLOBAL_SIDE_METADATA_SPEC,
    // Mark the start of an object
    ALLOC_BIT       = (global: true, log_num_of_bits: 0, log_bytes_in_region: LOG_MIN_OBJECT_SIZE as usize),
    // Track chunks used by (malloc) marksweep
    MS_ACTIVE_CHUNK = (global: true, log_num_of_bits: 3, log_bytes_in_region: LOG_BYTES_IN_CHUNK),
    // Track the index in SFT map for a chunk (only used for SFT sparse chunk map)
<<<<<<< HEAD
    SFT_DENSE_CHUNK_MAP_INDEX   = (global: true, log_num_of_bits: 3, log_bytes_in_region: LOG_BYTES_IN_CHUNK as usize),
    // Reference counts
    RC_TABLE = (global: true, log_num_of_bits: crate::util::rc::LOG_REF_COUNT_BITS, log_bytes_in_region: crate::util::rc::LOG_MIN_OBJECT_SIZE),
    // Field barrier lock bits
    RC_LOCK_BITS = (global: true, log_num_of_bits: 0, log_bytes_in_region: crate::args::LOG_BYTES_PER_RC_LOCK_BIT),
    // Mark table for sanity GC
    SANITY_MARK_BITS = (global: true, log_num_of_bits: 3, log_bytes_in_region: crate::util::rc::LOG_MIN_OBJECT_SIZE),
=======
    SFT_DENSE_CHUNK_MAP_INDEX   = (global: true, log_num_of_bits: 3, log_bytes_in_region: LOG_BYTES_IN_CHUNK),
>>>>>>> d341506b
);

// This defines all LOCAL side metadata used by mmtk-core.
define_side_metadata_specs!(
    last_spec_as LAST_LOCAL_SIDE_METADATA_SPEC,
    // Mark pages by (malloc) marksweep
    MALLOC_MS_ACTIVE_PAGE  = (global: false, log_num_of_bits: 3, log_bytes_in_region: crate::util::malloc::library::LOG_BYTES_IN_MALLOC_PAGE as usize),
    // Record objects allocated with some offset
    MS_OFFSET_MALLOC = (global: false, log_num_of_bits: 0, log_bytes_in_region: LOG_MIN_OBJECT_SIZE as usize),
    // Mark lines by immix
    IX_LINE_MARK    = (global: false, log_num_of_bits: 3, log_bytes_in_region: crate::policy::immix::line::Line::LOG_BYTES),
    // Record defrag state for immix blocks
    IX_BLOCK_DEFRAG = (global: false, log_num_of_bits: 3, log_bytes_in_region: crate::policy::immix::block::Block::LOG_BYTES),
    // Mark blocks by immix
    IX_BLOCK_MARK   = (global: false, log_num_of_bits: 3, log_bytes_in_region: crate::policy::immix::block::Block::LOG_BYTES),
    // Striddle line marks
    RC_STRADDLE_LINES = (global: false, log_num_of_bits: 0, log_bytes_in_region: crate::policy::immix::line::Line::LOG_BYTES),
    // LXR Block logging bits
    IX_BLOCK_LOG   = (global: false, log_num_of_bits: 0, log_bytes_in_region: crate::policy::immix::block::Block::LOG_BYTES),
    NURSERY_PROMOTION_STATE   = (global: false, log_num_of_bits: 0, log_bytes_in_region: crate::policy::immix::block::Block::LOG_BYTES),
    IX_BLOCK_DEAD_WORDS = (global: false, log_num_of_bits: 5 /* u32 */, log_bytes_in_region: Block::LOG_BYTES),
    IX_LINE_VALIDITY    = (global: false, log_num_of_bits: 3, log_bytes_in_region: crate::policy::immix::line::Line::LOG_BYTES),
    LOS_PAGE_VALIDITY    = (global: false, log_num_of_bits: 3, log_bytes_in_region: LOG_BYTES_IN_PAGE as usize),
    // Mark chunks (any plan that uses the chunk map should include this spec in their local sidemetadata specs)
    CHUNK_MARK   = (global: false, log_num_of_bits: 3, log_bytes_in_region: crate::util::heap::chunk_map::Chunk::LOG_BYTES),
    // Mark blocks by (native mimalloc) marksweep
    MS_BLOCK_MARK   = (global: false, log_num_of_bits: 3, log_bytes_in_region: crate::policy::marksweepspace::native_ms::Block::LOG_BYTES),
    // Next block in list for native mimalloc
    MS_BLOCK_NEXT   = (global: false, log_num_of_bits: LOG_BITS_IN_ADDRESS, log_bytes_in_region: crate::policy::marksweepspace::native_ms::Block::LOG_BYTES),
    // Previous block in list for native mimalloc
    MS_BLOCK_PREV   = (global: false, log_num_of_bits: LOG_BITS_IN_ADDRESS, log_bytes_in_region: crate::policy::marksweepspace::native_ms::Block::LOG_BYTES),
    // Pointer to owning list for blocks for native mimalloc
    MS_BLOCK_LIST   = (global: false, log_num_of_bits: LOG_BITS_IN_ADDRESS, log_bytes_in_region: crate::policy::marksweepspace::native_ms::Block::LOG_BYTES),
    // Size of cells in block for native mimalloc FIXME: do we actually need usize?
    MS_BLOCK_SIZE         = (global: false, log_num_of_bits: LOG_BITS_IN_ADDRESS, log_bytes_in_region: crate::policy::marksweepspace::native_ms::Block::LOG_BYTES),
    // TLS of owning mutator of block for native mimalloc
    MS_BLOCK_TLS    = (global: false, log_num_of_bits: LOG_BITS_IN_ADDRESS, log_bytes_in_region: crate::policy::marksweepspace::native_ms::Block::LOG_BYTES),
    // First cell of free list in block for native mimalloc
    MS_FREE         = (global: false, log_num_of_bits: LOG_BITS_IN_ADDRESS, log_bytes_in_region: crate::policy::marksweepspace::native_ms::Block::LOG_BYTES),
    // The following specs are only used for manual malloc/free
    // First cell of local free list in block for native mimalloc
    MS_LOCAL_FREE   = (global: false, log_num_of_bits: LOG_BITS_IN_ADDRESS, log_bytes_in_region: crate::policy::marksweepspace::native_ms::Block::LOG_BYTES),
    // First cell of thread free list in block for native mimalloc
    MS_THREAD_FREE  = (global: false, log_num_of_bits: LOG_BITS_IN_ADDRESS, log_bytes_in_region: crate::policy::marksweepspace::native_ms::Block::LOG_BYTES),
);

#[cfg(test)]
mod tests {
    use super::*;
    #[test]
    fn first_global_spec() {
        define_side_metadata_specs!(last_spec_as LAST_GLOBAL_SPEC, TEST_SPEC = (global: true, log_num_of_bits: 0, log_bytes_in_region: 3),);
        assert!(TEST_SPEC.is_global);
        assert!(TEST_SPEC.offset == GLOBAL_SIDE_METADATA_BASE_OFFSET);
        assert_eq!(TEST_SPEC.log_num_of_bits, 0);
        assert_eq!(TEST_SPEC.log_bytes_in_region, 3);
        assert_eq!(TEST_SPEC, LAST_GLOBAL_SPEC);
    }

    #[test]
    fn first_local_spec() {
        define_side_metadata_specs!(last_spec_as LAST_LOCAL_SPEC, TEST_SPEC = (global: false, log_num_of_bits: 0, log_bytes_in_region: 3),);
        assert!(!TEST_SPEC.is_global);
        assert!(TEST_SPEC.offset == LOCAL_SIDE_METADATA_BASE_OFFSET);
        assert_eq!(TEST_SPEC.log_num_of_bits, 0);
        assert_eq!(TEST_SPEC.log_bytes_in_region, 3);
        assert_eq!(TEST_SPEC, LAST_LOCAL_SPEC);
    }

    #[test]
    fn two_global_specs() {
        define_side_metadata_specs!(
            last_spec_as LAST_GLOBAL_SPEC,
            TEST_SPEC1 = (global: true, log_num_of_bits: 0, log_bytes_in_region: 3),
            TEST_SPEC2 = (global: true, log_num_of_bits: 1, log_bytes_in_region: 4),
        );

        assert!(TEST_SPEC1.is_global);
        assert!(TEST_SPEC1.offset == GLOBAL_SIDE_METADATA_BASE_OFFSET);
        assert_eq!(TEST_SPEC1.log_num_of_bits, 0);
        assert_eq!(TEST_SPEC1.log_bytes_in_region, 3);

        assert!(TEST_SPEC2.is_global);
        assert!(TEST_SPEC2.offset == SideMetadataOffset::layout_after(&TEST_SPEC1));
        assert_eq!(TEST_SPEC2.log_num_of_bits, 1);
        assert_eq!(TEST_SPEC2.log_bytes_in_region, 4);

        assert_eq!(TEST_SPEC2, LAST_GLOBAL_SPEC);
    }

    #[test]
    fn three_global_specs() {
        define_side_metadata_specs!(
            last_spec_as LAST_GLOBAL_SPEC,
            TEST_SPEC1 = (global: true, log_num_of_bits: 0, log_bytes_in_region: 3),
            TEST_SPEC2 = (global: true, log_num_of_bits: 1, log_bytes_in_region: 4),
            TEST_SPEC3 = (global: true, log_num_of_bits: 2, log_bytes_in_region: 5),
        );

        assert!(TEST_SPEC1.is_global);
        assert!(TEST_SPEC1.offset == GLOBAL_SIDE_METADATA_BASE_OFFSET);
        assert_eq!(TEST_SPEC1.log_num_of_bits, 0);
        assert_eq!(TEST_SPEC1.log_bytes_in_region, 3);

        assert!(TEST_SPEC2.is_global);
        assert!(TEST_SPEC2.offset == SideMetadataOffset::layout_after(&TEST_SPEC1));
        assert_eq!(TEST_SPEC2.log_num_of_bits, 1);
        assert_eq!(TEST_SPEC2.log_bytes_in_region, 4);

        assert!(TEST_SPEC3.is_global);
        assert!(TEST_SPEC3.offset == SideMetadataOffset::layout_after(&TEST_SPEC2));
        assert_eq!(TEST_SPEC3.log_num_of_bits, 2);
        assert_eq!(TEST_SPEC3.log_bytes_in_region, 5);

        assert_eq!(TEST_SPEC3, LAST_GLOBAL_SPEC);
    }

    #[test]
    fn both_global_and_local() {
        define_side_metadata_specs!(
            last_spec_as LAST_GLOBAL_SPEC,
            TEST_GSPEC1 = (global: true, log_num_of_bits: 0, log_bytes_in_region: 3),
            TEST_GSPEC2 = (global: true, log_num_of_bits: 1, log_bytes_in_region: 4),
        );
        define_side_metadata_specs!(
            last_spec_as LAST_LOCAL_SPEC,
            TEST_LSPEC1 = (global: false, log_num_of_bits: 2, log_bytes_in_region: 5),
            TEST_LSPEC2 = (global: false, log_num_of_bits: 3, log_bytes_in_region: 6),
        );

        assert!(TEST_GSPEC1.is_global);
        assert!(TEST_GSPEC1.offset == GLOBAL_SIDE_METADATA_BASE_OFFSET);
        assert_eq!(TEST_GSPEC1.log_num_of_bits, 0);
        assert_eq!(TEST_GSPEC1.log_bytes_in_region, 3);

        assert!(TEST_GSPEC2.is_global);
        assert!(TEST_GSPEC2.offset == SideMetadataOffset::layout_after(&TEST_GSPEC1));
        assert_eq!(TEST_GSPEC2.log_num_of_bits, 1);
        assert_eq!(TEST_GSPEC2.log_bytes_in_region, 4);

        assert_eq!(TEST_GSPEC2, LAST_GLOBAL_SPEC);

        assert!(!TEST_LSPEC1.is_global);
        assert!(TEST_LSPEC1.offset == LOCAL_SIDE_METADATA_BASE_OFFSET);
        assert_eq!(TEST_LSPEC1.log_num_of_bits, 2);
        assert_eq!(TEST_LSPEC1.log_bytes_in_region, 5);

        assert!(!TEST_LSPEC2.is_global);
        assert!(TEST_LSPEC2.offset == SideMetadataOffset::layout_after(&TEST_LSPEC1));
        assert_eq!(TEST_LSPEC2.log_num_of_bits, 3);
        assert_eq!(TEST_LSPEC2.log_bytes_in_region, 6);

        assert_eq!(TEST_LSPEC2, LAST_LOCAL_SPEC);
    }
}<|MERGE_RESOLUTION|>--- conflicted
+++ resolved
@@ -60,17 +60,13 @@
     // Track chunks used by (malloc) marksweep
     MS_ACTIVE_CHUNK = (global: true, log_num_of_bits: 3, log_bytes_in_region: LOG_BYTES_IN_CHUNK),
     // Track the index in SFT map for a chunk (only used for SFT sparse chunk map)
-<<<<<<< HEAD
-    SFT_DENSE_CHUNK_MAP_INDEX   = (global: true, log_num_of_bits: 3, log_bytes_in_region: LOG_BYTES_IN_CHUNK as usize),
+    SFT_DENSE_CHUNK_MAP_INDEX   = (global: true, log_num_of_bits: 3, log_bytes_in_region: LOG_BYTES_IN_CHUNK),
     // Reference counts
     RC_TABLE = (global: true, log_num_of_bits: crate::util::rc::LOG_REF_COUNT_BITS, log_bytes_in_region: crate::util::rc::LOG_MIN_OBJECT_SIZE),
     // Field barrier lock bits
     RC_LOCK_BITS = (global: true, log_num_of_bits: 0, log_bytes_in_region: crate::args::LOG_BYTES_PER_RC_LOCK_BIT),
     // Mark table for sanity GC
     SANITY_MARK_BITS = (global: true, log_num_of_bits: 3, log_bytes_in_region: crate::util::rc::LOG_MIN_OBJECT_SIZE),
-=======
-    SFT_DENSE_CHUNK_MAP_INDEX   = (global: true, log_num_of_bits: 3, log_bytes_in_region: LOG_BYTES_IN_CHUNK),
->>>>>>> d341506b
 );
 
 // This defines all LOCAL side metadata used by mmtk-core.
