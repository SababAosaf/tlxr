--- conflicted
+++ resolved
@@ -102,11 +102,7 @@
     fn vm_release() {}
 
     /// Delegate to the VM binding for reference processing.
-<<<<<<< HEAD
-    fn process_weak_refs<E: ProcessEdgesWork<VM = VM>>(_worker: &mut GCWorker<VM>) {}
+    fn process_weak_refs(_worker: &mut GCWorker<VM>) {} // FIXME: Add an appropriate factory/callback parameter.
 
     fn update_weak_processor() {}
-=======
-    fn process_weak_refs(_worker: &mut GCWorker<VM>) {} // FIXME: Add an appropriate factory/callback parameter.
->>>>>>> f0fed5fc
 }