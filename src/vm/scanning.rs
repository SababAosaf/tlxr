--- conflicted
+++ resolved
@@ -71,10 +71,6 @@
 
     /// Return whether the VM supports return barriers. This is unused at the moment.
     fn supports_return_barrier() -> bool;
-<<<<<<< HEAD
-    fn prepare_for_sanity_roots_scanning() {}
-=======
 
     fn prepare_for_roots_re_scanning();
->>>>>>> 519e8f3c
 }