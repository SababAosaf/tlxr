--- conflicted
+++ resolved
@@ -407,12 +407,9 @@
     /// Arguments:
     /// * `object`: The object to be dumped.
     fn dump_object(object: ObjectReference);
-<<<<<<< HEAD
     fn dump_object_s(object: ObjectReference) -> String;
-=======
 
     fn compressed_pointers_enabled() -> bool;
->>>>>>> 9ab5146f
 }
 
 pub mod specs {
