use atomic::Ordering;

use self::specs::*;
use crate::util::copy::*;
use crate::util::metadata::header_metadata::HeaderMetadataSpec;
use crate::util::metadata::MetadataValue;
use crate::util::{Address, ObjectReference};
use crate::vm::VMBinding;

/// VM-specific methods for object model.
///
/// This trait includes 3 parts:
///
/// 1. Specifications for per object metadata: a binding needs to specify the location for each per object metadata spec.
///    A binding can choose between `in_header()` or `side()`, e.g. `VMGlobalLogBitSpec::side()`.
///    * in_header: a binding needs to specify the bit offset to an object reference that can be used for the per object metadata spec.
///      The actual number of bits required for a spec can be obtained from the `num_bits()` method of the spec type.
///    * side: a binding does not need to provide any specific storage for metadata in the header. Instead, MMTk
///      will use side tables to store the metadata. The following section Side Specs Layout will discuss how to correctly create
///      side metadata specs.
/// 2. In header metadata access: A binding
///    need to further define the functions with suffix _metadata about how to access the bits in the header. We provide default implementations
///    for those methods, assuming the bits in the spec are always available to MMTk. A binding could implement their
///    own routines to access the bits if VM specific treatment is needed (e.g. some bits are not always available to MMTk).
/// 3. VM-specific object info needed by MMTk: MMTk does not know object info as it is VM specific. However, MMTk needs
///    some object information for GC. A binding needs to implement them correctly.
///
/// Note that depending on the selected GC plan, only a subset of the methods provided here will be used.
///
/// Side Specs Layout
///
/// Short version
///
/// * For *global* side metadata:
///   * The first spec: VMGlobalXXXSpec::side_first()
///   * The following specs: VMGlobalXXXSpec::side_after(FIRST_GLOAL.as_spec())
/// * For *local* side metadata:
///   * The first spec: VMLocalXXXSpec::side_first()
///   * The following specs: VMLocalXXXSpec::side_after(FIRST_LOCAL.as_spec())
///
/// Detailed explanation
///
/// There are two types of side metadata layout in MMTk:
///
/// 1. Contiguous layout: is the layout in which the whole metadata space for a SideMetadataSpec is contiguous.
/// 2. Chunked layout: is the layout in which the whole metadata memory space, that is shared between MMTk policies, is divided into metadata-chunks. Each metadata-chunk stores all of the metadata for all `SideMetadataSpec`s which apply to a source-data chunk.
///
/// In 64-bits targets, both Global and PolicySpecific side metadata are contiguous.
/// Also, in 32-bits targets, the Global side metadata is contiguous.
/// This means if the starting address (variable named `offset`) of the metadata space for a SideMetadataSpec (`SPEC1`) is `BASE1`, the starting address (`offset`) of the next SideMetadataSpec (`SPEC2`) will be `BASE1 + total_metadata_space_size(SPEC1)`, which is located immediately after the end of the whole metadata space of `SPEC1`.
/// Now, if we add a third SideMetadataSpec (`SPEC3`), its starting address (`offset`) will be `BASE2 + total_metadata_space_size(SPEC2)`, which is located immediately after the end of the whole metadata space of `SPEC2`.
///
/// In 32-bits targets, the PolicySpecific side metadata is chunked.
/// This means for each chunk (2^22 Bytes) of data, which, by definition, is managed by exactly one MMTk policy, there is a metadata chunk (2^22 * some_fixed_ratio Bytes) that contains all of its PolicySpecific metadata.
/// This means if a policy has one SideMetadataSpec (`LS1`), the `offset` of that spec will be `0` (= at the start of a metadata chunk).
/// If there is a second SideMetadataSpec (`LS2`) for this specific policy, the `offset` for that spec will be `0 + required_metadata_space_per_chunk(LS1)`,
/// and for a third SideMetadataSpec (`LS3`), the `offset` will be `BASE(LS2) + required_metadata_space_per_chunk(LS2)`.
///
/// For all other policies, the `offset` starts from zero. This is safe because no two policies ever manage one chunk, so there will be no overlap.
///
/// [`HeaderMetadataSpec`]: ../util/metadata/header_metadata/struct.HeaderMetadataSpec.html
/// [`SideMetadataSpec`]:   ../util/metadata/side_metadata/strutc.SideMetadataSpec.html
/// [`header_metadata`]:    ../util/metadata/header_metadata/index.html
/// [`GLOBAL_SIDE_METADATA_VM_BASE_ADDRESS`]: ../util/metadata/side_metadata/constant.GLOBAL_SIDE_METADATA_VM_BASE_ADDRESS.html
/// [`LOCAL_SIDE_METADATA_VM_BASE_ADDRESS`]:  ../util/metadata/side_metadata/constant.LOCAL_SIDE_METADATA_VM_BASE_ADDRESS.html
pub trait ObjectModel<VM: VMBinding> {
    // Per-object Metadata Spec definitions go here
    //
    // Note a number of Global and PolicySpecific side metadata specifications are already reserved by mmtk-core.
    // Any side metadata offset calculation must consider these to prevent overlaps. A binding should start their
    // side metadata from GLOBAL_SIDE_METADATA_VM_BASE_ADDRESS or LOCAL_SIDE_METADATA_VM_BASE_ADDRESS.

    /// The metadata specification of the global log bit. 1 bit.
    /// Note that for this bit, 0 represents logged (default), and 1 represents unlogged.
    /// This bit is also referred to as unlogged bit in Java MMTk for this reason.
    const GLOBAL_LOG_BIT_SPEC: VMGlobalLogBitSpec;
    const GLOBAL_LOG_BIT_SPEC_COMPRESSED: VMGlobalLogBitSpecCompressed;

    /// The metadata specification for the forwarding pointer, used by copying plans. Word size.
    const LOCAL_FORWARDING_POINTER_SPEC: VMLocalForwardingPointerSpec;
    /// The metadata specification for the forwarding status bits, used by copying plans. 2 bits.
    const LOCAL_FORWARDING_BITS_SPEC: VMLocalForwardingBitsSpec;
    /// The metadata specification for the mark bit, used by most plans that need to mark live objects. 1 bit.
    const LOCAL_MARK_BIT_SPEC: VMLocalMarkBitSpec;
    #[cfg(feature = "object_pinning")]
    /// The metadata specification for the pinning bit, used by most plans that need to pin objects. 1 bit.
    const LOCAL_PINNING_BIT_SPEC: VMLocalPinningBitSpec;
    /// The metadata specification for the mark-and-nursery bits, used by most plans that has large object allocation. 2 bits.
    const LOCAL_LOS_MARK_NURSERY_SPEC: VMLocalLOSMarkNurserySpec;

    /// A function to non-atomically load the specified per-object metadata's content.
    /// The default implementation assumes the bits defined by the spec are always avilable for MMTk to use. If that is not the case, a binding should override this method, and provide their implementation.
    /// Returns the metadata value.
    ///
    /// # Arguments:
    ///
    /// * `metadata_spec`: is the header metadata spec that tries to perform the operation.
    /// * `object`: is a reference to the target object.
    /// * `mask`: is an optional mask value for the metadata. This value is used in cases like the forwarding pointer metadata, where some of the bits are reused by other metadata such as the forwarding bits.
    ///
    /// # Safety
    /// This is a non-atomic load, thus not thread-safe.
    #[inline(always)]
    unsafe fn load_metadata<T: MetadataValue>(
        metadata_spec: &HeaderMetadataSpec,
        object: ObjectReference,
        mask: Option<T>,
    ) -> T {
        metadata_spec.load::<T>(object.to_header::<VM>(), mask)
    }

    /// A function to atomically load the specified per-object metadata's content.
    /// The default implementation assumes the bits defined by the spec are always avilable for MMTk to use. If that is not the case, a binding should override this method, and provide their implementation.
    /// Returns the metadata value.
    ///
    /// # Arguments:
    ///
    /// * `metadata_spec`: is the header metadata spec that tries to perform the operation.
    /// * `object`: is a reference to the target object.
    /// * `mask`: is an optional mask value for the metadata. This value is used in cases like the forwarding pointer metadata, where some of the bits are reused by other metadata such as the forwarding bits.
    /// * `atomic_ordering`: is the atomic ordering for the load operation.
    #[inline(always)]
    fn load_metadata_atomic<T: MetadataValue>(
        metadata_spec: &HeaderMetadataSpec,
        object: ObjectReference,
        mask: Option<T>,
        ordering: Ordering,
    ) -> T {
        metadata_spec.load_atomic::<T>(object.to_header::<VM>(), mask, ordering)
    }

    /// A function to non-atomically store a value to the specified per-object metadata.
    /// The default implementation assumes the bits defined by the spec are always avilable for MMTk to use. If that is not the case, a binding should override this method, and provide their implementation.
    ///
    /// # Arguments:
    ///
    /// * `metadata_spec`: is the header metadata spec that tries to perform the operation.
    /// * `object`: is a reference to the target object.
    /// * `val`: is the new metadata value to be stored.
    /// * `mask`: is an optional mask value for the metadata. This value is used in cases like the forwarding pointer metadata, where some of the bits are reused by other metadata such as the forwarding bits.
    ///
    /// # Safety
    /// This is a non-atomic store, thus not thread-safe.
    #[inline(always)]
    unsafe fn store_metadata<T: MetadataValue>(
        metadata_spec: &HeaderMetadataSpec,
        object: ObjectReference,
        val: T,
        mask: Option<T>,
    ) {
        metadata_spec.store::<T>(object.to_header::<VM>(), val, mask)
    }

    /// A function to atomically store a value to the specified per-object metadata.
    /// The default implementation assumes the bits defined by the spec are always avilable for MMTk to use. If that is not the case, a binding should override this method, and provide their implementation.
    ///
    /// # Arguments:
    ///
    /// * `metadata_spec`: is the header metadata spec that tries to perform the operation.
    /// * `object`: is a reference to the target object.
    /// * `val`: is the new metadata value to be stored.
    /// * `mask`: is an optional mask value for the metadata. This value is used in cases like the forwarding pointer metadata, where some of the bits are reused by other metadata such as the forwarding bits.
    /// * `atomic_ordering`: is the optional atomic ordering for the store operation.
    #[inline(always)]
    fn store_metadata_atomic<T: MetadataValue>(
        metadata_spec: &HeaderMetadataSpec,
        object: ObjectReference,
        val: T,
        mask: Option<T>,
        ordering: Ordering,
    ) {
        metadata_spec.store_atomic::<T>(object.to_header::<VM>(), val, mask, ordering)
    }

    /// A function to atomically compare-and-exchange the specified per-object metadata's content.
    /// The default implementation assumes the bits defined by the spec are always avilable for MMTk to use. If that is not the case, a binding should override this method, and provide their implementation.
    /// Returns `true` if the operation is successful, and `false` otherwise.
    ///
    /// # Arguments:
    ///
    /// * `metadata_spec`: is the header metadata spec that tries to perform the operation.
    /// * `object`: is a reference to the target object.
    /// * `old_val`: is the expected current value of the metadata.
    /// * `new_val`: is the new metadata value to be stored if the compare-and-exchange operation is successful.
    /// * `mask`: is an optional mask value for the metadata. This value is used in cases like the forwarding pointer metadata, where some of the bits are reused by other metadata such as the forwarding bits.
    /// * `success_order`: is the atomic ordering used if the operation is successful.
    /// * `failure_order`: is the atomic ordering used if the operation fails.
    #[inline(always)]
    fn compare_exchange_metadata<T: MetadataValue>(
        metadata_spec: &HeaderMetadataSpec,
        object: ObjectReference,
        old_val: T,
        new_val: T,
        mask: Option<T>,
        success_order: Ordering,
        failure_order: Ordering,
    ) -> std::result::Result<T, T> {
        metadata_spec.compare_exchange::<T>(
            object.to_header::<VM>(),
            old_val,
            new_val,
            mask,
            success_order,
            failure_order,
        )
    }

    /// A function to atomically perform an add operation on the specified per-object metadata's content.
    /// The default implementation assumes the bits defined by the spec are always avilable for MMTk to use. If that is not the case, a binding should override this method, and provide their implementation.
    /// This is a wrapping add.
    /// # Returns the old metadata value.
    ///
    /// # Arguments:
    ///
    /// * `metadata_spec`: is the header metadata spec that tries to perform the operation.
    /// * `object`: is a reference to the target object.
    /// * `val`: is the value to be added to the current value of the metadata.
    /// * `order`: is the atomic ordering of the fetch-and-add operation.
    #[inline(always)]
    fn fetch_add_metadata<T: MetadataValue>(
        metadata_spec: &HeaderMetadataSpec,
        object: ObjectReference,
        val: T,
        order: Ordering,
    ) -> T {
        metadata_spec.fetch_add::<T>(object.to_header::<VM>(), val, order)
    }

    /// A function to atomically perform a subtract operation on the specified per-object metadata's content.
    /// The default implementation assumes the bits defined by the spec are always avilable for MMTk to use. If that is not the case, a binding should override this method, and provide their implementation.
    /// This is a wrapping sub.
    /// Returns the old metadata value.
    ///
    /// # Arguments:
    ///
    /// * `metadata_spec`: is the header metadata spec that tries to perform the operation.
    /// * `object`: is a reference to the target object.
    /// * `val`: is the value to be subtracted from the current value of the metadata.
    /// * `order`: is the atomic ordering of the fetch-and-add operation.
    #[inline(always)]
    fn fetch_sub_metadata<T: MetadataValue>(
        metadata_spec: &HeaderMetadataSpec,
        object: ObjectReference,
        val: T,
        order: Ordering,
    ) -> T {
        metadata_spec.fetch_sub::<T>(object.to_header::<VM>(), val, order)
    }

    /// A function to atomically perform a bit-and operation on the specified per-object metadata's content.
    /// The default implementation assumes the bits defined by the spec are always avilable for MMTk to use. If that is not the case, a binding should override this method, and provide their implementation.
    /// Returns the old metadata value.
    ///
    /// # Arguments:
    ///
    /// * `metadata_spec`: is the header metadata spec that tries to perform the operation.
    /// * `object`: is a reference to the target object.
    /// * `val`: is the value to bit-and with the current value of the metadata.
    /// * `order`: is the atomic ordering of the fetch-and-add operation.
    #[inline(always)]
    fn fetch_and_metadata<T: MetadataValue>(
        metadata_spec: &HeaderMetadataSpec,
        object: ObjectReference,
        val: T,
        order: Ordering,
    ) -> T {
        metadata_spec.fetch_and::<T>(object.to_header::<VM>(), val, order)
    }

    /// A function to atomically perform a bit-or operation on the specified per-object metadata's content.
    /// The default implementation assumes the bits defined by the spec are always avilable for MMTk to use. If that is not the case, a binding should override this method, and provide their implementation.
    /// Returns the old metadata value.
    ///
    /// # Arguments:
    ///
    /// * `metadata_spec`: is the header metadata spec that tries to perform the operation.
    /// * `object`: is a reference to the target object.
    /// * `val`: is the value to bit-or with the current value of the metadata.
    /// * `order`: is the atomic ordering of the fetch-and-add operation.
    #[inline(always)]
    fn fetch_or_metadata<T: MetadataValue>(
        metadata_spec: &HeaderMetadataSpec,
        object: ObjectReference,
        val: T,
        order: Ordering,
    ) -> T {
        metadata_spec.fetch_or::<T>(object.to_header::<VM>(), val, order)
    }

    /// A function to atomically perform an update operation on the specified per-object metadata's content.
    /// The default implementation assumes the bits defined by the spec are always avilable for MMTk to use. If that is not the case, a binding should override this method, and provide their implementation.
    /// The semantics of this method are the same as the `fetch_update()` on Rust atomic types.
    ///
    /// # Arguments:
    ///
    /// * `metadata_spec`: is the header metadata spec that tries to perform the operation.
    /// * `object`: is a reference to the target object.
    /// * `val`: is the value to bit-and with the current value of the metadata.
    /// * `order`: is the atomic ordering of the fetch-and-add operation.
    ///
    /// # Returns the old metadata value.
    #[inline(always)]
    fn fetch_update_metadata<T: MetadataValue, F: FnMut(T) -> Option<T> + Copy>(
        metadata_spec: &HeaderMetadataSpec,
        object: ObjectReference,
        set_order: Ordering,
        fetch_order: Ordering,
        f: F,
    ) -> std::result::Result<T, T> {
        metadata_spec.fetch_update::<T, F>(object.to_header::<VM>(), set_order, fetch_order, f)
    }

    /// Copy an object and return the address of the new object. Usually in the implementation of this method,
    /// `alloc_copy()` and `post_copy()` from [`GCWorkerCopyContext`](util/copy/struct.GCWorkerCopyContext.html)
    /// are used for copying.
    ///
    /// Arguments:
    /// * `from`: The address of the object to be copied.
    /// * `semantics`: The copy semantic to use.
    /// * `copy_context`: The `GCWorkerCopyContext` for the GC thread.
    fn copy(
        from: ObjectReference,
        semantics: CopySemantics,
        copy_context: &mut GCWorkerCopyContext<VM>,
    ) -> ObjectReference;

    /// Copy an object. This is required
    /// for delayed-copy collectors such as compacting collectors. During the
    /// collection, MMTk reserves a region in the heap for an object as per
    /// requirements found from `ObjectModel` and then asks `ObjectModel` to
    /// determine what the object's reference will be post-copy. Return the address
    /// past the end of the copied object.
    ///
    /// Arguments:
    /// * `from`: The address of the object to be copied.
    /// * `to`: The target location.
    /// * `region: The start of the region that was reserved for this object.
    fn copy_to(from: ObjectReference, to: ObjectReference, region: Address) -> Address;

    /// Return the reference that an object will be referred to after it is copied
    /// to the specified region. Used in delayed-copy collectors such as compacting
    /// collectors.
    ///
    /// Arguments:
    /// * `from`: The object to be copied.
    /// * `to`: The region to be copied to.
    fn get_reference_when_copied_to(from: ObjectReference, to: Address) -> ObjectReference;

    /// Return the size used by an object.
    ///
    /// Arguments:
    /// * `object`: The object to be queried.
    fn get_current_size(object: ObjectReference) -> usize;

    /// Return the size when an object is copied.
    ///
    /// Arguments:
    /// * `object`: The object to be queried.
    fn get_size_when_copied(object: ObjectReference) -> usize;

    /// Return the alignment when an object is copied.
    ///
    /// Arguments:
    /// * `object`: The object to be queried.
    fn get_align_when_copied(object: ObjectReference) -> usize;

    /// Return the alignment offset when an object is copied.
    ///
    /// Arguments:
    /// * `object`: The object to be queried.
    fn get_align_offset_when_copied(object: ObjectReference) -> isize;

    /// Get the type descriptor for an object.
    ///
    /// FIXME: Do we need this? If so, determine lifetime, return byte[]
    ///
    /// Arguments:
    /// * `reference`: The object to be queried.
    fn get_type_descriptor(reference: ObjectReference) -> &'static [i8];

    /// This is the worst case expansion that can occur due to object size increasing while
    /// copying. This constant is used to calculate whether a nursery has grown larger than the
    /// mature space for generational plans.
    const VM_WORST_CASE_COPY_EXPANSION: f64 = 1.5;

    /// If this is true, the binding guarantees that an object reference's raw address is always equal to the return value of the `ref_to_address` method
    /// and the return value of the `ref_to_object_start` method. This is a very strong guarantee, but it is also helpful for MMTk to
    /// make some assumptions and optimize for this case.
    /// If a binding sets this to true, and the related methods return inconsistent results, this is an undefined behavior. MMTk may panic
    /// if any assertion catches this error, but may also fail silently.
    const UNIFIED_OBJECT_REFERENCE_ADDRESS: bool = false;

    /// For our allocation result (object_start), the binding may have an offset between the allocation result
    /// and the raw address of their object reference, i.e. object ref's raw address = object_start + offset.
    /// The offset could be zero. The offset is not necessary to be
    /// constant for all the objects. This constant defines the smallest possible offset.
    ///
    /// This is used as an indication for MMTk to predict where object references may point to in some algorithms.
    ///
    /// We should have the invariant:
    /// * object ref >= object_start + OBJECT_REF_OFFSET_LOWER_BOUND
    const OBJECT_REF_OFFSET_LOWER_BOUND: isize;

    /// Return the lowest address of the storage associated with an object. This should be
    /// the address that a binding gets by an allocation call ([`crate::memory_manager::alloc`]).
    ///
    /// Arguments:
    /// * `object`: The object to be queried. It should not be null.
    fn ref_to_object_start(object: ObjectReference) -> Address;

    /// Return the header base address from an object reference. Any object header metadata
    /// in the [`crate::vm::ObjectModel`] declares a piece of header metadata with an offset
    /// from this address. If a binding does not use any header metadata for MMTk, this method
    /// will not be called, and the binding can simply use `unreachable!()` for the method.
    ///
    /// Arguments:
    /// * `object`: The object to be queried. It should not be null.
    fn ref_to_header(object: ObjectReference) -> Address;

    /// Return an address guaranteed to be inside the storage associated
    /// with an object. The returned address needs to be deterministic
    /// for an given object. For a given object, the returned address
    /// should be a constant offset from the object reference address.
    ///
    /// Note that MMTk may forge an arbitrary address
    /// directly into a potential object reference, and call this method on the 'object reference'.
    /// In that case, the argument `object` may not be a valid object reference,
    /// and the implementation of this method should not use any object metadata.
    ///
    /// MMTk uses this method more frequently than [`crate::vm::ObjectModel::ref_to_object_start`].
    ///
    /// Arguments:
    /// * `object`: The object to be queried. It should not be null.
    fn ref_to_address(object: ObjectReference) -> Address;

    /// Return an object for a given address returned by `ref_to_address()`.
    /// This does exactly the opposite of `ref_to_address()`. The argument `addr` has
    /// to be an address that is previously returned from `ref_to_address()`. Invoking this method
    /// with an unexpected address is undefined behavior.
    ///
    /// Arguments:
    /// * `addr`: An address that is returned from `ref_to_address()`
    fn address_to_ref(addr: Address) -> ObjectReference;

    /// Dump debugging information for an object.
    ///
    /// Arguments:
    /// * `object`: The object to be dumped.
    fn dump_object(object: ObjectReference);
    fn dump_object_s(object: ObjectReference) -> String;

    fn compressed_pointers_enabled() -> bool;

    fn get_class_pointer(object: ObjectReference) -> Address;
}

pub mod specs {
    use crate::util::constants::LOG_BITS_IN_WORD;
    use crate::util::constants::LOG_BYTES_IN_PAGE;
    use crate::util::constants::LOG_MIN_OBJECT_SIZE;
    use crate::util::metadata::side_metadata::*;
    use crate::util::metadata::{
        header_metadata::HeaderMetadataSpec,
        side_metadata::{SideMetadataOffset, SideMetadataSpec},
        MetadataSpec,
    };

    // This macro is invoked in define_vm_metadata_global_spec or define_vm_metadata_local_spec.
    // Use those two to define a new VM metadata spec.
    macro_rules! define_vm_metadata_spec {
        ($spec_name: ident, $is_global: expr, $log_num_bits: expr, $side_min_obj_size: expr) => {
            pub struct $spec_name(MetadataSpec);
            impl $spec_name {
                pub const LOG_NUM_BITS: usize = $log_num_bits;
                pub const IS_GLOBAL: bool = $is_global;
                pub const fn in_header(bit_offset: isize) -> Self {
                    Self(MetadataSpec::InHeader(HeaderMetadataSpec {
                        bit_offset,
                        num_of_bits: 1 << Self::LOG_NUM_BITS,
                    }))
                }
                pub const fn side_first() -> Self {
                    if Self::IS_GLOBAL {
                        Self(MetadataSpec::OnSide(SideMetadataSpec {
                            name: stringify!($spec_name),
                            is_global: Self::IS_GLOBAL,
                            offset: GLOBAL_SIDE_METADATA_VM_BASE_OFFSET,
                            log_num_of_bits: Self::LOG_NUM_BITS,
                            log_bytes_in_region: $side_min_obj_size as usize,
                        }))
                    } else {
                        Self(MetadataSpec::OnSide(SideMetadataSpec {
                            name: stringify!($spec_name),
                            is_global: Self::IS_GLOBAL,
                            offset: LOCAL_SIDE_METADATA_VM_BASE_OFFSET,
                            log_num_of_bits: Self::LOG_NUM_BITS,
                            log_bytes_in_region: $side_min_obj_size as usize,
                        }))
                    }
                }
                pub const fn side_after(spec: &MetadataSpec) -> Self {
                    debug_assert!(spec.is_on_side());
                    let side_spec = spec.extract_side_spec();
                    debug_assert!(side_spec.is_global == Self::IS_GLOBAL);
                    Self(MetadataSpec::OnSide(SideMetadataSpec {
                        name: stringify!($spec_name),
                        is_global: Self::IS_GLOBAL,
                        offset: SideMetadataOffset::layout_after(side_spec),
                        log_num_of_bits: Self::LOG_NUM_BITS,
                        log_bytes_in_region: $side_min_obj_size as usize,
                    }))
                }
                #[inline(always)]
                pub const fn as_spec(&self) -> &MetadataSpec {
                    &self.0
                }
                pub const fn num_bits(&self) -> usize {
                    1 << $log_num_bits
                }
            }
            impl std::ops::Deref for $spec_name {
                type Target = MetadataSpec;
                #[inline(always)]
                fn deref(&self) -> &Self::Target {
                    self.as_spec()
                }
            }
        };
    }

    // Log bit: 1 bit per object, global
    define_vm_metadata_spec!(VMGlobalLogBitSpec, true, 0, LOG_MIN_OBJECT_SIZE);
    define_vm_metadata_spec!(
        VMGlobalLogBitSpecCompressed,
        true,
        0,
        LOG_MIN_OBJECT_SIZE - 1
    );
    // Forwarding pointer: word size per object, local
    define_vm_metadata_spec!(
        VMLocalForwardingPointerSpec,
        false,
        LOG_BITS_IN_WORD,
        LOG_MIN_OBJECT_SIZE
    );
    // Forwarding bits: 2 bits per object, local
    define_vm_metadata_spec!(VMLocalForwardingBitsSpec, false, 1, LOG_MIN_OBJECT_SIZE);
    // Mark bit: 1 bit per object, local
<<<<<<< HEAD
    define_vm_metadata_spec!(VMLocalMarkBitSpec, false, 0, LOG_MIN_OBJECT_SIZE + 1);
=======
    define_vm_metadata_spec!(VMLocalMarkBitSpec, false, 0, LOG_MIN_OBJECT_SIZE);
    // Pinning bit: 1 bit per object, local
    define_vm_metadata_spec!(VMLocalPinningBitSpec, false, 0, LOG_MIN_OBJECT_SIZE);
>>>>>>> 4aa64377
    // Mark&nursery bits for LOS: 2 bit per page, local
    define_vm_metadata_spec!(VMLocalLOSMarkNurserySpec, false, 1, LOG_BYTES_IN_PAGE);
}<|MERGE_RESOLUTION|>--- conflicted
+++ resolved
@@ -546,13 +546,9 @@
     // Forwarding bits: 2 bits per object, local
     define_vm_metadata_spec!(VMLocalForwardingBitsSpec, false, 1, LOG_MIN_OBJECT_SIZE);
     // Mark bit: 1 bit per object, local
-<<<<<<< HEAD
     define_vm_metadata_spec!(VMLocalMarkBitSpec, false, 0, LOG_MIN_OBJECT_SIZE + 1);
-=======
-    define_vm_metadata_spec!(VMLocalMarkBitSpec, false, 0, LOG_MIN_OBJECT_SIZE);
     // Pinning bit: 1 bit per object, local
     define_vm_metadata_spec!(VMLocalPinningBitSpec, false, 0, LOG_MIN_OBJECT_SIZE);
->>>>>>> 4aa64377
     // Mark&nursery bits for LOS: 2 bit per page, local
     define_vm_metadata_spec!(VMLocalLOSMarkNurserySpec, false, 1, LOG_BYTES_IN_PAGE);
 }