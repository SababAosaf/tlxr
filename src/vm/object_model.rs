use ::util::{Address, ObjectReference};
use ::plan::Allocator;
use ::util::OpaquePointer;
use std::sync::atomic::AtomicU8;
use libc::c_void;
use vm::VMBinding;

/// https://github.com/JikesRVM/JikesRVM/blob/master/MMTk/src/org/mmtk/vm/ObjectModel.java
<<<<<<< HEAD
pub trait ObjectModel {
    const GC_BYTE_OFFSET: usize;
    fn get_gc_byte(o: ObjectReference) -> &'static AtomicU8;
=======
pub trait ObjectModel<VM: VMBinding> {
>>>>>>> ee7ab348
    fn copy(from: ObjectReference, allocator: Allocator, tls: OpaquePointer) -> ObjectReference;
    fn copy_to(from: ObjectReference, to: ObjectReference, region: Address) -> Address;
    fn get_reference_when_copied_to(from: ObjectReference, to: Address) -> ObjectReference;
    fn get_size_when_copied(object: ObjectReference) -> usize;
    fn get_align_when_copied(object: ObjectReference) -> usize;
    fn get_align_offset_when_copied(object: ObjectReference) -> isize;
    fn get_current_size(object: ObjectReference) -> usize;
    fn get_next_object(object: ObjectReference) -> ObjectReference;
    unsafe fn get_object_from_start_address(start: Address) -> ObjectReference;
    fn get_object_end_address(object: ObjectReference) -> Address;
    // FIXME: determine lifetime, returns byte[]
    fn get_type_descriptor(reference: ObjectReference) -> &'static [i8];
    fn is_array(object: ObjectReference) -> bool;
    fn is_primitive_array(object: ObjectReference) -> bool;
    fn get_array_length(object: ObjectReference) -> usize;
    fn attempt_available_bits(object: ObjectReference, old: usize, new: usize) -> bool;
    fn prepare_available_bits(object: ObjectReference) -> usize;
    fn write_available_byte(object: ObjectReference, val: u8);
    fn read_available_byte(object: ObjectReference) -> u8;
    fn write_available_bits_word(object: ObjectReference, val: usize);
    fn read_available_bits_word(object: ObjectReference) -> usize;
    // Offset
    fn GC_HEADER_OFFSET() -> isize;
    fn object_start_ref(object: ObjectReference) -> Address;
    fn ref_to_address(object: ObjectReference) -> Address;
    fn is_acyclic(typeref: ObjectReference) -> bool;
    fn dump_object(object: ObjectReference);
    fn get_array_base_offset() -> isize;
    fn array_base_offset_trapdoor<T>(o: T) -> isize;
    fn get_array_length_offset() -> isize;
}<|MERGE_RESOLUTION|>--- conflicted
+++ resolved
@@ -6,13 +6,9 @@
 use vm::VMBinding;
 
 /// https://github.com/JikesRVM/JikesRVM/blob/master/MMTk/src/org/mmtk/vm/ObjectModel.java
-<<<<<<< HEAD
-pub trait ObjectModel {
+pub trait ObjectModel<VM: VMBinding> {
     const GC_BYTE_OFFSET: usize;
     fn get_gc_byte(o: ObjectReference) -> &'static AtomicU8;
-=======
-pub trait ObjectModel<VM: VMBinding> {
->>>>>>> ee7ab348
     fn copy(from: ObjectReference, allocator: Allocator, tls: OpaquePointer) -> ObjectReference;
     fn copy_to(from: ObjectReference, to: ObjectReference, region: Address) -> Address;
     fn get_reference_when_copied_to(from: ObjectReference, to: Address) -> ObjectReference;
