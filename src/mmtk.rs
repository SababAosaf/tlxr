--- conflicted
+++ resolved
@@ -84,12 +84,7 @@
     pub(crate) reference_processors: ReferenceProcessors,
     pub(crate) finalizable_processor:
         Mutex<FinalizableProcessor<<VM::VMReferenceGlue as ReferenceGlue<VM>>::FinalizableType>>,
-<<<<<<< HEAD
-    pub(crate) options: Arc<UnsafeOptionsWrapper>,
-    pub scheduler: Arc<GCWorkScheduler<VM>>,
-=======
     pub(crate) scheduler: Arc<GCWorkScheduler<VM>>,
->>>>>>> a96e8f99
     #[cfg(feature = "sanity")]
     pub(crate) sanity_checker: Mutex<SanityChecker>,
     inside_harness: AtomicBool,
