--- conflicted
+++ resolved
@@ -14,11 +14,8 @@
 #[cfg(feature = "analysis")]
 use crate::util::analysis::AnalysisManager;
 use crate::util::copy::{CopyConfig, GCWorkerCopyContext};
-<<<<<<< HEAD
+use crate::util::heap::gc_trigger::GCTrigger;
 use crate::util::heap::layout::heap_layout::Map;
-=======
-use crate::util::heap::gc_trigger::GCTrigger;
->>>>>>> 2300ce1d
 use crate::util::heap::layout::heap_layout::Mmapper;
 use crate::util::heap::HeapMeta;
 use crate::util::heap::VMRequest;
@@ -92,31 +89,6 @@
         }
         PlanSelector::GenCopy => Box::new(crate::plan::generational::copying::GenCopy::new(args))
             as Box<dyn Plan<VM = VM>>,
-<<<<<<< HEAD
-        PlanSelector::SemiSpace => Box::new(crate::plan::semispace::SemiSpace::new(
-            vm_map, mmapper, options,
-        )) as Box<dyn Plan<VM = VM>>,
-        PlanSelector::GenCopy => Box::new(crate::plan::generational::copying::GenCopy::new(
-            vm_map, mmapper, options,
-        )) as Box<dyn Plan<VM = VM>>,
-        PlanSelector::GenImmix => Box::new(crate::plan::generational::immix::GenImmix::new(
-            vm_map, mmapper, options, scheduler,
-        )) as Box<dyn Plan<VM = VM>>,
-        PlanSelector::MarkSweep => Box::new(crate::plan::marksweep::MarkSweep::new(
-            vm_map, mmapper, options, scheduler,
-        )) as Box<dyn Plan<VM = VM>>,
-        PlanSelector::Immix => Box::new(crate::plan::immix::Immix::new(
-            vm_map, mmapper, options, scheduler,
-        )) as Box<dyn Plan<VM = VM>>,
-        PlanSelector::PageProtect => Box::new(crate::plan::pageprotect::PageProtect::new(
-            vm_map, mmapper, options,
-        )) as Box<dyn Plan<VM = VM>>,
-        PlanSelector::MarkCompact => Box::new(crate::plan::markcompact::MarkCompact::new(
-            vm_map, mmapper, options,
-        )) as Box<dyn Plan<VM = VM>>,
-        PlanSelector::LXR => crate::plan::lxr::LXR::new(vm_map, mmapper, options, scheduler)
-            as Box<dyn Plan<VM = VM>>,
-=======
         PlanSelector::GenImmix => Box::new(crate::plan::generational::immix::GenImmix::new(args))
             as Box<dyn Plan<VM = VM>>,
         PlanSelector::MarkSweep => {
@@ -131,7 +103,7 @@
         PlanSelector::MarkCompact => {
             Box::new(crate::plan::markcompact::MarkCompact::new(args)) as Box<dyn Plan<VM = VM>>
         }
->>>>>>> 2300ce1d
+        PlanSelector::LXR => crate::plan::lxr::LXR::new(args) as Box<dyn Plan<VM = VM>>,
     };
 
     // We have created Plan in the heap, and we won't explicitly move it.
@@ -266,66 +238,10 @@
     /// periodically during allocation. However, MMTk may delegate the GC triggering decision to the runtime,
     /// in which case, this method may not be called. This method returns true to trigger a collection.
     ///
-<<<<<<< HEAD
-    /// Arguments:
-    /// * `space_full`: Space request failed, must recover pages within 'space'.
-    /// * `space`: The space that triggered the poll. This could `None` if the poll is not triggered by a space.
-    fn poll(&self, space_full: bool, space: Option<&dyn Space<Self::VM>>) -> bool {
-        if self.collection_required(space_full, space) {
-            // FIXME
-            /*if space == META_DATA_SPACE {
-                /* In general we must not trigger a GC on metadata allocation since
-                 * this is not, in general, in a GC safe point.  Instead we initiate
-                 * an asynchronous GC, which will occur at the next safe point.
-                 */
-                self.log_poll(space, "Asynchronous collection requested");
-                self.common().control_collector_context.request();
-                return false;
-            }*/
-            self.log_poll(space, "Triggering collection");
-            self.base().gc_requester.request(false);
-            return true;
-        }
-
-        // FIXME
-        if self.concurrent_collection_required() {
-            // FIXME
-            /*if space == self.common().meta_data_space {
-                self.log_poll(space, "Triggering async concurrent collection");
-                Self::trigger_internal_collection_request();
-                return false;
-            } else {*/
-            self.log_poll(space, "Triggering concurrent collection");
-            self.base().trigger_internal_collection_request();
-            return true;
-        }
-
-        false
-    }
-
-    fn log_poll(&self, space: Option<&dyn Space<Self::VM>>, message: &'static str) {
-        if let Some(space) = space {
-            info!("  [POLL] {}: {}", space.get_name(), message);
-        } else {
-            info!("  [POLL] {}", message);
-        }
-    }
-
-    /**
-     * This method controls the triggering of a GC. It is called periodically
-     * during allocation. Returns <code>true</code> to trigger a collection.
-     *
-     * @param spaceFull Space request failed, must recover pages within 'space'.
-     * @param space TODO
-     * @return <code>true</code> if a collection is requested by the plan.
-     */
-    fn collection_required(&self, space_full: bool, _space: Option<&dyn Space<Self::VM>>) -> bool;
-=======
     /// # Arguments
     /// * `space_full`: the allocation to a specific space failed, must recover pages within 'space'.
     /// * `space`: an option to indicate if there is a space that has failed in an allocation.
     fn collection_required(&self, space_full: bool, space: Option<&dyn Space<Self::VM>>) -> bool;
->>>>>>> 2300ce1d
 
     fn concurrent_collection_required(&self) -> bool {
         false
@@ -555,8 +471,8 @@
 /// Args needed for creating any plan. This includes a set of contexts from MMTK or global. This
 /// is passed to each plan's constructor.
 pub struct CreateGeneralPlanArgs<VM: VMBinding> {
-    pub vm_map: &'static VMMap,
-    pub mmapper: &'static Mmapper,
+    pub vm_map: &'static dyn Map,
+    pub mmapper: &'static dyn Mmapper,
     pub heap: HeapMeta,
     pub options: Arc<Options>,
     pub gc_trigger: Arc<crate::util::heap::gc_trigger::GCTrigger<VM>>,
@@ -592,30 +508,15 @@
             constraints: self.constraints,
             gc_trigger: self.global_args.gc_trigger.clone(),
             scheduler: self.global_args.scheduler.clone(),
-            options: &self.global_args.options,
+            options: self.global_args.options.clone(),
         }
     }
 }
 
 impl<VM: VMBinding> BasePlan<VM> {
-<<<<<<< HEAD
-    #[allow(unused_mut)] // 'heap' only needs to be mutable for certain features
-    #[allow(unused_variables)] // 'constraints' is only needed for certain features
-    #[allow(clippy::redundant_clone)] // depends on features, the last clone of side metadata specs is not necessary.
-    pub fn new(
-        vm_map: &'static dyn Map,
-        mmapper: &'static dyn Mmapper,
-        options: Arc<Options>,
-        mut heap: HeapMeta,
-        constraints: &'static PlanConstraints,
-        global_side_metadata_specs: Vec<SideMetadataSpec>,
-    ) -> BasePlan<VM> {
-        let stats = Stats::new(&options);
-=======
     #[allow(unused_mut)] // 'args' only needs to be mutable for certain features
     pub fn new(mut args: CreateSpecificPlanArgs<VM>) -> BasePlan<VM> {
         let stats = Stats::new(&args.global_args.options);
->>>>>>> 2300ce1d
         // Initializing the analysis manager and routines
         #[cfg(feature = "analysis")]
         let analysis_manager = AnalysisManager::new(&stats);
@@ -1014,18 +915,7 @@
 }
 
 impl<VM: VMBinding> CommonPlan<VM> {
-<<<<<<< HEAD
-    pub fn new(
-        vm_map: &'static dyn Map,
-        mmapper: &'static dyn Mmapper,
-        options: Arc<Options>,
-        mut heap: HeapMeta,
-        constraints: &'static PlanConstraints,
-        global_side_metadata_specs: Vec<SideMetadataSpec>,
-    ) -> CommonPlan<VM> {
-=======
     pub fn new(mut args: CreateSpecificPlanArgs<VM>) -> CommonPlan<VM> {
->>>>>>> 2300ce1d
         CommonPlan {
             immortal: ImmortalSpace::new(args.get_space_args(
                 "immortal",
