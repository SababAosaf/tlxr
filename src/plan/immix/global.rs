use super::gc_work::ImmixGCWorkContext;
use super::mutator::ALLOCATOR_MAPPING;
use crate::plan::global::BasePlan;
use crate::plan::global::CommonPlan;
use crate::plan::global::CreateGeneralPlanArgs;
use crate::plan::global::CreateSpecificPlanArgs;
use crate::plan::global::GcStatus;
use crate::plan::AllocationSemantics;
use crate::plan::Plan;
use crate::plan::PlanConstraints;
use crate::policy::immix::{TRACE_KIND_DEFRAG, TRACE_KIND_FAST};
use crate::policy::space::Space;
use crate::scheduler::*;
use crate::util::alloc::allocators::AllocatorSelector;
use crate::util::copy::*;
<<<<<<< HEAD
use crate::util::heap::layout::heap_layout::Map;
use crate::util::heap::layout::heap_layout::Mmapper;
use crate::util::heap::HeapMeta;
use crate::util::metadata::side_metadata::SideMetadataContext;
use crate::util::metadata::side_metadata::SideMetadataSanity;
use crate::util::options::Options;
use crate::vm::*;
use crate::BarrierSelector;
=======
use crate::util::heap::VMRequest;
use crate::util::metadata::side_metadata::SideMetadataContext;
use crate::util::metadata::side_metadata::SideMetadataSanity;
use crate::vm::VMBinding;
>>>>>>> 2300ce1d
use crate::{policy::immix::ImmixSpace, util::opaque_pointer::VMWorkerThread};
use std::sync::atomic::AtomicBool;

use atomic::Ordering;
use enum_map::EnumMap;

use mmtk_macros::PlanTraceObject;

#[derive(PlanTraceObject)]
pub struct Immix<VM: VMBinding> {
    #[post_scan]
    #[trace(CopySemantics::DefaultCopy)]
    pub immix_space: ImmixSpace<VM>,
    #[fallback_trace]
    pub common: CommonPlan<VM>,
    last_gc_was_defrag: AtomicBool,
}

pub const IMMIX_CONSTRAINTS: PlanConstraints = PlanConstraints {
    moves_objects: crate::policy::immix::DEFRAG,
    gc_header_bits: 2,
    gc_header_words: 0,
    num_specialized_scans: 1,
    /// Max immix object size is half of a block.
    max_non_los_default_alloc_bytes: crate::policy::immix::MAX_IMMIX_OBJECT_SIZE,
    needs_log_bit: crate::args::BARRIER_MEASUREMENT,
    needs_field_log_bit: crate::args::BARRIER_MEASUREMENT,
    barrier: if crate::args::BARRIER_MEASUREMENT
        && !cfg!(feature = "barrier_measurement_no_barrier")
    {
        BarrierSelector::FieldBarrier
    } else {
        BarrierSelector::NoBarrier
    },
    ..PlanConstraints::default()
};

impl<VM: VMBinding> Plan for Immix<VM> {
    type VM = VM;

    fn collection_required(&self, space_full: bool, _space: Option<&dyn Space<Self::VM>>) -> bool {
        self.base().collection_required(self, space_full)
    }

    fn last_collection_was_exhaustive(&self) -> bool {
        ImmixSpace::<VM>::is_last_gc_exhaustive(self.last_gc_was_defrag.load(Ordering::Relaxed))
    }

    fn constraints(&self) -> &'static PlanConstraints {
        &IMMIX_CONSTRAINTS
    }

    fn create_copy_config(&'static self) -> CopyConfig<Self::VM> {
        use enum_map::enum_map;
        CopyConfig {
            copy_mapping: enum_map! {
                CopySemantics::DefaultCopy => CopySelector::Immix(0),
                _ => CopySelector::Unused,
            },
            space_mapping: vec![(CopySelector::Immix(0), &self.immix_space)],
            constraints: &IMMIX_CONSTRAINTS,
        }
    }

    fn get_spaces(&self) -> Vec<&dyn Space<Self::VM>> {
        let mut ret = self.common.get_spaces();
        ret.push(&self.immix_space);
        ret
    }

    fn schedule_collection(&'static self, scheduler: &GCWorkScheduler<VM>) {
        self.base().set_collection_kind::<Self>(self);
        self.base().set_gc_status(GcStatus::GcPrepare);
        let in_defrag = self.immix_space.decide_whether_to_defrag(
            self.is_emergency_collection(),
            true,
            self.base().cur_collection_attempts.load(Ordering::SeqCst),
            self.base().is_user_triggered_collection(),
            *self.base().options.full_heap_system_gc,
        );

        // The blocks are not identical, clippy is wrong. Probably it does not recognize the constant type parameter.
        #[allow(clippy::if_same_then_else)]
        if in_defrag {
            scheduler.schedule_common_work::<ImmixGCWorkContext<VM, TRACE_KIND_DEFRAG>>(self);
        } else {
            scheduler.schedule_common_work::<ImmixGCWorkContext<VM, TRACE_KIND_FAST>>(self);
        }
    }

    fn get_allocator_mapping(&self) -> &'static EnumMap<AllocationSemantics, AllocatorSelector> {
        &*ALLOCATOR_MAPPING
    }

    fn prepare(&mut self, tls: VMWorkerThread) {
        self.common.prepare(tls, true);
        self.immix_space.prepare(true, false);
    }

    fn release(&mut self, tls: VMWorkerThread) {
        self.common.release(tls, true);
        // release the collected region
        self.last_gc_was_defrag
            .store(self.immix_space.release(true), Ordering::Relaxed);
    }

    fn get_collection_reserved_pages(&self) -> usize {
        self.immix_space.defrag_headroom_pages()
    }

    fn get_used_pages(&self) -> usize {
        self.immix_space.reserved_pages() + self.common.get_used_pages()
    }

    fn base(&self) -> &BasePlan<VM> {
        &self.common.base
    }

    fn common(&self) -> &CommonPlan<VM> {
        &self.common
    }
}

impl<VM: VMBinding> Immix<VM> {
<<<<<<< HEAD
    pub fn new(
        vm_map: &'static dyn Map,
        mmapper: &'static dyn Mmapper,
        options: Arc<Options>,
        scheduler: Arc<GCWorkScheduler<VM>>,
    ) -> Self {
        let mut heap = HeapMeta::new(&options);
        let global_metadata_specs = if crate::args::BARRIER_MEASUREMENT {
            crate::util::metadata::extract_side_metadata(&[
                crate::util::rc::RC_LOCK_BIT_SPEC,
                crate::util::metadata::MetadataSpec::OnSide(crate::util::rc::RC_TABLE),
                crate::util::metadata::MetadataSpec::OnSide(
                    crate::policy::immix::get_unlog_bit_slow::<VM>(),
                ),
            ])
        } else {
            vec![]
        };
        let global_metadata_specs = SideMetadataContext::new_global_specs(&global_metadata_specs);
=======
    pub fn new(args: CreateGeneralPlanArgs<VM>) -> Self {
        let mut plan_args = CreateSpecificPlanArgs {
            global_args: args,
            constraints: &IMMIX_CONSTRAINTS,
            global_side_metadata_specs: SideMetadataContext::new_global_specs(&[]),
        };
>>>>>>> 2300ce1d
        let immix = Immix {
            immix_space: ImmixSpace::new(plan_args.get_space_args(
                "immix",
<<<<<<< HEAD
                vm_map,
                mmapper,
                &mut heap,
                scheduler,
                global_metadata_specs.clone(),
                &IMMIX_CONSTRAINTS,
                false,
                options.clone(),
            ),
            common: CommonPlan::new(
                vm_map,
                mmapper,
                options,
                heap,
                &IMMIX_CONSTRAINTS,
                global_metadata_specs,
            ),
=======
                true,
                VMRequest::discontiguous(),
            )),
            common: CommonPlan::new(plan_args),
>>>>>>> 2300ce1d
            last_gc_was_defrag: AtomicBool::new(false),
        };

        {
            let mut side_metadata_sanity_checker = SideMetadataSanity::new();
            immix
                .common
                .verify_side_metadata_sanity(&mut side_metadata_sanity_checker);
            immix
                .immix_space
                .verify_side_metadata_sanity(&mut side_metadata_sanity_checker);
        }

        immix
    }
}<|MERGE_RESOLUTION|>--- conflicted
+++ resolved
@@ -13,21 +13,11 @@
 use crate::scheduler::*;
 use crate::util::alloc::allocators::AllocatorSelector;
 use crate::util::copy::*;
-<<<<<<< HEAD
-use crate::util::heap::layout::heap_layout::Map;
-use crate::util::heap::layout::heap_layout::Mmapper;
-use crate::util::heap::HeapMeta;
-use crate::util::metadata::side_metadata::SideMetadataContext;
-use crate::util::metadata::side_metadata::SideMetadataSanity;
-use crate::util::options::Options;
-use crate::vm::*;
-use crate::BarrierSelector;
-=======
 use crate::util::heap::VMRequest;
 use crate::util::metadata::side_metadata::SideMetadataContext;
 use crate::util::metadata::side_metadata::SideMetadataSanity;
 use crate::vm::VMBinding;
->>>>>>> 2300ce1d
+use crate::BarrierSelector;
 use crate::{policy::immix::ImmixSpace, util::opaque_pointer::VMWorkerThread};
 use std::sync::atomic::AtomicBool;
 
@@ -152,61 +142,19 @@
 }
 
 impl<VM: VMBinding> Immix<VM> {
-<<<<<<< HEAD
-    pub fn new(
-        vm_map: &'static dyn Map,
-        mmapper: &'static dyn Mmapper,
-        options: Arc<Options>,
-        scheduler: Arc<GCWorkScheduler<VM>>,
-    ) -> Self {
-        let mut heap = HeapMeta::new(&options);
-        let global_metadata_specs = if crate::args::BARRIER_MEASUREMENT {
-            crate::util::metadata::extract_side_metadata(&[
-                crate::util::rc::RC_LOCK_BIT_SPEC,
-                crate::util::metadata::MetadataSpec::OnSide(crate::util::rc::RC_TABLE),
-                crate::util::metadata::MetadataSpec::OnSide(
-                    crate::policy::immix::get_unlog_bit_slow::<VM>(),
-                ),
-            ])
-        } else {
-            vec![]
-        };
-        let global_metadata_specs = SideMetadataContext::new_global_specs(&global_metadata_specs);
-=======
     pub fn new(args: CreateGeneralPlanArgs<VM>) -> Self {
         let mut plan_args = CreateSpecificPlanArgs {
             global_args: args,
             constraints: &IMMIX_CONSTRAINTS,
             global_side_metadata_specs: SideMetadataContext::new_global_specs(&[]),
         };
->>>>>>> 2300ce1d
         let immix = Immix {
             immix_space: ImmixSpace::new(plan_args.get_space_args(
                 "immix",
-<<<<<<< HEAD
-                vm_map,
-                mmapper,
-                &mut heap,
-                scheduler,
-                global_metadata_specs.clone(),
-                &IMMIX_CONSTRAINTS,
-                false,
-                options.clone(),
-            ),
-            common: CommonPlan::new(
-                vm_map,
-                mmapper,
-                options,
-                heap,
-                &IMMIX_CONSTRAINTS,
-                global_metadata_specs,
-            ),
-=======
                 true,
                 VMRequest::discontiguous(),
             )),
             common: CommonPlan::new(plan_args),
->>>>>>> 2300ce1d
             last_gc_was_defrag: AtomicBool::new(false),
         };
 
