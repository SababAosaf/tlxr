--- conflicted
+++ resolved
@@ -49,10 +49,7 @@
 static INCS_TRIGGERED: AtomicBool = AtomicBool::new(false);
 static ALLOC_TRIGGERED: AtomicBool = AtomicBool::new(false);
 static SURVIVAL_TRIGGERED: AtomicBool = AtomicBool::new(false);
-<<<<<<< HEAD
 static SIMPLE_INCREMENTAL_DEFRAG_COUNTER: AtomicUsize = AtomicUsize::new(0);
-=======
->>>>>>> e14de41b
 static HEAP_AFTER_GC: AtomicUsize = AtomicUsize::new(0);
 static FORCE_RC: AtomicUsize = AtomicUsize::new(0);
 
@@ -142,18 +139,9 @@
             SURVIVAL_TRIGGERED.store(true, Ordering::SeqCst);
             return true;
         }
-<<<<<<< HEAD
         // Alloc limits
         if crate::args::REF_COUNT
             && self
-=======
-        if crate::args::LXR_RC_ONLY {
-            let inc_overflow = self
-                .inc_buffer_limit
-                .map(|x| rc::inc_buffer_size() >= x)
-                .unwrap_or(false);
-            let alloc_overflow = self
->>>>>>> e14de41b
                 .nursery_blocks
                 .map(|x| self.immix_space.block_allocation.nursery_blocks() >= x)
                 .unwrap_or(false)
@@ -275,11 +263,7 @@
                     let max = crate::COUNTERS.max_used_pages.load(o);
                     crate::COUNTERS.max_used_pages.store(usize::max(x, max), o);
                 }
-<<<<<<< HEAD
-                if crate::args::MATURE_OCCUPANCY.is_some() {
-=======
                 if crate::args::TRACE_THRESHOLD2.is_some() {
->>>>>>> e14de41b
                     me.decide_next_gc_may_perform_cycle_collection2();
                 } else {
                     me.decide_next_gc_may_perform_cycle_collection();
@@ -632,30 +616,12 @@
             notify();
             return;
         }
-<<<<<<< HEAD
-        let threshold = crate::args::MATURE_OCCUPANCY.unwrap();
-        let total_pages = self.get_total_pages();
-=======
->>>>>>> e14de41b
         let pages_after_gc = HEAP_AFTER_GC.load(Ordering::SeqCst)
             - (self
                 .immix_space
                 .num_clean_blocks_released_lazy
                 .load(Ordering::SeqCst)
                 << Block::LOG_PAGES);
-<<<<<<< HEAD
-        if !CollectionSet::defrag_in_progress() && pages_after_gc * 100 > threshold * total_pages {
-            if crate::args::LOG_PER_GC_STATE {
-                println!("next trace ({} / {})", pages_after_gc, total_pages);
-            }
-            self.next_gc_may_perform_cycle_collection
-                .store(true, Ordering::SeqCst);
-            if crate::args::CONCURRENT_MARKING
-                && crate::args::LXR_DEFRAG_N.is_none()
-                && !crate::concurrent_marking_in_progress()
-                && (crate::args::RC_AFTER_SATB.is_some() && FORCE_RC.load(Ordering::Relaxed) > 0)
-            {
-=======
         if self.previous_pause() == Some(Pause::FinalMark)
             || self.previous_pause() == Some(Pause::FullTraceFast)
         {
@@ -673,7 +639,9 @@
             .immix_space
             .num_clean_blocks_released
             .load(Ordering::SeqCst);
-        if garbage * 100 >= threshold as usize * total_pages || last_freed_blocks < 100 {
+        if !CollectionSet::defrag_in_progress()
+            && (garbage * 100 >= threshold as usize * total_pages || last_freed_blocks < 100)
+        {
             if crate::args::LOG_PER_GC_STATE {
                 println!(
                     "next trace ({} / {}) {} {}",
@@ -685,19 +653,18 @@
             }
             self.next_gc_may_perform_cycle_collection
                 .store(true, Ordering::SeqCst);
-            if crate::args::CONCURRENT_MARKING && !crate::concurrent_marking_in_progress() {
->>>>>>> e14de41b
+            if crate::args::CONCURRENT_MARKING
+                && !crate::concurrent_marking_in_progress()
+                && crate::args::LXR_DEFRAG_N.is_none()
+                && (crate::args::RC_AFTER_SATB.is_some() && FORCE_RC.load(Ordering::Relaxed) > 0)
+            {
                 self.zeroing_packets_scheduled.store(true, Ordering::SeqCst);
                 self.immix_space
                     .schedule_mark_table_zeroing_tasks(WorkBucketStage::Unconstrained);
             }
         } else {
             if crate::args::LOG_PER_GC_STATE {
-<<<<<<< HEAD
-                println!("next rc ({} / {})", pages_after_gc, total_pages);
-=======
                 println!("next rc ({} / {}) {}", garbage, total_pages, pages_after_gc);
->>>>>>> e14de41b
             }
             self.next_gc_may_perform_cycle_collection
                 .store(false, Ordering::SeqCst);
