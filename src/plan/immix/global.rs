use super::gc_work::{
    FlushMatureEvacRemsets, ImmixCopyContext, ImmixGCWorkContext, ImmixProcessEdges, TraceKind,
};
use super::mutator::ALLOCATOR_MAPPING;
use super::Pause;
use crate::plan::global::BasePlan;
use crate::plan::global::CommonPlan;
use crate::plan::global::GcStatus;
use crate::plan::AllocationSemantics;
use crate::plan::Plan;
use crate::plan::PlanConstraints;
use crate::policy::immix::block::Block;
use crate::policy::immix::chunk::Chunk;
use crate::policy::immix::cset::PerRegionRemSet;
use crate::policy::immix::region::Region;
use crate::policy::immix::MatureSweeping;
use crate::policy::largeobjectspace::LargeObjectSpace;
use crate::policy::space::Space;
use crate::scheduler::gc_work::*;
use crate::scheduler::*;
use crate::util::alloc::allocators::AllocatorSelector;
#[cfg(feature = "analysis")]
use crate::util::analysis::GcHookWork;
use crate::util::cm::CMImmixCollectRootEdges;
use crate::util::heap::layout::heap_layout::Mmapper;
use crate::util::heap::layout::heap_layout::VMMap;
use crate::util::heap::layout::vm_layout_constants::{HEAP_END, HEAP_START};
use crate::util::heap::HeapMeta;
use crate::util::metadata::side_metadata::SideMetadataContext;
use crate::util::metadata::side_metadata::SideMetadataSanity;
use crate::util::metadata::MetadataSpec;
use crate::util::options::UnsafeOptionsWrapper;
use crate::util::rc::{self, ProcessDecs, RCImmixCollectRootEdges};
use crate::util::rc::{RC_LOCK_BIT_SPEC, RC_TABLE};
#[cfg(feature = "sanity")]
use crate::util::sanity::sanity_checker::*;
use crate::util::{metadata, Address, ObjectReference};
use crate::vm::{ObjectModel, VMBinding};
use crate::{mmtk::MMTK, policy::immix::ImmixSpace, util::opaque_pointer::VMWorkerThread};
use crate::{BarrierSelector, LazySweepingJobs, LazySweepingJobsCounter};
use std::env;
use std::sync::atomic::{AtomicBool, AtomicUsize};
use std::sync::Arc;
use std::time::SystemTime;

use atomic::{Atomic, Ordering};
use enum_map::EnumMap;
use spin::Lazy;

pub const ALLOC_IMMIX: AllocationSemantics = AllocationSemantics::Default;

pub struct Immix<VM: VMBinding> {
    pub immix_space: ImmixSpace<VM>,
    pub common: CommonPlan<VM>,
    /// Always true for non-rc immix.
    /// For RC immix, this is used for enable backup tracing.
    perform_cycle_collection: AtomicBool,
    current_pause: Atomic<Option<Pause>>,
    previous_pause: Atomic<Option<Pause>>,
    next_gc_may_perform_cycle_collection: AtomicBool,
    last_gc_was_defrag: AtomicBool,
    nursery_blocks: usize,
    inc_buffer_limit: Option<usize>,
    avail_pages_at_end_of_last_gc: AtomicUsize,
    cm_threshold: usize,
    zeroing_packets_scheduled: AtomicBool,
}

pub static ACTIVE_BARRIER: Lazy<BarrierSelector> = Lazy::new(|| {
    if crate::plan::barriers::BARRIER_MEASUREMENT {
        match env::var("BARRIER") {
            Ok(s) if s == "ObjectBarrier" => BarrierSelector::ObjectBarrier,
            Ok(s) if s == "NoBarrier" => BarrierSelector::NoBarrier,
            Ok(s) if s == "FieldBarrier" => BarrierSelector::FieldLoggingBarrier,
            _ => unreachable!("Please explicitly specify barrier"),
        }
    } else if super::CONCURRENT_MARKING || super::REF_COUNT {
        BarrierSelector::FieldLoggingBarrier
    } else {
        BarrierSelector::NoBarrier
    }
});

pub static IMMIX_CONSTRAINTS: Lazy<PlanConstraints> = Lazy::new(|| PlanConstraints {
    moves_objects: true,
    gc_header_bits: 2,
    gc_header_words: 0,
    num_specialized_scans: 1,
    /// Max immix object size is half of a block.
    max_non_los_default_alloc_bytes: crate::policy::immix::MAX_IMMIX_OBJECT_SIZE,
    barrier: *ACTIVE_BARRIER,
    needs_log_bit: crate::args::BARRIER_MEASUREMENT
        || *ACTIVE_BARRIER != BarrierSelector::NoBarrier,
    needs_field_log_bit: *ACTIVE_BARRIER == BarrierSelector::FieldLoggingBarrier
        || (crate::args::BARRIER_MEASUREMENT && *ACTIVE_BARRIER == BarrierSelector::NoBarrier),
    ..PlanConstraints::default()
});

impl<VM: VMBinding> Plan for Immix<VM> {
    type VM = VM;

    fn collection_required(&self, space_full: bool, space: &dyn Space<Self::VM>) -> bool {
        // Don't do a GC until we finished the lazy reclaimation.
        if crate::args::HEAP_HEALTH_GUIDED_GC && !LazySweepingJobs::all_finished() {
            return false;
        }
        // Spaces or heap full
        if self.base().collection_required(self, space_full, space) {
            if !crate::args::HEAP_HEALTH_GUIDED_GC {
                self.next_gc_may_perform_cycle_collection
                    .store(true, Ordering::SeqCst);
            }
            return true;
        }
        // inc limits
        if !crate::args::LXR_RC_ONLY
            && crate::args::HEAP_HEALTH_GUIDED_GC
            && crate::args::REF_COUNT
            && self
                .inc_buffer_limit
                .map(|x| rc::inc_buffer_size() >= x)
                .unwrap_or(false)
        {
            return true;
        }
        // Concurrent tracing finished
        if !crate::args::LXR_RC_ONLY
            && !crate::args::HEAP_HEALTH_GUIDED_GC
            && crate::args::CONCURRENT_MARKING
            && crate::concurrent_marking_in_progress()
            && crate::concurrent_marking_packets_drained()
        {
            return true;
        }
        // RC nursery full
        if !crate::args::LXR_RC_ONLY
            && !crate::args::HEAP_HEALTH_GUIDED_GC
            && crate::args::REF_COUNT
            && crate::args::LOCK_FREE_BLOCK_ALLOCATION
            && !(crate::concurrent_marking_in_progress()
                && crate::args::NO_RC_PAUSES_DURING_CONCURRENT_MARKING)
            && (self.immix_space.block_allocation.nursery_blocks() >= self.nursery_blocks
                || self
                    .inc_buffer_limit
                    .map(|x| rc::inc_buffer_size() >= x)
                    .unwrap_or(false))
        {
            return true;
        }
        false
    }

    fn concurrent_collection_required(&self) -> bool {
        if crate::args::HEAP_HEALTH_GUIDED_GC || crate::args::LXR_RC_ONLY {
            return false;
        }
        // Don't do a GC until we finished the lazy reclaimation.
        if !LazySweepingJobs::all_finished() {
            return false;
        }
        super::CONCURRENT_MARKING
            && !crate::plan::barriers::BARRIER_MEASUREMENT
            && !crate::concurrent_marking_in_progress()
            && self.base().gc_status() == GcStatus::NotInGC
            && self.get_pages_reserved()
                >= self.get_total_pages() * *crate::args::CONCURRENT_MARKING_THRESHOLD / 100
    }

    fn last_collection_was_exhaustive(&self) -> bool {
        let x = self.previous_pause.load(Ordering::SeqCst);
        x == Some(Pause::FullTraceFast) || x == Some(Pause::FullTraceDefrag)
    }

    fn constraints(&self) -> &'static PlanConstraints {
        &IMMIX_CONSTRAINTS
    }

    fn create_worker_local(
        &self,
        tls: VMWorkerThread,
        mmtk: &'static MMTK<Self::VM>,
    ) -> GCWorkerLocalPtr {
        let mut c = ImmixCopyContext::new(mmtk);
        c.init(tls);
        GCWorkerLocalPtr::new(c)
    }

    fn gc_init(
        &mut self,
        heap_size: usize,
        vm_map: &'static VMMap,
        scheduler: &Arc<GCWorkScheduler<VM>>,
    ) {
        crate::args::validate_features(*ACTIVE_BARRIER);
        self.common.gc_init(heap_size, vm_map, scheduler);
        self.immix_space.init(vm_map);
        unsafe {
            crate::LAZY_SWEEPING_JOBS.init();
            crate::LAZY_SWEEPING_JOBS.swap();
            let me = &*(self as *const Self);
            crate::LAZY_SWEEPING_JOBS.end_of_decs = Some(box move |c| {
                me.immix_space.schedule_rc_block_sweeping_tasks(c);
            });
            crate::LAZY_SWEEPING_JOBS.end_of_lazy = Some(box move || {
                if crate::args::LOG_PER_GC_STATE {
                    println!(
                        " - lazy jobs done, heap {:?}M",
                        me.get_pages_reserved() / 256
                    );
                }
                me.decide_next_gc_may_perform_cycle_collection();
            });
        }
        if let Some(nursery_ratio) = *crate::args::NURSERY_RATIO {
            let total_blocks = heap_size >> Block::LOG_BYTES;
            let nursery_blocks = total_blocks / (nursery_ratio + 1);
            self.nursery_blocks = nursery_blocks;
        }
        if let Some(inc_buffer_limit) = *crate::args::INC_BUFFER_LIMIT {
            self.inc_buffer_limit = Some(inc_buffer_limit);
        }
        self.cm_threshold = *crate::args::CONCURRENT_MARKING_THRESHOLD;
    }

    fn schedule_collection(&'static self, scheduler: &GCWorkScheduler<VM>) {
        #[cfg(feature = "nogc_no_zeroing")]
        if true {
            unreachable!();
        }
        let pause = self.select_collection_kind(
            self.base()
                .control_collector_context
                .is_concurrent_collection(),
        );
        if crate::args::LOG_PER_GC_STATE {
            let boot_time = crate::BOOT_TIME.elapsed().unwrap().as_millis() as f64 / 1000f64;
            println!(
                "[{:.3}s][pause] {:?} {}",
                boot_time,
                pause,
                crate::util::rc::inc_buffer_size()
            );
        }
        match pause {
            Pause::FullTraceFast => {
                if crate::args::REF_COUNT {
                    self.schedule_immix_collection::<RCImmixCollectRootEdges<VM>, { TraceKind::Fast }>(scheduler)
                } else {
                    self.schedule_immix_collection::<ImmixProcessEdges<VM, { TraceKind::Fast }>, { TraceKind::Fast }>(
                        scheduler,
                    )
                }
            }
            Pause::FullTraceDefrag => self
                .schedule_immix_collection::<ImmixProcessEdges<VM, { TraceKind::Defrag }>, { TraceKind::Defrag }>(
                    scheduler,
                ),
            Pause::RefCount => self.schedule_rc_collection(scheduler),
            Pause::InitialMark => self.schedule_concurrent_marking_initial_pause(scheduler),
            Pause::FinalMark => self.schedule_concurrent_marking_final_pause(scheduler),
        }

        // Analysis routine that is ran. It is generally recommended to take advantage
        // of the scheduling system we have in place for more performance
        #[cfg(feature = "analysis")]
        scheduler.work_buckets[WorkBucketStage::Unconstrained].add(GcHookWork);
        // Resume mutators
        #[cfg(feature = "sanity")]
        scheduler.work_buckets[WorkBucketStage::Final]
            .add(ScheduleSanityGC::<Self, ImmixCopyContext<VM>>::new(self));

        scheduler.set_finalizer(Some(EndOfGC));
    }

    fn get_allocator_mapping(&self) -> &'static EnumMap<AllocationSemantics, AllocatorSelector> {
        &*ALLOCATOR_MAPPING
    }

    fn prepare(&mut self, tls: VMWorkerThread) {
        let pause = self.current_pause().unwrap();
        crate::stat(|s| {
            if pause == Pause::RefCount {
                s.rc_pauses += 1
            }
        });
        if !super::REF_COUNT {
            if pause != Pause::FinalMark {
                self.common.prepare(tls, true);
                self.immix_space.prepare(true, true);
            }
        } else {
            self.common.prepare(
                tls,
                pause == Pause::FullTraceFast || pause == Pause::InitialMark,
            );
            if crate::args::REF_COUNT
                && crate::args::RC_MATURE_EVACUATION
                && (pause == Pause::FinalMark || pause == Pause::FullTraceFast)
            {
                self.immix_space.process_mature_evacuation_remset();
                self.immix_space.scheduler().work_buckets[WorkBucketStage::RCEvacuateMature]
                    .add(FlushMatureEvacRemsets);
            }
            self.immix_space.prepare_rc(pause);
        }
    }

    fn release(&mut self, tls: VMWorkerThread) {
        let pause = self.current_pause().unwrap();
        if !super::REF_COUNT {
            if pause != Pause::InitialMark {
                self.common.release(tls, true);
                self.immix_space.release(true);
            }
        } else {
            self.common.release(
                tls,
                pause == Pause::FullTraceFast || pause == Pause::FinalMark,
            );
            self.immix_space.release_rc(pause);
        }
        if super::REF_COUNT {
            unsafe {
                std::mem::swap(&mut super::CURR_ROOTS, &mut super::PREV_ROOTS);
                debug_assert!(super::CURR_ROOTS.is_empty());
            }
        }
        // release the collected region
        self.last_gc_was_defrag.store(
            self.current_pause().unwrap() == Pause::FullTraceDefrag,
            Ordering::Relaxed,
        );
    }

    fn get_collection_reserve(&self) -> usize {
        self.immix_space.defrag_headroom_pages()
    }

    fn get_pages_used(&self) -> usize {
        self.immix_space.reserved_pages() + self.common.get_pages_used()
    }

    #[inline(always)]
    fn base(&self) -> &BasePlan<VM> {
        &self.common.base
    }

    #[inline(always)]
    fn common(&self) -> &CommonPlan<VM> {
        &self.common
    }

    fn gc_pause_start(&self) {
        crate::NO_EVAC.store(false, Ordering::SeqCst);
        let pause = self.current_pause().unwrap();
        if crate::args::REF_COUNT {
            let me = unsafe { &mut *(self as *const _ as *mut Self) };
            me.immix_space.rc_eager_prepare(pause);
        }
        if crate::args::REF_COUNT {
            let scheduler = self.base().control_collector_context.scheduler();
            scheduler.work_buckets[WorkBucketStage::FinishConcurrentWork].activate();
            if pause == Pause::RefCount {
                // scheduler.work_buckets[WorkBucketStage::Initial].activate();
            }
            scheduler.work_buckets[WorkBucketStage::FinishConcurrentWork].notify_all_workers();
        }
        if pause == Pause::FinalMark {
            crate::IN_CONCURRENT_GC.store(false, Ordering::SeqCst);
            if cfg!(feature = "satb_timer") {
                let t = crate::SATB_START
                    .load(Ordering::SeqCst)
                    .elapsed()
                    .unwrap()
                    .as_nanos();
                crate::PAUSES.satb_nanos.fetch_add(t, Ordering::SeqCst);
            }
        } else if cfg!(feature = "satb_timer")
            && pause == Pause::RefCount
            && crate::concurrent_marking_in_progress()
        {
            let t = crate::SATB_START
                .load(Ordering::SeqCst)
                .elapsed()
                .unwrap()
                .as_nanos();
            crate::PAUSES.satb_nanos.fetch_add(t, Ordering::SeqCst);
        }
    }

    fn gc_pause_end(&self) {
        let pause = self.current_pause().unwrap();
        if pause == Pause::InitialMark {
            PerRegionRemSet::enable_recording();
            crate::IN_CONCURRENT_GC.store(true, Ordering::SeqCst);
            if cfg!(feature = "satb_timer") {
                crate::SATB_START.store(SystemTime::now(), Ordering::SeqCst)
            }
        } else if cfg!(feature = "satb_timer")
            && pause == Pause::RefCount
            && crate::concurrent_marking_in_progress()
        {
            crate::SATB_START.store(SystemTime::now(), Ordering::SeqCst)
        }
        // if pause == Pause::RefCount || pause == Pause::InitialMark {
        //     self.resize_nursery();
        // }
        self.previous_pause.store(Some(pause), Ordering::SeqCst);
        self.current_pause.store(None, Ordering::SeqCst);
        unsafe {
            crate::LAZY_SWEEPING_JOBS.swap();
        };
        let perform_cycle_collection = self.get_pages_avail() < super::CYCLE_TRIGGER_THRESHOLD;
        self.next_gc_may_perform_cycle_collection
            .store(perform_cycle_collection, Ordering::SeqCst);
        self.perform_cycle_collection.store(false, Ordering::SeqCst);
        self.avail_pages_at_end_of_last_gc
            .store(self.get_pages_avail(), Ordering::SeqCst);
<<<<<<< HEAD
        if crate::args::REF_COUNT {
            // self.decide_next_gc_may_perform_cycle_collection();
        }
=======
>>>>>>> 3ade3a10
    }

    #[cfg(feature = "nogc_no_zeroing")]
    fn handle_user_collection_request(&self, _tls: crate::util::VMMutatorThread, _force: bool) {
        println!("Warning: User attempted a collection request. The request is ignored.");
    }
}

impl<VM: VMBinding> Immix<VM> {
    pub fn new(
        vm_map: &'static VMMap,
        mmapper: &'static Mmapper,
        options: Arc<UnsafeOptionsWrapper>,
        scheduler: Arc<GCWorkScheduler<VM>>,
    ) -> Self {
        let mut heap = HeapMeta::new(HEAP_START, HEAP_END);
        let immix_specs =
            if crate::args::BARRIER_MEASUREMENT || *ACTIVE_BARRIER != BarrierSelector::NoBarrier {
                metadata::extract_side_metadata(&[
                    RC_LOCK_BIT_SPEC,
                    MetadataSpec::OnSide(RC_TABLE),
                    *VM::VMObjectModel::GLOBAL_LOG_BIT_SPEC,
                ])
            } else {
                vec![]
            };
        let global_metadata_specs = SideMetadataContext::new_global_specs(&immix_specs);
        let immix = Immix {
            immix_space: ImmixSpace::new(
                "immix",
                vm_map,
                mmapper,
                &mut heap,
                scheduler,
                global_metadata_specs.clone(),
                &IMMIX_CONSTRAINTS,
            ),
            common: CommonPlan::new(
                vm_map,
                mmapper,
                options,
                heap,
                &IMMIX_CONSTRAINTS,
                global_metadata_specs,
            ),
            perform_cycle_collection: AtomicBool::new(false),
            next_gc_may_perform_cycle_collection: AtomicBool::new(false),
            current_pause: Atomic::new(None),
            previous_pause: Atomic::new(None),
            last_gc_was_defrag: AtomicBool::new(false),
            nursery_blocks: *crate::args::NURSERY_BLOCKS.as_ref().unwrap(),
            inc_buffer_limit: None,
            avail_pages_at_end_of_last_gc: AtomicUsize::new(0),
            cm_threshold: 0,
            zeroing_packets_scheduled: AtomicBool::new(false),
        };

        {
            let mut side_metadata_sanity_checker = SideMetadataSanity::new();
            immix
                .common
                .verify_side_metadata_sanity(&mut side_metadata_sanity_checker);
            immix
                .immix_space
                .verify_side_metadata_sanity(&mut side_metadata_sanity_checker);
        }

        immix
    }

    fn decide_next_gc_may_perform_cycle_collection(&self) {
        if !crate::args::HEAP_HEALTH_GUIDED_GC {
            return;
        }
<<<<<<< HEAD
        let mut avail_pages = self.avail_pages_at_end_of_last_gc.load(Ordering::SeqCst);
        avail_pages += self
            .immix_space
            .num_clean_blocks_released_lazy
            .load(Ordering::SeqCst)
            << Block::LOG_PAGES;
=======
>>>>>>> 3ade3a10
        let total_blocks = self.get_total_pages() >> Block::LOG_PAGES;
        let threshold = *crate::args::TRACE_THRESHOLD;
        let last_freed_blocks = self
            .immix_space
            .num_clean_blocks_released
            .load(Ordering::SeqCst);
        if last_freed_blocks * 100 < (threshold * total_blocks as f32) as usize {
            if crate::args::LOG_PER_GC_STATE {
                println!("next trace ({} / {}) 1", last_freed_blocks, total_blocks);
            }
            self.next_gc_may_perform_cycle_collection
                .store(true, Ordering::SeqCst);
            if crate::args::CONCURRENT_MARKING && !crate::concurrent_marking_in_progress() {
                self.zeroing_packets_scheduled.store(true, Ordering::SeqCst);
                self.immix_space.schedule_mark_table_zeroing_tasks();
            }
        } else {
            if crate::args::LOG_PER_GC_STATE {
                println!("next rc ({} / {})", last_freed_blocks, total_blocks);
            }
            self.next_gc_may_perform_cycle_collection
                .store(false, Ordering::SeqCst);
        }
    }

    fn select_lxr_collection_kind(&self, emergency: bool) -> Pause {
        let concurrent_marking_in_progress = crate::concurrent_marking_in_progress();
        let concurrent_marking_packets_drained = crate::concurrent_marking_packets_drained();
        if crate::args::LOG_PER_GC_STATE {
            println!(
                "next_gc_may_perform_cycle_collection: {:?}",
                self.next_gc_may_perform_cycle_collection
                    .load(Ordering::Relaxed)
            );
        }
        // If CM is finished, do a final mark pause
        if crate::args::CONCURRENT_MARKING
            && concurrent_marking_in_progress
            && concurrent_marking_packets_drained
        {
            return Pause::FinalMark;
        }
        // Either final mark pause or full pause for emergency GC
        if emergency {
            return if crate::args::CONCURRENT_MARKING && concurrent_marking_in_progress {
                Pause::FinalMark
            } else {
                Pause::FullTraceFast
            };
        }
        // Should trigger CM?
        if self
            .next_gc_may_perform_cycle_collection
            .load(Ordering::Relaxed)
            && !concurrent_marking_in_progress
        {
            return if crate::args::CONCURRENT_MARKING {
                Pause::InitialMark
            } else {
                Pause::FullTraceFast
            };
        } else {
            return Pause::RefCount;
        }
    }

    #[allow(clippy::collapsible_else_if)]
    fn select_collection_kind(&self, concurrent: bool) -> Pause {
        self.base().set_collection_kind::<Self>(self);
        self.base().set_gc_status(GcStatus::GcPrepare);
        let in_defrag = self.immix_space.decide_whether_to_defrag(
            self.is_emergency_collection(),
            true,
            self.base().cur_collection_attempts.load(Ordering::SeqCst),
            self.base().is_user_triggered_collection(),
            self.base().options.full_heap_system_gc,
        );
        let full_trace = || {
            if in_defrag {
                Pause::FullTraceDefrag
            } else {
                Pause::FullTraceFast
            }
        };
        let emergency_collection = (self.base().cur_collection_attempts.load(Ordering::SeqCst) > 1)
            || self.is_emergency_collection()
            || self.base().options.full_heap_system_gc;

        let concurrent_marking_in_progress = crate::concurrent_marking_in_progress();
        let concurrent_marking_packets_drained = crate::concurrent_marking_packets_drained();
        let force_no_rc = self
            .next_gc_may_perform_cycle_collection
            .load(Ordering::SeqCst);
        let pause = if crate::args::LXR_RC_ONLY {
            Pause::RefCount
        } else if crate::args::HEAP_HEALTH_GUIDED_GC && crate::args::REF_COUNT {
            let pause = self.select_lxr_collection_kind(emergency_collection);
            if (pause == Pause::InitialMark || pause == Pause::FullTraceFast)
                && self.zeroing_packets_scheduled.load(Ordering::SeqCst)
            {
                self.immix_space.schedule_mark_table_zeroing_tasks();
            }
            self.zeroing_packets_scheduled
                .store(false, Ordering::SeqCst);
            pause
        } else if emergency_collection {
            if crate::inside_harness() {
                crate::PAUSES.emergency.fetch_add(1, Ordering::Relaxed);
            }
            if concurrent_marking_in_progress {
                Pause::FinalMark
            } else {
                full_trace()
            }
        } else if concurrent_marking_in_progress && concurrent_marking_packets_drained {
            Pause::FinalMark
        } else if concurrent {
            Pause::InitialMark
        } else {
            if (!super::REF_COUNT || crate::args::NO_RC_PAUSES_DURING_CONCURRENT_MARKING)
                && concurrent_marking_in_progress
            {
                Pause::FinalMark
            } else if super::REF_COUNT && (!force_no_rc || concurrent_marking_in_progress) {
                Pause::RefCount
            } else {
                full_trace()
            }
        };
        if crate::inside_harness() {
            if pause == Pause::FinalMark && !concurrent_marking_packets_drained {
                crate::PAUSES.cm_early_quit.fetch_add(1, Ordering::Relaxed);
            }
            match pause {
                Pause::RefCount => crate::PAUSES.rc.fetch_add(1, Ordering::Relaxed),
                Pause::InitialMark => crate::PAUSES.initial_mark.fetch_add(1, Ordering::Relaxed),
                Pause::FinalMark => crate::PAUSES.final_mark.fetch_add(1, Ordering::Relaxed),
                _ => crate::PAUSES.full.fetch_add(1, Ordering::Relaxed),
            };
        }
        self.current_pause.store(Some(pause), Ordering::SeqCst);
        self.perform_cycle_collection
            .store(pause != Pause::RefCount, Ordering::SeqCst);
        pause
    }

    fn schedule_immix_collection<E: ProcessEdgesWork<VM = VM>, const KIND: TraceKind>(
        &'static self,
        scheduler: &GCWorkScheduler<VM>,
    ) {
        // Before start yielding, wrap all the roots from the previous GC with work-packets.
        if super::REF_COUNT {
            Self::process_prev_roots(scheduler);
        }
        // Stop & scan mutators (mutator scanning can happen before STW)
        scheduler.work_buckets[WorkBucketStage::Unconstrained].add(StopMutators::<E>::new());
        // Prepare global/collectors/mutators
        scheduler.work_buckets[WorkBucketStage::Prepare]
            .add(Prepare::<ImmixGCWorkContext<VM, KIND>>::new(self));
        // Release global/collectors/mutators
        if super::REF_COUNT {
            scheduler.work_buckets[WorkBucketStage::RCFullHeapRelease].add(MatureSweeping);
        }
        scheduler.work_buckets[WorkBucketStage::Release]
            .add(Release::<ImmixGCWorkContext<VM, KIND>>::new(self));
    }

    fn schedule_rc_collection(&'static self, scheduler: &GCWorkScheduler<VM>) {
        #[allow(clippy::collapsible_if)]
        if crate::args::CONCURRENT_MARKING && !crate::args::NO_RC_PAUSES_DURING_CONCURRENT_MARKING {
            if crate::concurrent_marking_in_progress() {
                scheduler.pause_concurrent_work_packets_during_gc();
            }
        }
        debug_assert!(super::REF_COUNT);
        type E<VM> = RCImmixCollectRootEdges<VM>;
        // Before start yielding, wrap all the roots from the previous GC with work-packets.
        Self::process_prev_roots(scheduler);
        // Stop & scan mutators (mutator scanning can happen before STW)
        scheduler.work_buckets[WorkBucketStage::Unconstrained].add(StopMutators::<E<VM>>::new());
        // Prepare global/collectors/mutators
        scheduler.work_buckets[WorkBucketStage::Prepare].add(Prepare::<
            ImmixGCWorkContext<VM, { TraceKind::Fast }>,
        >::new(self));
        // Release global/collectors/mutators
        scheduler.work_buckets[WorkBucketStage::Release].add(Release::<
            ImmixGCWorkContext<VM, { TraceKind::Fast }>,
        >::new(self));
    }

    fn schedule_concurrent_marking_initial_pause(&'static self, scheduler: &GCWorkScheduler<VM>) {
        if super::REF_COUNT {
            Self::process_prev_roots(scheduler);
        }
        if crate::args::REF_COUNT {
            scheduler.work_buckets[WorkBucketStage::Unconstrained]
                .add(StopMutators::<RCImmixCollectRootEdges<VM>>::new())
        } else {
            scheduler.work_buckets[WorkBucketStage::Unconstrained]
                .add(StopMutators::<CMImmixCollectRootEdges<VM>>::new())
        };
        scheduler.work_buckets[WorkBucketStage::Prepare].add(Prepare::<
            ImmixGCWorkContext<VM, { TraceKind::Fast }>,
        >::new(self));
        scheduler.work_buckets[WorkBucketStage::Release].add(Release::<
            ImmixGCWorkContext<VM, { TraceKind::Fast }>,
        >::new(self));
    }

    fn schedule_concurrent_marking_final_pause(&'static self, scheduler: &GCWorkScheduler<VM>) {
        if super::REF_COUNT {
            Self::process_prev_roots(scheduler);
            scheduler.work_buckets[WorkBucketStage::Unconstrained]
                .add(StopMutators::<RCImmixCollectRootEdges<VM>>::new());
        } else {
            scheduler.work_buckets[WorkBucketStage::Unconstrained]
                .add(StopMutators::<ImmixProcessEdges<VM, { TraceKind::Fast }>>::new());
        }

        scheduler.work_buckets[WorkBucketStage::Prepare].add(Prepare::<
            ImmixGCWorkContext<VM, { TraceKind::Fast }>,
        >::new(self));
        if super::REF_COUNT {
            scheduler.work_buckets[WorkBucketStage::RCFullHeapRelease].add(MatureSweeping);
        }
        scheduler.work_buckets[WorkBucketStage::Release].add(Release::<
            ImmixGCWorkContext<VM, { TraceKind::Fast }>,
        >::new(self));
    }

    fn process_prev_roots(scheduler: &GCWorkScheduler<VM>) {
        debug_assert!(super::REF_COUNT);
        let prev_roots = unsafe { &super::PREV_ROOTS };
        let mut work_packets: Vec<Box<dyn GCWork<VM>>> = Vec::with_capacity(prev_roots.len());
        while let Some(decs) = prev_roots.pop() {
            let w = ProcessDecs::new(decs, LazySweepingJobsCounter::new_desc());
            work_packets.push(box w);
        }
        if work_packets.is_empty() {
            work_packets.push(box ProcessDecs::new(
                vec![],
                LazySweepingJobsCounter::new_desc(),
            ));
        }
        if crate::args::LAZY_DECREMENTS {
            debug_assert!(!crate::args::BARRIER_MEASUREMENT);
            scheduler.postpone_all(work_packets);
        } else {
            scheduler.work_buckets[WorkBucketStage::RCProcessDecs].bulk_add(work_packets);
        }
    }

    #[inline(always)]
    pub fn perform_cycle_collection(&self) -> bool {
        self.perform_cycle_collection.load(Ordering::SeqCst)
    }

    #[inline(always)]
    pub fn current_pause(&self) -> Option<Pause> {
        self.current_pause.load(Ordering::SeqCst)
    }

    #[inline(always)]
    pub fn previous_pause(&self) -> Option<Pause> {
        self.previous_pause.load(Ordering::SeqCst)
    }

    #[inline(always)]
    pub fn in_defrag(&self, o: ObjectReference) -> bool {
        self.immix_space.in_space(o) && Block::in_defrag_block::<VM>(o)
    }

    #[inline(always)]
    pub fn address_in_defrag(&self, a: Address) -> bool {
        self.immix_space.address_in_space(a) && Block::address_in_defrag_block(a)
    }

    #[inline(always)]
    pub fn mark(&self, o: ObjectReference) -> bool {
        debug_assert!(!o.is_null());
        if self.immix_space.in_space(o) {
            self.immix_space.attempt_mark(o)
        } else {
            self.common.los.attempt_mark(o)
        }
    }

    #[inline(always)]
    pub fn mark2(&self, o: ObjectReference, los: bool) -> bool {
        debug_assert!(!o.is_null());
        if !los {
            self.immix_space.attempt_mark(o)
        } else {
            self.common.los.attempt_mark(o)
        }
    }

    #[inline(always)]
    pub fn is_marked(&self, o: ObjectReference) -> bool {
        debug_assert!(!o.is_null());
        if self.immix_space.in_space(o) {
            self.immix_space.mark_bit(o)
        } else {
            self.common.los.is_marked(o)
        }
    }

    #[inline(always)]
    pub const fn los(&self) -> &LargeObjectSpace<VM> {
        &self.common.los
    }

    // fn resize_nursery(&self) {
    //     // Don't resize if nursery is fixed.
    //     if crate::args::NURSERY_BLOCKS.is_some() {
    //         return;
    //     }
    //     // Resize based on throughput goal
    //     let min_nursery = *crate::args::MIN_NURSERY_BLOCKS;
    //     let max_nursery = crate::args::MAX_NURSERY_BLOCKS.unwrap_or_else(|| {
    //         usize::max(
    //             min_nursery,
    //             (self.get_total_pages() >> Block::LOG_PAGES) / 3,
    //         )
    //     });
    //     let pause_time = crate::GC_START_TIME
    //         .load(Ordering::SeqCst)
    //         .elapsed()
    //         .unwrap()
    //         .as_micros() as f64
    //         / 1000f64;
    //     static PREV_AVG_PAUSE: Atomic<f64> = Atomic::new(0f64);
    //     let prev_avg_pause = PREV_AVG_PAUSE.load(Ordering::Relaxed);
    //     let avg_pause = if prev_avg_pause == 0f64 {
    //         pause_time
    //     } else {
    //         (prev_avg_pause + pause_time) / 2f64
    //     };
    //     PREV_AVG_PAUSE.store(avg_pause, Ordering::Relaxed);
    //     let scale = avg_pause / 5f64;
    //     let _ = crate::args::ADAPTIVE_NURSERY_BLOCKS.fetch_update(
    //         Ordering::SeqCst,
    //         Ordering::SeqCst,
    //         |x| Some((x as f64 * (1f64 / scale)) as _),
    //     );
    //     let mut n = crate::args::ADAPTIVE_NURSERY_BLOCKS.load(Ordering::SeqCst);
    //     if n < min_nursery {
    //         n = min_nursery;
    //     }
    //     if n > max_nursery {
    //         n = max_nursery;
    //     }
    //     crate::args::ADAPTIVE_NURSERY_BLOCKS.store(n, Ordering::SeqCst);
    // }
}<|MERGE_RESOLUTION|>--- conflicted
+++ resolved
@@ -416,12 +416,6 @@
         self.perform_cycle_collection.store(false, Ordering::SeqCst);
         self.avail_pages_at_end_of_last_gc
             .store(self.get_pages_avail(), Ordering::SeqCst);
-<<<<<<< HEAD
-        if crate::args::REF_COUNT {
-            // self.decide_next_gc_may_perform_cycle_collection();
-        }
-=======
->>>>>>> 3ade3a10
     }
 
     #[cfg(feature = "nogc_no_zeroing")]
@@ -496,15 +490,6 @@
         if !crate::args::HEAP_HEALTH_GUIDED_GC {
             return;
         }
-<<<<<<< HEAD
-        let mut avail_pages = self.avail_pages_at_end_of_last_gc.load(Ordering::SeqCst);
-        avail_pages += self
-            .immix_space
-            .num_clean_blocks_released_lazy
-            .load(Ordering::SeqCst)
-            << Block::LOG_PAGES;
-=======
->>>>>>> 3ade3a10
         let total_blocks = self.get_total_pages() >> Block::LOG_PAGES;
         let threshold = *crate::args::TRACE_THRESHOLD;
         let last_freed_blocks = self
