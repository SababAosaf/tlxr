use super::gc_work::{
    CMImmixCollectRootEdges, ImmixCopyContext, ImmixProcessEdges, RCImmixCollectRootEdges,
    TraceKind,
};
use super::mutator::ALLOCATOR_MAPPING;
use super::{Pause, CURRENT_CONC_DECS_COUNTER};
use crate::plan::global::BasePlan;
use crate::plan::global::CommonPlan;
use crate::plan::global::GcStatus;
use crate::plan::AllocationSemantics;
use crate::plan::Plan;
use crate::plan::PlanConstraints;
use crate::policy::space::Space;
use crate::scheduler::gc_work::*;
use crate::util::alloc::allocators::AllocatorSelector;
#[cfg(feature = "analysis")]
use crate::util::analysis::GcHookWork;
use crate::util::heap::layout::heap_layout::Mmapper;
use crate::util::heap::layout::heap_layout::VMMap;
use crate::util::heap::layout::vm_layout_constants::{HEAP_END, HEAP_START};
use crate::util::heap::HeapMeta;
use crate::util::metadata::side_metadata::SideMetadataContext;
use crate::util::metadata::side_metadata::SideMetadataSanity;
use crate::util::rc::RC_LOCK_BIT_SPEC;
use crate::util::options::UnsafeOptionsWrapper;
use crate::util::rc::ProcessDecs;
#[cfg(feature = "sanity")]
use crate::util::sanity::sanity_checker::*;
<<<<<<< HEAD
use crate::util::{metadata, ObjectReference};
use crate::vm::{ObjectModel, VMBinding};
use crate::{
    mmtk::MMTK,
    policy::immix::{block::Block, ImmixSpace},
    util::opaque_pointer::VMWorkerThread,
};
use crate::{scheduler::*, BarrierSelector};
use std::env;
use std::sync::atomic::{AtomicBool, AtomicUsize};
=======
use crate::vm::VMBinding;
use crate::{mmtk::MMTK, policy::immix::ImmixSpace, util::opaque_pointer::VMWorkerThread};
use std::sync::atomic::AtomicBool;
>>>>>>> 145e7869
use std::sync::Arc;

use atomic::{Atomic, Ordering};
use enum_map::EnumMap;

pub const ALLOC_IMMIX: AllocationSemantics = AllocationSemantics::Default;

pub struct Immix<VM: VMBinding> {
    pub immix_space: ImmixSpace<VM>,
    pub common: CommonPlan<VM>,
<<<<<<< HEAD
    /// Always true for non-rc immix.
    /// For RC immix, this is used for enable backup tracing.
    perform_cycle_collection: AtomicBool,
    current_pause: Atomic<Option<Pause>>,
    previous_pause: Atomic<Option<Pause>>,
    next_gc_may_perform_cycle_collection: AtomicBool,
=======
    last_gc_was_defrag: AtomicBool,
>>>>>>> 145e7869
}

#[inline(always)]
pub fn get_active_barrier() -> BarrierSelector {
    static mut V: Option<BarrierSelector> = None;
    unsafe {
        *V.get_or_insert_with(|| {
            if crate::plan::barriers::BARRIER_MEASUREMENT {
                match env::var("BARRIER") {
                    Ok(s) if s == "ObjectBarrier" => BarrierSelector::ObjectBarrier,
                    Ok(s) if s == "NoBarrier" => BarrierSelector::NoBarrier,
                    Ok(s) if s == "FieldBarrier" => BarrierSelector::FieldLoggingBarrier,
                    _ => unreachable!("Please explicitly specify barrier"),
                }
            } else if super::CONCURRENT_MARKING || super::REF_COUNT {
                BarrierSelector::FieldLoggingBarrier
            } else {
                BarrierSelector::NoBarrier
            }
        })
    }
}

#[inline(always)]
pub fn get_immix_constraints() -> &'static PlanConstraints {
    static mut C: PlanConstraints = PlanConstraints {
        moves_objects: true,
        gc_header_bits: 2,
        gc_header_words: 0,
        num_specialized_scans: 1,
        /// Max immix object size is half of a block.
        max_non_los_default_alloc_bytes: Block::BYTES >> 1,
        barrier: BarrierSelector::NoBarrier,
        needs_log_bit: false,
        needs_field_log_bit: false,
        ..PlanConstraints::default()
    };
    unsafe {
        let barrier = get_active_barrier();
        C.barrier = barrier;
        C.needs_log_bit =
            crate::flags::BARRIER_MEASUREMENT || barrier != BarrierSelector::NoBarrier;
        C.needs_field_log_bit = barrier == BarrierSelector::FieldLoggingBarrier
            || (crate::flags::BARRIER_MEASUREMENT && barrier == BarrierSelector::NoBarrier);
        &C
    }
}

impl<VM: VMBinding> Plan for Immix<VM> {
    type VM = VM;

    fn collection_required(&self, space_full: bool, space: &dyn Space<Self::VM>) -> bool {
        // Spaces or heap full
        if self.base().collection_required(self, space_full, space) {
            return true;
        }
        // Concurrent tracing finished
        if crate::flags::CONCURRENT_MARKING
            && crate::concurrent_marking_in_progress()
            && crate::concurrent_marking_packets_drained()
        {
            return true;
        }
        // RC nursery full
        if crate::flags::REF_COUNT
            && crate::flags::LOCK_FREE_BLOCK_ALLOCATION
            && self.immix_space.block_allocation.nursery_blocks()
                >= crate::flags::NURSERY_BLOCKS_THRESHOLD_FOR_RC
        {
            return true;
        }
        false
    }

    fn concurrent_collection_required(&self) -> bool {
        super::CONCURRENT_MARKING
            && !crate::plan::barriers::BARRIER_MEASUREMENT
            && !crate::concurrent_marking_in_progress()
            && self.base().gc_status() == GcStatus::NotInGC
            && self.get_pages_reserved() * 100 / 45 > self.get_total_pages()
    }

    fn last_collection_was_exhaustive(&self) -> bool {
        self.last_gc_was_defrag.load(Ordering::Relaxed)
    }

    fn constraints(&self) -> &'static PlanConstraints {
        get_immix_constraints()
    }

    fn create_worker_local(
        &self,
        tls: VMWorkerThread,
        mmtk: &'static MMTK<Self::VM>,
    ) -> GCWorkerLocalPtr {
        let mut c = ImmixCopyContext::new(mmtk);
        c.init(tls);
        GCWorkerLocalPtr::new(c)
    }

    fn gc_init(
        &mut self,
        heap_size: usize,
        vm_map: &'static VMMap,
        scheduler: &Arc<GCWorkScheduler<VM>>,
    ) {
        println!(
            "BARRIER_MEASUREMENT: {}",
            crate::plan::barriers::BARRIER_MEASUREMENT
        );
        println!(
            "TAKERATE_MEASUREMENT: {}",
            crate::plan::barriers::TAKERATE_MEASUREMENT
        );
        println!("CONCURRENT_MARKING: {}", super::CONCURRENT_MARKING);
        println!("REF_COUNT: {}", super::REF_COUNT);
        println!("BARRIER: {:?}", get_active_barrier());
        self.common.gc_init(heap_size, vm_map, scheduler);
        self.immix_space.init(vm_map);
        unsafe {
            CURRENT_CONC_DECS_COUNTER = Some(Default::default());
        }
    }

<<<<<<< HEAD
    fn schedule_collection(&'static self, scheduler: &GCWorkScheduler<VM>, concurrent: bool) {
        #[cfg(feature = "nogc_no_zeroing")]
        if true {
            unreachable!();
=======
    fn schedule_collection(&'static self, scheduler: &GCWorkScheduler<VM>) {
        self.base().set_collection_kind::<Self>(self);
        self.base().set_gc_status(GcStatus::GcPrepare);
        let in_defrag = self.immix_space.decide_whether_to_defrag(
            self.is_emergency_collection(),
            true,
            self.base().cur_collection_attempts.load(Ordering::SeqCst),
            self.base().is_user_triggered_collection(),
            self.base().options.full_heap_system_gc,
        );
        // Stop & scan mutators (mutator scanning can happen before STW)
        // The blocks are not identical, clippy is wrong. Probably it does not recognize the constant type parameter.
        #[allow(clippy::if_same_then_else)]
        // The two StopMutators have different types parameters, thus we cannot extract the common code before add().
        #[allow(clippy::branches_sharing_code)]
        if in_defrag {
            scheduler.work_buckets[WorkBucketStage::Unconstrained]
                .add(StopMutators::<ImmixProcessEdges<VM, { TraceKind::Defrag }>>::new());
        } else {
            scheduler.work_buckets[WorkBucketStage::Unconstrained]
                .add(StopMutators::<ImmixProcessEdges<VM, { TraceKind::Fast }>>::new());
>>>>>>> 145e7869
        }
        let pause = self.select_collection_kind(concurrent);
        match pause {
            Pause::FullTraceFast => self
                .schedule_immix_collection::<ImmixProcessEdges<VM, { TraceKind::Fast }>>(scheduler),
            Pause::FullTraceDefrag => self
                .schedule_immix_collection::<ImmixProcessEdges<VM, { TraceKind::Defrag }>>(
                    scheduler,
                ),
            Pause::RefCount => self.schedule_rc_collection(scheduler),
            Pause::InitialMark => self.schedule_concurrent_marking_initial_pause(scheduler),
            Pause::FinalMark => self.schedule_concurrent_marking_final_pause(scheduler),
        }

        // Analysis routine that is ran. It is generally recommended to take advantage
        // of the scheduling system we have in place for more performance
        #[cfg(feature = "analysis")]
        scheduler.work_buckets[WorkBucketStage::Unconstrained].add(GcHookWork);
        // Resume mutators
        #[cfg(feature = "sanity")]
        scheduler.work_buckets[WorkBucketStage::Final]
            .add(ScheduleSanityGC::<Self, ImmixCopyContext<VM>>::new(self));

        scheduler.set_finalizer(Some(EndOfGC));
    }

    fn get_allocator_mapping(&self) -> &'static EnumMap<AllocationSemantics, AllocatorSelector> {
        &*ALLOCATOR_MAPPING
    }

    fn prepare(&mut self, tls: VMWorkerThread) {
        let pause = self.current_pause().unwrap();
        if !super::REF_COUNT {
            if pause != Pause::FinalMark {
                self.common.prepare(tls, true);
                self.immix_space.prepare(true, true);
            }
        } else {
            if pause == Pause::FullTraceFast || pause == Pause::InitialMark {
                self.common.prepare(tls, true);
            }
            self.immix_space.prepare_rc(pause);
        }
    }

    fn release(&mut self, tls: VMWorkerThread) {
<<<<<<< HEAD
        let pause = self.current_pause().unwrap();
        if !super::REF_COUNT {
            if pause != Pause::InitialMark {
                self.common.release(tls, true);
                self.immix_space.release(true);
            }
        } else {
            if pause == Pause::FullTraceFast || pause == Pause::FinalMark {
                self.common.release(tls, true);
            }
            self.immix_space.release_rc(pause);
        }
        if super::REF_COUNT {
            let mut curr_roots = super::CURR_ROOTS.lock();
            let mut old_roots = super::PREV_ROOTS.lock();
            std::mem::swap::<Vec<Vec<ObjectReference>>>(&mut curr_roots, &mut old_roots);
        }
=======
        self.common.release(tls, true);
        // release the collected region
        self.last_gc_was_defrag
            .store(self.immix_space.release(true), Ordering::Relaxed);
>>>>>>> 145e7869
    }

    fn get_collection_reserve(&self) -> usize {
        self.immix_space.defrag_headroom_pages()
    }

    fn get_pages_used(&self) -> usize {
        self.immix_space.reserved_pages() + self.common.get_pages_used()
    }

    fn base(&self) -> &BasePlan<VM> {
        &self.common.base
    }

    fn common(&self) -> &CommonPlan<VM> {
        &self.common
    }

    fn gc_pause_start(&self) {
        if self.current_pause().unwrap() == Pause::FinalMark {
            crate::IN_CONCURRENT_GC.store(false, Ordering::SeqCst);
        }
    }

    fn gc_pause_end(&self) {
        if self.current_pause().unwrap() == Pause::InitialMark {
            crate::IN_CONCURRENT_GC.store(true, Ordering::SeqCst);
        }
        self.previous_pause.store(
            Some(self.current_pause.load(Ordering::SeqCst).unwrap()),
            Ordering::SeqCst,
        );
        self.current_pause.store(None, Ordering::SeqCst);
        unsafe { CURRENT_CONC_DECS_COUNTER = Some(Arc::new(AtomicUsize::new(0))) };
        let perform_cycle_collection = self.get_pages_avail() < super::CYCLE_TRIGGER_THRESHOLD;
        self.next_gc_may_perform_cycle_collection
            .store(perform_cycle_collection, Ordering::SeqCst);
        self.perform_cycle_collection.store(false, Ordering::SeqCst);
    }

    #[cfg(feature = "nogc_no_zeroing")]
    fn handle_user_collection_request(&self, _tls: crate::util::VMMutatorThread, _force: bool) {
        println!("Warning: User attempted a collection request. The request is ignored.");
    }

    fn last_collection_was_exhaustive(&self) -> bool {
        let x = self.previous_pause.load(Ordering::SeqCst);
        x == Some(Pause::FullTraceFast) || x == Some(Pause::FullTraceDefrag)
    }
}

impl<VM: VMBinding> Immix<VM> {
    pub fn new(
        vm_map: &'static VMMap,
        mmapper: &'static Mmapper,
        options: Arc<UnsafeOptionsWrapper>,
        scheduler: Arc<GCWorkScheduler<VM>>,
    ) -> Self {
        let mut heap = HeapMeta::new(HEAP_START, HEAP_END);
        let immix_specs = if crate::flags::BARRIER_MEASUREMENT
            || get_active_barrier() != BarrierSelector::NoBarrier
        {
            metadata::extract_side_metadata(&[
                RC_LOCK_BIT_SPEC,
                *VM::VMObjectModel::GLOBAL_LOG_BIT_SPEC,
            ])
        } else {
            vec![]
        };
        let global_metadata_specs = SideMetadataContext::new_global_specs(&immix_specs);
        let immix = Immix {
            immix_space: ImmixSpace::new(
                "immix",
                vm_map,
                mmapper,
                &mut heap,
                scheduler,
                global_metadata_specs.clone(),
                get_immix_constraints(),
            ),
            common: CommonPlan::new(
                vm_map,
                mmapper,
                options,
                heap,
                get_immix_constraints(),
                global_metadata_specs,
            ),
<<<<<<< HEAD
            perform_cycle_collection: AtomicBool::new(false),
            next_gc_may_perform_cycle_collection: AtomicBool::new(false),
            current_pause: Atomic::new(None),
            previous_pause: Atomic::new(None),
=======
            last_gc_was_defrag: AtomicBool::new(false),
>>>>>>> 145e7869
        };

        {
            let mut side_metadata_sanity_checker = SideMetadataSanity::new();
            immix
                .common
                .verify_side_metadata_sanity(&mut side_metadata_sanity_checker);
            immix
                .immix_space
                .verify_side_metadata_sanity(&mut side_metadata_sanity_checker);
        }

        immix
    }

    fn select_collection_kind(&self, concurrent: bool) -> Pause {
        self.base().set_collection_kind(self);
        self.base().set_gc_status(GcStatus::GcPrepare);
        let in_defrag = self.immix_space.decide_whether_to_defrag(
            self.is_emergency_collection(),
            true,
            self.base().cur_collection_attempts.load(Ordering::SeqCst),
            self.base().is_user_triggered_collection(),
            self.base().options.full_heap_system_gc,
        );
        let full_trace = || {
            if in_defrag {
                Pause::FullTraceDefrag
            } else {
                Pause::FullTraceFast
            }
        };
        let emergency_collection = (self.base().cur_collection_attempts.load(Ordering::SeqCst) > 1)
            || self.is_emergency_collection()
            || self.base().options.full_heap_system_gc;

        let concurrent_marking_in_progress = crate::concurrent_marking_in_progress();
        let concurrent_marking_packets_drained = crate::concurrent_marking_packets_drained();
        let force_no_rc = self
            .next_gc_may_perform_cycle_collection
            .load(Ordering::SeqCst);
        let pause = if emergency_collection {
            if concurrent_marking_in_progress {
                Pause::FinalMark
            } else {
                full_trace()
            }
        } else if concurrent_marking_in_progress && concurrent_marking_packets_drained {
            Pause::FinalMark
        } else if concurrent {
            Pause::InitialMark
        } else {
            if (!super::REF_COUNT || crate::flags::NO_RC_PAUSES_DURING_CONCURRENT_MARKING)
                && concurrent_marking_in_progress
            {
                Pause::FinalMark
            } else if super::REF_COUNT && (!force_no_rc || concurrent_marking_in_progress) {
                Pause::RefCount
            } else {
                full_trace()
            }
        };
        self.current_pause.store(Some(pause), Ordering::SeqCst);
        self.perform_cycle_collection
            .store(pause != Pause::RefCount, Ordering::SeqCst);
        if crate::flags::LOG_PER_GC_STATE {
            println!(
                "[STW] {:?} emergency={}",
                pause,
                self.is_emergency_collection()
            );
        }
        pause
    }

    fn schedule_immix_collection<E: ProcessEdgesWork<VM = VM>>(
        &'static self,
        scheduler: &GCWorkScheduler<VM>,
    ) {
        // Before start yielding, wrap all the roots from the previous GC with work-packets.
        if super::REF_COUNT {
            Self::process_prev_roots(scheduler);
        }
        // Stop & scan mutators (mutator scanning can happen before STW)
        scheduler.work_buckets[WorkBucketStage::Unconstrained].add(StopMutators::<E>::new());
        // Prepare global/collectors/mutators
        scheduler.work_buckets[WorkBucketStage::Prepare]
            .add(Prepare::<Self, ImmixCopyContext<VM>>::new(self));
        // Release global/collectors/mutators
        if super::REF_COUNT {
            scheduler.work_buckets[WorkBucketStage::RCFullHeapRelease]
                .add(Release::<Self, ImmixCopyContext<VM>>::new(self));
        } else {
            scheduler.work_buckets[WorkBucketStage::Release]
                .add(Release::<Self, ImmixCopyContext<VM>>::new(self));
        }
    }

    fn schedule_rc_collection(&'static self, scheduler: &GCWorkScheduler<VM>) {
        if crate::flags::CONCURRENT_MARKING && !crate::flags::NO_RC_PAUSES_DURING_CONCURRENT_MARKING
        {
            if crate::concurrent_marking_in_progress() {
                scheduler.pause_concurrent_work_packets_during_gc();
            }
        }
        debug_assert!(super::REF_COUNT);
        type E<VM> = RCImmixCollectRootEdges<VM>;
        // Before start yielding, wrap all the roots from the previous GC with work-packets.
        Self::process_prev_roots(scheduler);
        // Stop & scan mutators (mutator scanning can happen before STW)
        scheduler.work_buckets[WorkBucketStage::Unconstrained].add(StopMutators::<E<VM>>::new());
        // Prepare global/collectors/mutators
        scheduler.work_buckets[WorkBucketStage::Prepare]
            .add(Prepare::<Self, ImmixCopyContext<VM>>::new(self));
        // Release global/collectors/mutators
        scheduler.work_buckets[WorkBucketStage::Release]
            .add(Release::<Self, ImmixCopyContext<VM>>::new(self));
    }

    fn schedule_concurrent_marking_initial_pause(&'static self, scheduler: &GCWorkScheduler<VM>) {
        if super::REF_COUNT {
            Self::process_prev_roots(scheduler);
        }
        if crate::flags::REF_COUNT {
            scheduler.work_buckets[WorkBucketStage::Unconstrained]
                .add(StopMutators::<RCImmixCollectRootEdges<VM>>::new())
        } else {
            scheduler.work_buckets[WorkBucketStage::Unconstrained]
                .add(StopMutators::<CMImmixCollectRootEdges<VM>>::new())
        };
        scheduler.work_buckets[WorkBucketStage::Prepare]
            .add(Prepare::<Self, ImmixCopyContext<VM>>::new(self));
        scheduler.work_buckets[WorkBucketStage::Release]
            .add(Release::<Self, ImmixCopyContext<VM>>::new(self));
    }

    fn schedule_concurrent_marking_final_pause(&'static self, scheduler: &GCWorkScheduler<VM>) {
        type E<VM> = ImmixProcessEdges<VM, { TraceKind::Fast }>;
        if super::REF_COUNT {
            Self::process_prev_roots(scheduler);
        }
        scheduler.work_buckets[WorkBucketStage::Unconstrained].add(StopMutators::<E<VM>>::new());
        scheduler.work_buckets[WorkBucketStage::Prepare]
            .add(Prepare::<Self, ImmixCopyContext<VM>>::new(self));
        if super::REF_COUNT {
            scheduler.work_buckets[WorkBucketStage::RCFullHeapRelease]
                .add(Release::<Self, ImmixCopyContext<VM>>::new(self));
        } else {
            scheduler.work_buckets[WorkBucketStage::Release]
                .add(Release::<Self, ImmixCopyContext<VM>>::new(self));
        }
    }

    fn process_prev_roots(scheduler: &GCWorkScheduler<VM>) {
        debug_assert!(super::REF_COUNT);
        let mut roots = super::PREV_ROOTS.lock();
        let mut work_packets: Vec<Box<dyn GCWork<VM>>> = Vec::with_capacity(roots.len());
        for decs in roots.drain(..) {
            let w = ProcessDecs::new(decs, unsafe { CURRENT_CONC_DECS_COUNTER.clone().unwrap() });
            work_packets.push(box w);
        }
        if crate::flags::LAZY_DECREMENTS {
            debug_assert!(!crate::flags::BARRIER_MEASUREMENT);
            scheduler.postpone_all(work_packets);
        } else {
            scheduler.work_buckets[WorkBucketStage::RCProcessDecs].bulk_add(work_packets);
        }
    }

    pub fn perform_cycle_collection(&self) -> bool {
        self.perform_cycle_collection.load(Ordering::SeqCst)
    }

    pub fn current_pause(&self) -> Option<Pause> {
        self.current_pause.load(Ordering::SeqCst)
    }
}<|MERGE_RESOLUTION|>--- conflicted
+++ resolved
@@ -26,7 +26,6 @@
 use crate::util::rc::ProcessDecs;
 #[cfg(feature = "sanity")]
 use crate::util::sanity::sanity_checker::*;
-<<<<<<< HEAD
 use crate::util::{metadata, ObjectReference};
 use crate::vm::{ObjectModel, VMBinding};
 use crate::{
@@ -37,11 +36,6 @@
 use crate::{scheduler::*, BarrierSelector};
 use std::env;
 use std::sync::atomic::{AtomicBool, AtomicUsize};
-=======
-use crate::vm::VMBinding;
-use crate::{mmtk::MMTK, policy::immix::ImmixSpace, util::opaque_pointer::VMWorkerThread};
-use std::sync::atomic::AtomicBool;
->>>>>>> 145e7869
 use std::sync::Arc;
 
 use atomic::{Atomic, Ordering};
@@ -52,16 +46,13 @@
 pub struct Immix<VM: VMBinding> {
     pub immix_space: ImmixSpace<VM>,
     pub common: CommonPlan<VM>,
-<<<<<<< HEAD
     /// Always true for non-rc immix.
     /// For RC immix, this is used for enable backup tracing.
     perform_cycle_collection: AtomicBool,
     current_pause: Atomic<Option<Pause>>,
     previous_pause: Atomic<Option<Pause>>,
     next_gc_may_perform_cycle_collection: AtomicBool,
-=======
     last_gc_was_defrag: AtomicBool,
->>>>>>> 145e7869
 }
 
 #[inline(always)]
@@ -145,7 +136,8 @@
     }
 
     fn last_collection_was_exhaustive(&self) -> bool {
-        self.last_gc_was_defrag.load(Ordering::Relaxed)
+        let x = self.previous_pause.load(Ordering::SeqCst);
+        x == Some(Pause::FullTraceFast) || x == Some(Pause::FullTraceDefrag)
     }
 
     fn constraints(&self) -> &'static PlanConstraints {
@@ -186,34 +178,10 @@
         }
     }
 
-<<<<<<< HEAD
     fn schedule_collection(&'static self, scheduler: &GCWorkScheduler<VM>, concurrent: bool) {
         #[cfg(feature = "nogc_no_zeroing")]
         if true {
             unreachable!();
-=======
-    fn schedule_collection(&'static self, scheduler: &GCWorkScheduler<VM>) {
-        self.base().set_collection_kind::<Self>(self);
-        self.base().set_gc_status(GcStatus::GcPrepare);
-        let in_defrag = self.immix_space.decide_whether_to_defrag(
-            self.is_emergency_collection(),
-            true,
-            self.base().cur_collection_attempts.load(Ordering::SeqCst),
-            self.base().is_user_triggered_collection(),
-            self.base().options.full_heap_system_gc,
-        );
-        // Stop & scan mutators (mutator scanning can happen before STW)
-        // The blocks are not identical, clippy is wrong. Probably it does not recognize the constant type parameter.
-        #[allow(clippy::if_same_then_else)]
-        // The two StopMutators have different types parameters, thus we cannot extract the common code before add().
-        #[allow(clippy::branches_sharing_code)]
-        if in_defrag {
-            scheduler.work_buckets[WorkBucketStage::Unconstrained]
-                .add(StopMutators::<ImmixProcessEdges<VM, { TraceKind::Defrag }>>::new());
-        } else {
-            scheduler.work_buckets[WorkBucketStage::Unconstrained]
-                .add(StopMutators::<ImmixProcessEdges<VM, { TraceKind::Fast }>>::new());
->>>>>>> 145e7869
         }
         let pause = self.select_collection_kind(concurrent);
         match pause {
@@ -260,7 +228,6 @@
     }
 
     fn release(&mut self, tls: VMWorkerThread) {
-<<<<<<< HEAD
         let pause = self.current_pause().unwrap();
         if !super::REF_COUNT {
             if pause != Pause::InitialMark {
@@ -278,12 +245,9 @@
             let mut old_roots = super::PREV_ROOTS.lock();
             std::mem::swap::<Vec<Vec<ObjectReference>>>(&mut curr_roots, &mut old_roots);
         }
-=======
-        self.common.release(tls, true);
         // release the collected region
         self.last_gc_was_defrag
-            .store(self.immix_space.release(true), Ordering::Relaxed);
->>>>>>> 145e7869
+            .store(self.current_pause().unwrap() == Pause::FullTraceDefrag, Ordering::Relaxed);
     }
 
     fn get_collection_reserve(&self) -> usize {
@@ -327,11 +291,6 @@
     #[cfg(feature = "nogc_no_zeroing")]
     fn handle_user_collection_request(&self, _tls: crate::util::VMMutatorThread, _force: bool) {
         println!("Warning: User attempted a collection request. The request is ignored.");
-    }
-
-    fn last_collection_was_exhaustive(&self) -> bool {
-        let x = self.previous_pause.load(Ordering::SeqCst);
-        x == Some(Pause::FullTraceFast) || x == Some(Pause::FullTraceDefrag)
     }
 }
 
@@ -372,14 +331,11 @@
                 get_immix_constraints(),
                 global_metadata_specs,
             ),
-<<<<<<< HEAD
             perform_cycle_collection: AtomicBool::new(false),
             next_gc_may_perform_cycle_collection: AtomicBool::new(false),
             current_pause: Atomic::new(None),
             previous_pause: Atomic::new(None),
-=======
             last_gc_was_defrag: AtomicBool::new(false),
->>>>>>> 145e7869
         };
 
         {
@@ -396,7 +352,7 @@
     }
 
     fn select_collection_kind(&self, concurrent: bool) -> Pause {
-        self.base().set_collection_kind(self);
+        self.base().set_collection_kind::<Self>(self);
         self.base().set_gc_status(GcStatus::GcPrepare);
         let in_defrag = self.immix_space.decide_whether_to_defrag(
             self.is_emergency_collection(),
