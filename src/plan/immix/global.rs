use super::gc_work::{
    CMImmixCollectRootEdges, ImmixCopyContext, ImmixProcessEdges, RCImmixCollectRootEdges,
    TraceKind,
};
use super::mutator::ALLOCATOR_MAPPING;
use super::{Pause, CURRENT_CONC_DECS_COUNTER};
use crate::plan::global::BasePlan;
use crate::plan::global::CommonPlan;
use crate::plan::global::GcStatus;
use crate::plan::AllocationSemantics;
use crate::plan::Plan;
use crate::plan::PlanConstraints;
use crate::policy::space::Space;
use crate::scheduler::gc_work::*;
use crate::util::alloc::allocators::AllocatorSelector;
#[cfg(feature = "analysis")]
use crate::util::analysis::GcHookWork;
use crate::util::heap::layout::heap_layout::Mmapper;
use crate::util::heap::layout::heap_layout::VMMap;
use crate::util::heap::layout::vm_layout_constants::{HEAP_END, HEAP_START};
use crate::util::heap::HeapMeta;
use crate::util::metadata::side_metadata::SideMetadataContext;
use crate::util::metadata::side_metadata::SideMetadataSanity;
use crate::util::metadata::RC_LOCK_BIT_SPEC;
use crate::util::options::UnsafeOptionsWrapper;
use crate::util::rc::ProcessDecs;
#[cfg(feature = "sanity")]
use crate::util::sanity::sanity_checker::*;
<<<<<<< HEAD
use crate::util::{metadata, ObjectReference};
use crate::vm::{ObjectModel, VMBinding};
use crate::{
    mmtk::MMTK,
    policy::immix::{block::Block, ImmixSpace},
    util::opaque_pointer::VMWorkerThread,
};
use crate::{scheduler::*, BarrierSelector};
use std::env;
use std::sync::atomic::{AtomicBool, AtomicUsize};
=======
use crate::vm::VMBinding;
use crate::{mmtk::MMTK, policy::immix::ImmixSpace, util::opaque_pointer::VMWorkerThread};
>>>>>>> 2a894358
use std::sync::Arc;

use atomic::{Atomic, Ordering};
use enum_map::EnumMap;

pub const ALLOC_IMMIX: AllocationSemantics = AllocationSemantics::Default;

pub struct Immix<VM: VMBinding> {
    pub immix_space: ImmixSpace<VM>,
    pub common: CommonPlan<VM>,
    /// Always true for non-rc immix.
    /// For RC immix, this is used for enable backup tracing.
    perform_cycle_collection: AtomicBool,
    current_pause: Atomic<Option<Pause>>,
    previous_pause: Atomic<Option<Pause>>,
    next_gc_may_perform_cycle_collection: AtomicBool,
}

<<<<<<< HEAD
#[inline(always)]
pub fn get_active_barrier() -> BarrierSelector {
    static mut V: Option<BarrierSelector> = None;
    unsafe {
        *V.get_or_insert_with(|| {
            if crate::plan::barriers::BARRIER_MEASUREMENT {
                match env::var("BARRIER") {
                    Ok(s) if s == "ObjectBarrier" => BarrierSelector::ObjectBarrier,
                    Ok(s) if s == "NoBarrier" => BarrierSelector::NoBarrier,
                    Ok(s) if s == "FieldBarrier" => BarrierSelector::FieldLoggingBarrier,
                    _ => unreachable!("Please explicitly specify barrier"),
                }
            } else if super::CONCURRENT_MARKING || super::REF_COUNT {
                BarrierSelector::FieldLoggingBarrier
            } else {
                BarrierSelector::NoBarrier
            }
        })
    }
}

#[inline(always)]
pub fn get_immix_constraints() -> &'static PlanConstraints {
    static mut C: PlanConstraints = PlanConstraints {
        moves_objects: true,
        gc_header_bits: 2,
        gc_header_words: 0,
        num_specialized_scans: 1,
        /// Max immix object size is half of a block.
        max_non_los_default_alloc_bytes: Block::BYTES >> 1,
        barrier: BarrierSelector::NoBarrier,
        needs_log_bit: false,
        needs_field_log_bit: false,
        ..PlanConstraints::default()
    };
    unsafe {
        let barrier = get_active_barrier();
        C.barrier = barrier;
        C.needs_log_bit =
            crate::flags::BARRIER_MEASUREMENT || barrier != BarrierSelector::NoBarrier;
        C.needs_field_log_bit = barrier == BarrierSelector::FieldLoggingBarrier
            || (crate::flags::BARRIER_MEASUREMENT && barrier == BarrierSelector::NoBarrier);
        &C
    }
}
=======
pub const IMMIX_CONSTRAINTS: PlanConstraints = PlanConstraints {
    moves_objects: true,
    gc_header_bits: 2,
    gc_header_words: 0,
    num_specialized_scans: 1,
    /// Max immix object size is half of a block.
    max_non_los_default_alloc_bytes: crate::policy::immix::MAX_IMMIX_OBJECT_SIZE,
    ..PlanConstraints::default()
};
>>>>>>> 2a894358

impl<VM: VMBinding> Plan for Immix<VM> {
    type VM = VM;

    fn collection_required(&self, space_full: bool, space: &dyn Space<Self::VM>) -> bool {
        // Spaces or heap full
        if self.base().collection_required(self, space_full, space) {
            return true;
        }
        // Concurrent tracing finished
        if crate::flags::CONCURRENT_MARKING
            && crate::concurrent_marking_in_progress()
            && crate::concurrent_marking_packets_drained()
        {
            return true;
        }
        // RC nursery full
        if crate::flags::REF_COUNT
            && crate::flags::LOCK_FREE_BLOCK_ALLOCATION
            && self.immix_space.block_allocation.nursery_blocks()
                >= crate::flags::NURSERY_BLOCKS_THRESHOLD_FOR_RC
        {
            return true;
        }
        false
    }

    fn concurrent_collection_required(&self) -> bool {
        super::CONCURRENT_MARKING
            && !crate::plan::barriers::BARRIER_MEASUREMENT
            && !crate::concurrent_marking_in_progress()
            && self.base().gc_status() == GcStatus::NotInGC
            && self.get_pages_reserved() * 100 / 45 > self.get_total_pages()
    }

    fn constraints(&self) -> &'static PlanConstraints {
        get_immix_constraints()
    }

    fn create_worker_local(
        &self,
        tls: VMWorkerThread,
        mmtk: &'static MMTK<Self::VM>,
    ) -> GCWorkerLocalPtr {
        let mut c = ImmixCopyContext::new(mmtk);
        c.init(tls);
        GCWorkerLocalPtr::new(c)
    }

    fn gc_init(
        &mut self,
        heap_size: usize,
        vm_map: &'static VMMap,
        scheduler: &Arc<GCWorkScheduler<VM>>,
    ) {
        println!(
            "BARRIER_MEASUREMENT: {}",
            crate::plan::barriers::BARRIER_MEASUREMENT
        );
        println!(
            "TAKERATE_MEASUREMENT: {}",
            crate::plan::barriers::TAKERATE_MEASUREMENT
        );
        println!("CONCURRENT_MARKING: {}", super::CONCURRENT_MARKING);
        println!("REF_COUNT: {}", super::REF_COUNT);
        println!("BARRIER: {:?}", get_active_barrier());
        self.common.gc_init(heap_size, vm_map, scheduler);
        self.immix_space.init(vm_map);
        unsafe {
            CURRENT_CONC_DECS_COUNTER = Some(Default::default());
        }
    }

    fn schedule_collection(&'static self, scheduler: &GCWorkScheduler<VM>, concurrent: bool) {
        #[cfg(feature = "nogc_no_zeroing")]
        if true {
            unreachable!();
        }
        let pause = self.select_collection_kind(concurrent);
        match pause {
            Pause::FullTraceFast => self
                .schedule_immix_collection::<ImmixProcessEdges<VM, { TraceKind::Fast }>>(scheduler),
            Pause::FullTraceDefrag => self
                .schedule_immix_collection::<ImmixProcessEdges<VM, { TraceKind::Defrag }>>(
                    scheduler,
                ),
            Pause::RefCount => self.schedule_rc_collection(scheduler),
            Pause::InitialMark => self.schedule_concurrent_marking_initial_pause(scheduler),
            Pause::FinalMark => self.schedule_concurrent_marking_final_pause(scheduler),
        }

        // Analysis routine that is ran. It is generally recommended to take advantage
        // of the scheduling system we have in place for more performance
        #[cfg(feature = "analysis")]
        scheduler.work_buckets[WorkBucketStage::Unconstrained].add(GcHookWork);
        // Resume mutators
        #[cfg(feature = "sanity")]
        scheduler.work_buckets[WorkBucketStage::Final]
            .add(ScheduleSanityGC::<Self, ImmixCopyContext<VM>>::new(self));

        scheduler.set_finalizer(Some(EndOfGC));
    }

    fn get_allocator_mapping(&self) -> &'static EnumMap<AllocationSemantics, AllocatorSelector> {
        &*ALLOCATOR_MAPPING
    }

    fn prepare(&mut self, tls: VMWorkerThread) {
<<<<<<< HEAD
        let pause = self.current_pause().unwrap();
        if !super::REF_COUNT {
            if pause != Pause::FinalMark {
                self.common.prepare(tls, true);
                self.immix_space.prepare(true);
            }
        } else {
            if pause == Pause::FullTraceFast || pause == Pause::InitialMark {
                self.common.prepare(tls, true);
            }
            self.immix_space.prepare_rc(pause);
        }
    }

    fn release(&mut self, tls: VMWorkerThread) {
        let pause = self.current_pause().unwrap();
        if !super::REF_COUNT {
            if pause != Pause::InitialMark {
                self.common.release(tls, true);
                self.immix_space.release();
            }
        } else {
            if pause == Pause::FullTraceFast || pause == Pause::FinalMark {
                self.common.release(tls, true);
            }
            self.immix_space.release_rc(pause);
        }
        if super::REF_COUNT {
            let mut curr_roots = super::CURR_ROOTS.lock();
            let mut old_roots = super::PREV_ROOTS.lock();
            std::mem::swap::<Vec<Vec<ObjectReference>>>(&mut curr_roots, &mut old_roots);
        }
=======
        self.common.prepare(tls, true);
        self.immix_space.prepare(true);
    }

    fn release(&mut self, tls: VMWorkerThread) {
        self.common.release(tls, true);
        // release the collected region
        self.immix_space.release(true);
>>>>>>> 2a894358
    }

    fn get_collection_reserve(&self) -> usize {
        self.immix_space.defrag_headroom_pages()
    }

    fn get_pages_used(&self) -> usize {
        self.immix_space.reserved_pages() + self.common.get_pages_used()
    }

    fn base(&self) -> &BasePlan<VM> {
        &self.common.base
    }

    fn common(&self) -> &CommonPlan<VM> {
        &self.common
    }

    fn gc_pause_start(&self) {
        if self.current_pause().unwrap() == Pause::FinalMark {
            crate::IN_CONCURRENT_GC.store(false, Ordering::SeqCst);
        }
    }

    fn gc_pause_end(&self) {
        if self.current_pause().unwrap() == Pause::InitialMark {
            crate::IN_CONCURRENT_GC.store(true, Ordering::SeqCst);
        }
        self.previous_pause.store(
            Some(self.current_pause.load(Ordering::SeqCst).unwrap()),
            Ordering::SeqCst,
        );
        self.current_pause.store(None, Ordering::SeqCst);
        unsafe { CURRENT_CONC_DECS_COUNTER = Some(Arc::new(AtomicUsize::new(0))) };
        let perform_cycle_collection = self.get_pages_avail() < super::CYCLE_TRIGGER_THRESHOLD;
        self.next_gc_may_perform_cycle_collection
            .store(perform_cycle_collection, Ordering::SeqCst);
        self.perform_cycle_collection.store(false, Ordering::SeqCst);
    }

    #[cfg(feature = "nogc_no_zeroing")]
    fn handle_user_collection_request(&self, _tls: crate::util::VMMutatorThread, _force: bool) {
        println!("Warning: User attempted a collection request. The request is ignored.");
    }

    fn last_collection_was_exhaustive(&self) -> bool {
        let x = self.previous_pause.load(Ordering::SeqCst);
        x == Some(Pause::FullTraceFast) || x == Some(Pause::FullTraceDefrag)
    }
}

impl<VM: VMBinding> Immix<VM> {
    pub fn new(
        vm_map: &'static VMMap,
        mmapper: &'static Mmapper,
        options: Arc<UnsafeOptionsWrapper>,
        scheduler: Arc<GCWorkScheduler<VM>>,
    ) -> Self {
        let mut heap = HeapMeta::new(HEAP_START, HEAP_END);
        let immix_specs = if crate::flags::BARRIER_MEASUREMENT
            || get_active_barrier() != BarrierSelector::NoBarrier
        {
            metadata::extract_side_metadata(&[
                RC_LOCK_BIT_SPEC,
                *VM::VMObjectModel::GLOBAL_LOG_BIT_SPEC,
            ])
        } else {
            vec![]
        };
        let global_metadata_specs = SideMetadataContext::new_global_specs(&immix_specs);
        let immix = Immix {
            immix_space: ImmixSpace::new(
                "immix",
                vm_map,
                mmapper,
                &mut heap,
                scheduler,
                global_metadata_specs.clone(),
                get_immix_constraints(),
            ),
            common: CommonPlan::new(
                vm_map,
                mmapper,
                options,
                heap,
                get_immix_constraints(),
                global_metadata_specs,
            ),
            perform_cycle_collection: AtomicBool::new(false),
            next_gc_may_perform_cycle_collection: AtomicBool::new(false),
            current_pause: Atomic::new(None),
            previous_pause: Atomic::new(None),
        };

        {
            let mut side_metadata_sanity_checker = SideMetadataSanity::new();
            immix
                .common
                .verify_side_metadata_sanity(&mut side_metadata_sanity_checker);
            immix
                .immix_space
                .verify_side_metadata_sanity(&mut side_metadata_sanity_checker);
        }

        immix
    }

    fn select_collection_kind(&self, concurrent: bool) -> Pause {
        self.base().set_collection_kind(self);
        self.base().set_gc_status(GcStatus::GcPrepare);
        let in_defrag = self.immix_space.decide_whether_to_defrag(
            self.is_emergency_collection(),
            true,
            self.base().cur_collection_attempts.load(Ordering::SeqCst),
            self.base().is_user_triggered_collection(),
            self.base().options.full_heap_system_gc,
        );
        let full_trace = || {
            if in_defrag {
                Pause::FullTraceDefrag
            } else {
                Pause::FullTraceFast
            }
        };
        let emergency_collection = (self.base().cur_collection_attempts.load(Ordering::SeqCst) > 1)
            || self.is_emergency_collection()
            || self.base().options.full_heap_system_gc;

        let concurrent_marking_in_progress = crate::concurrent_marking_in_progress();
        let concurrent_marking_packets_drained = crate::concurrent_marking_packets_drained();
        let force_no_rc = self
            .next_gc_may_perform_cycle_collection
            .load(Ordering::SeqCst);
        let pause = if emergency_collection {
            if concurrent_marking_in_progress {
                Pause::FinalMark
            } else {
                full_trace()
            }
        } else if concurrent_marking_in_progress && concurrent_marking_packets_drained {
            Pause::FinalMark
        } else if concurrent {
            Pause::InitialMark
        } else {
            if (!super::REF_COUNT || crate::flags::NO_RC_PAUSES_DURING_CONCURRENT_MARKING)
                && concurrent_marking_in_progress
            {
                Pause::FinalMark
            } else if super::REF_COUNT && (!force_no_rc || concurrent_marking_in_progress) {
                Pause::RefCount
            } else {
                full_trace()
            }
        };
        self.current_pause.store(Some(pause), Ordering::SeqCst);
        self.perform_cycle_collection
            .store(pause != Pause::RefCount, Ordering::SeqCst);
        if crate::flags::LOG_PER_GC_STATE {
            println!(
                "[STW] {:?} emergency={}",
                pause,
                self.is_emergency_collection()
            );
        }
        pause
    }

    fn schedule_immix_collection<E: ProcessEdgesWork<VM = VM>>(
        &'static self,
        scheduler: &GCWorkScheduler<VM>,
    ) {
        // Before start yielding, wrap all the roots from the previous GC with work-packets.
        if super::REF_COUNT {
            Self::process_prev_roots(scheduler);
        }
        // Stop & scan mutators (mutator scanning can happen before STW)
        scheduler.work_buckets[WorkBucketStage::Unconstrained].add(StopMutators::<E>::new());
        // Prepare global/collectors/mutators
        scheduler.work_buckets[WorkBucketStage::Prepare]
            .add(Prepare::<Self, ImmixCopyContext<VM>>::new(self));
        // Release global/collectors/mutators
        if super::REF_COUNT {
            scheduler.work_buckets[WorkBucketStage::RCFullHeapRelease]
                .add(Release::<Self, ImmixCopyContext<VM>>::new(self));
        } else {
            scheduler.work_buckets[WorkBucketStage::Release]
                .add(Release::<Self, ImmixCopyContext<VM>>::new(self));
        }
    }

    fn schedule_rc_collection(&'static self, scheduler: &GCWorkScheduler<VM>) {
        if crate::flags::CONCURRENT_MARKING && !crate::flags::NO_RC_PAUSES_DURING_CONCURRENT_MARKING
        {
            if crate::concurrent_marking_in_progress() {
                scheduler.pause_concurrent_work_packets_during_gc();
            }
        }
        debug_assert!(super::REF_COUNT);
        type E<VM> = RCImmixCollectRootEdges<VM>;
        // Before start yielding, wrap all the roots from the previous GC with work-packets.
        Self::process_prev_roots(scheduler);
        // Stop & scan mutators (mutator scanning can happen before STW)
        scheduler.work_buckets[WorkBucketStage::Unconstrained].add(StopMutators::<E<VM>>::new());
        // Prepare global/collectors/mutators
        scheduler.work_buckets[WorkBucketStage::Prepare]
            .add(Prepare::<Self, ImmixCopyContext<VM>>::new(self));
        // Release global/collectors/mutators
        scheduler.work_buckets[WorkBucketStage::Release]
            .add(Release::<Self, ImmixCopyContext<VM>>::new(self));
    }

    fn schedule_concurrent_marking_initial_pause(&'static self, scheduler: &GCWorkScheduler<VM>) {
        if super::REF_COUNT {
            Self::process_prev_roots(scheduler);
        }
        if crate::flags::REF_COUNT {
            scheduler.work_buckets[WorkBucketStage::Unconstrained]
                .add(StopMutators::<RCImmixCollectRootEdges<VM>>::new())
        } else {
            scheduler.work_buckets[WorkBucketStage::Unconstrained]
                .add(StopMutators::<CMImmixCollectRootEdges<VM>>::new())
        };
        scheduler.work_buckets[WorkBucketStage::Prepare]
            .add(Prepare::<Self, ImmixCopyContext<VM>>::new(self));
        scheduler.work_buckets[WorkBucketStage::Release]
            .add(Release::<Self, ImmixCopyContext<VM>>::new(self));
    }

    fn schedule_concurrent_marking_final_pause(&'static self, scheduler: &GCWorkScheduler<VM>) {
        type E<VM> = ImmixProcessEdges<VM, { TraceKind::Fast }>;
        if super::REF_COUNT {
            Self::process_prev_roots(scheduler);
        }
        scheduler.work_buckets[WorkBucketStage::Unconstrained].add(StopMutators::<E<VM>>::new());
        scheduler.work_buckets[WorkBucketStage::Prepare]
            .add(Prepare::<Self, ImmixCopyContext<VM>>::new(self));
        if super::REF_COUNT {
            scheduler.work_buckets[WorkBucketStage::RCFullHeapRelease]
                .add(Release::<Self, ImmixCopyContext<VM>>::new(self));
        } else {
            scheduler.work_buckets[WorkBucketStage::Release]
                .add(Release::<Self, ImmixCopyContext<VM>>::new(self));
        }
    }

    fn process_prev_roots(scheduler: &GCWorkScheduler<VM>) {
        debug_assert!(super::REF_COUNT);
        let mut roots = super::PREV_ROOTS.lock();
        let mut work_packets: Vec<Box<dyn GCWork<VM>>> = Vec::with_capacity(roots.len());
        for decs in roots.drain(..) {
            let w = ProcessDecs::new(decs, unsafe { CURRENT_CONC_DECS_COUNTER.clone().unwrap() });
            work_packets.push(box w);
        }
        if crate::flags::LAZY_DECREMENTS {
            debug_assert!(!crate::flags::BARRIER_MEASUREMENT);
            scheduler.postpone_all(work_packets);
        } else {
            scheduler.work_buckets[WorkBucketStage::RCProcessDecs].bulk_add(work_packets);
        }
    }

    pub fn perform_cycle_collection(&self) -> bool {
        self.perform_cycle_collection.load(Ordering::SeqCst)
    }

    pub fn current_pause(&self) -> Option<Pause> {
        self.current_pause.load(Ordering::SeqCst)
    }
}<|MERGE_RESOLUTION|>--- conflicted
+++ resolved
@@ -26,7 +26,6 @@
 use crate::util::rc::ProcessDecs;
 #[cfg(feature = "sanity")]
 use crate::util::sanity::sanity_checker::*;
-<<<<<<< HEAD
 use crate::util::{metadata, ObjectReference};
 use crate::vm::{ObjectModel, VMBinding};
 use crate::{
@@ -37,10 +36,6 @@
 use crate::{scheduler::*, BarrierSelector};
 use std::env;
 use std::sync::atomic::{AtomicBool, AtomicUsize};
-=======
-use crate::vm::VMBinding;
-use crate::{mmtk::MMTK, policy::immix::ImmixSpace, util::opaque_pointer::VMWorkerThread};
->>>>>>> 2a894358
 use std::sync::Arc;
 
 use atomic::{Atomic, Ordering};
@@ -59,7 +54,6 @@
     next_gc_may_perform_cycle_collection: AtomicBool,
 }
 
-<<<<<<< HEAD
 #[inline(always)]
 pub fn get_active_barrier() -> BarrierSelector {
     static mut V: Option<BarrierSelector> = None;
@@ -105,17 +99,6 @@
         &C
     }
 }
-=======
-pub const IMMIX_CONSTRAINTS: PlanConstraints = PlanConstraints {
-    moves_objects: true,
-    gc_header_bits: 2,
-    gc_header_words: 0,
-    num_specialized_scans: 1,
-    /// Max immix object size is half of a block.
-    max_non_los_default_alloc_bytes: crate::policy::immix::MAX_IMMIX_OBJECT_SIZE,
-    ..PlanConstraints::default()
-};
->>>>>>> 2a894358
 
 impl<VM: VMBinding> Plan for Immix<VM> {
     type VM = VM;
@@ -224,12 +207,11 @@
     }
 
     fn prepare(&mut self, tls: VMWorkerThread) {
-<<<<<<< HEAD
         let pause = self.current_pause().unwrap();
         if !super::REF_COUNT {
             if pause != Pause::FinalMark {
                 self.common.prepare(tls, true);
-                self.immix_space.prepare(true);
+                self.immix_space.prepare(true, true);
             }
         } else {
             if pause == Pause::FullTraceFast || pause == Pause::InitialMark {
@@ -244,7 +226,7 @@
         if !super::REF_COUNT {
             if pause != Pause::InitialMark {
                 self.common.release(tls, true);
-                self.immix_space.release();
+                self.immix_space.release(true);
             }
         } else {
             if pause == Pause::FullTraceFast || pause == Pause::FinalMark {
@@ -257,16 +239,6 @@
             let mut old_roots = super::PREV_ROOTS.lock();
             std::mem::swap::<Vec<Vec<ObjectReference>>>(&mut curr_roots, &mut old_roots);
         }
-=======
-        self.common.prepare(tls, true);
-        self.immix_space.prepare(true);
-    }
-
-    fn release(&mut self, tls: VMWorkerThread) {
-        self.common.release(tls, true);
-        // release the collected region
-        self.immix_space.release(true);
->>>>>>> 2a894358
     }
 
     fn get_collection_reserve(&self) -> usize {
