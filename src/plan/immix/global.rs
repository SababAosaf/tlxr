--- conflicted
+++ resolved
@@ -246,19 +246,9 @@
         }
     }
 
-<<<<<<< HEAD
-    fn gc_init(
-        &mut self,
-        heap_size: usize,
-        vm_map: &'static VMMap,
-        scheduler: &Arc<GCWorkScheduler<VM>>,
-    ) {
+    fn gc_init(&mut self, heap_size: usize, vm_map: &'static VMMap) {
         crate::args::validate_features(*ACTIVE_BARRIER);
-        self.common.gc_init(heap_size, vm_map, scheduler);
-=======
-    fn gc_init(&mut self, heap_size: usize, vm_map: &'static VMMap) {
         self.common.gc_init(heap_size, vm_map);
->>>>>>> 29afb0c2
         self.immix_space.init(vm_map);
         unsafe {
             crate::LAZY_SWEEPING_JOBS.init();
@@ -327,11 +317,8 @@
                 .gc_with_unfinished_lazy_jobs
                 .fetch_add(1, Ordering::Relaxed);
         }
-        let pause = self.select_collection_kind(
-            self.base()
-                .control_collector_context
-                .is_concurrent_collection(),
-        );
+        let pause =
+            self.select_collection_kind(self.base().gc_requester.is_concurrent_collection());
         if crate::concurrent_marking_in_progress() && pause == Pause::RefCount {
             crate::COUNTERS
                 .rc_during_satb
@@ -372,8 +359,6 @@
         // Resume mutators
         #[cfg(feature = "sanity")]
         scheduler.work_buckets[WorkBucketStage::Final].add(ScheduleSanityGC::<Self>::new(self));
-
-        scheduler.set_finalizer(Some(EndOfGC));
     }
 
     fn get_allocator_mapping(&self) -> &'static EnumMap<AllocationSemantics, AllocatorSelector> {
@@ -455,7 +440,7 @@
         &self.common
     }
 
-    fn gc_pause_start(&self) {
+    fn gc_pause_start(&self, scheduler: &GCWorkScheduler<VM>) {
         self.immix_space.pr.flush_all();
         crate::NO_EVAC.store(false, Ordering::SeqCst);
         let pause = self.current_pause().unwrap();
@@ -470,7 +455,6 @@
             me.immix_space.rc_eager_prepare(pause);
         }
         if crate::args::REF_COUNT {
-            let scheduler = self.base().control_collector_context.scheduler();
             scheduler.work_buckets[WorkBucketStage::FinishConcurrentWork].activate();
             if pause == Pause::RefCount {
                 // scheduler.work_buckets[WorkBucketStage::Initial].activate();
