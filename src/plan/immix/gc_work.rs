use super::global::Immix;
<<<<<<< HEAD
use crate::plan::immix::Pause;
use crate::policy::space::Space;
use crate::scheduler::{gc_work::*, WorkBucketStage};
use crate::util::copy::CopySemantics;
use crate::util::rc::{ProcessIncs, EDGE_KIND_ROOT};
use crate::util::{Address, ObjectReference};
use crate::vm::*;
use crate::MMTK;
use std::ops::{Deref, DerefMut};

// It would be better if we use an enum for this. However, we use this as
// a constant type parameter, and Rust only accepts integer and bool for
// constant type parameters for now. We need to wait until `adt_const_params` is
// stablized.
pub(in crate::plan) type TraceKind = u8;
pub(in crate::plan) const TRACE_KIND_FAST: TraceKind = 0;
pub(in crate::plan) const TRACE_KIND_DEFRAG: TraceKind = 1;

/// Object tracing for Immix.
/// Note that it is possible to use [`SFTProcessEdges`](mmtk/scheduler/gc_work/SFTProcessEdges) for immix.
/// We need to: 1. add a plan-specific method to create scan work packets, as most plans use `ScanObjects` while
/// immix uses `ScanObjectsAndMarkLines`, 2. use `ImmixSpace.trace_object()` which has an overhead of checking
/// which trace method to use (with ImmixProcessEdges, we can know which trace method to use by statically checking `TraceKind`).
pub struct ImmixProcessEdges<VM: VMBinding, const KIND: TraceKind> {
    // Use a static ref to the specific plan to avoid overhead from dynamic dispatch or
    // downcast for each traced object.
    plan: &'static Immix<VM>,
    base: ProcessEdgesBase<VM>,
}

impl<VM: VMBinding, const KIND: TraceKind> ImmixProcessEdges<VM, KIND> {
    fn immix(&self) -> &'static Immix<VM> {
        self.plan
    }

    #[inline(always)]
    fn fast_trace_object(&mut self, _slot: Address, object: ObjectReference) -> ObjectReference {
        if object.is_null() {
            return object;
        }
        if self.immix().immix_space.in_space(object) {
            debug_assert!(
                self.plan.current_pause() == Some(Pause::FinalMark)
                    || self.plan.current_pause() == Some(Pause::FullTraceFast)
            );
            self.immix().immix_space.fast_trace_object(self, object);
            object
        } else {
            self.immix().common.trace_object(self, object)
        }
    }

    /// Trace objects without evacuation.
    #[inline(always)]
    fn fast_process_edge(&mut self, slot: Address) {
        let object = unsafe { slot.load::<ObjectReference>() };
        self.fast_trace_object(slot, object);
    }
}

impl<VM: VMBinding, const KIND: TraceKind> ProcessEdgesWork for ImmixProcessEdges<VM, KIND> {
    type VM = VM;
    const OVERWRITE_REFERENCE: bool = crate::policy::immix::DEFRAG
        && if KIND == TRACE_KIND_DEFRAG {
            true
        } else {
            false
        };

    fn new(edges: Vec<Address>, roots: bool, mmtk: &'static MMTK<VM>) -> Self {
        let base = ProcessEdgesBase::new(edges, roots, mmtk);
        let plan = base.plan().downcast_ref::<Immix<VM>>().unwrap();
        Self { plan, base }
    }

    #[cold]
    fn flush(&mut self) {
        if !self.nodes.is_empty() {
            debug_assert_ne!(self.immix().current_pause(), Some(Pause::InitialMark));
            let scan_objects_work = crate::policy::immix::ScanObjectsAndMarkLines::<Self>::new(
                self.pop_nodes(),
                false,
                Some(self.immix()),
                &self.immix().immix_space,
            );
            self.new_scan_work(scan_objects_work);
        }
    }

    /// Trace  and evacuate objects.
    #[inline(always)]
    fn trace_object(&mut self, object: ObjectReference) -> ObjectReference {
        if object.is_null() {
            return object;
        }
        if self.immix().immix_space.in_space(object) {
            if KIND == TRACE_KIND_FAST {
                self.immix().immix_space.fast_trace_object(self, object)
            } else {
                self.immix().immix_space.trace_object(
                    self,
                    object,
                    CopySemantics::DefaultCopy,
                    self.worker(),
                )
            }
        } else {
            self.immix().common.trace_object::<Self>(self, object)
        }
    }

    #[inline]
    fn process_edges(&mut self) {
        if KIND == TRACE_KIND_FAST {
            for i in 0..self.edges.len() {
                // Use fast_process_edge since we don't need to forward any objects.
                self.fast_process_edge(self.edges[i])
            }
        } else {
            for i in 0..self.edges.len() {
                ProcessEdgesWork::process_edge(self, self.edges[i])
            }
        }
        if super::REF_COUNT && !crate::plan::barriers::BARRIER_MEASUREMENT && self.roots {
            let mut roots = vec![];
            std::mem::swap(&mut roots, &mut self.edges);
            let bucket = WorkBucketStage::rc_process_incs_stage();
            self.mmtk().scheduler.work_buckets[bucket]
                .add(ProcessIncs::<_, { EDGE_KIND_ROOT }>::new(roots));
        }
        self.flush();
    }
}

impl<VM: VMBinding, const KIND: TraceKind> Deref for ImmixProcessEdges<VM, KIND> {
    type Target = ProcessEdgesBase<VM>;
    #[inline]
    fn deref(&self) -> &Self::Target {
        &self.base
    }
}

impl<VM: VMBinding, const KIND: TraceKind> DerefMut for ImmixProcessEdges<VM, KIND> {
    #[inline]
    fn deref_mut(&mut self) -> &mut Self::Target {
        &mut self.base
    }
}
=======
use crate::policy::gc_work::TraceKind;
use crate::scheduler::gc_work::PlanProcessEdges;
use crate::vm::VMBinding;
>>>>>>> e0273429

pub(super) struct ImmixGCWorkContext<VM: VMBinding, const KIND: TraceKind>(
    std::marker::PhantomData<VM>,
);
impl<VM: VMBinding, const KIND: TraceKind> crate::scheduler::GCWorkContext
    for ImmixGCWorkContext<VM, KIND>
{
    type VM = VM;
    type PlanType = Immix<VM>;
    type ProcessEdgesWorkType = PlanProcessEdges<VM, Immix<VM>, KIND>;
}<|MERGE_RESOLUTION|>--- conflicted
+++ resolved
@@ -1,5 +1,4 @@
 use super::global::Immix;
-<<<<<<< HEAD
 use crate::plan::immix::Pause;
 use crate::policy::space::Space;
 use crate::scheduler::{gc_work::*, WorkBucketStage};
@@ -85,7 +84,7 @@
                 Some(self.immix()),
                 &self.immix().immix_space,
             );
-            self.new_scan_work(scan_objects_work);
+            self.start_or_dispatch_scan_work(Box::new(scan_objects_work));
         }
     }
 
@@ -148,11 +147,6 @@
         &mut self.base
     }
 }
-=======
-use crate::policy::gc_work::TraceKind;
-use crate::scheduler::gc_work::PlanProcessEdges;
-use crate::vm::VMBinding;
->>>>>>> e0273429
 
 pub(super) struct ImmixGCWorkContext<VM: VMBinding, const KIND: TraceKind>(
     std::marker::PhantomData<VM>,
