use super::global::Immix;
use crate::plan::immix::Pause;
use crate::plan::PlanConstraints;
use crate::policy::space::Space;
use crate::scheduler::{gc_work::*, GCWork, GCWorker};
use crate::scheduler::{GCWorkerLocal, WorkBucketStage};
use crate::util::alloc::{Allocator, ImmixAllocator};
use crate::util::object_forwarding;
use crate::util::rc::ProcessIncs;
use crate::util::{Address, ObjectReference};
use crate::vm::*;
use crate::MMTK;
use crate::{
    plan::CopyContext,
    util::opaque_pointer::{VMThread, VMWorkerThread},
};
use std::ops::{Deref, DerefMut};
use thread_priority::{self, ThreadPriority};

/// Immix copy allocator
pub struct ImmixCopyContext<VM: VMBinding> {
    immix: ImmixAllocator<VM>,
    mature_evac_remset: Vec<Address>,
}

impl<VM: VMBinding> CopyContext for ImmixCopyContext<VM> {
    type VM = VM;

    fn constraints(&self) -> &'static PlanConstraints {
        &super::global::IMMIX_CONSTRAINTS
    }
    fn init(&mut self, tls: VMWorkerThread) {
        self.immix.tls = tls.0;
    }
    fn prepare(&mut self) {
        if *crate::args::LOWER_CONCURRENT_GC_THREAD_PRIORITY {
            let _ = thread_priority::set_current_thread_priority(ThreadPriority::Max);
        }
        self.immix.reset()
    }
    fn release(&mut self) {
        self.immix.reset();
        if *crate::args::LOWER_CONCURRENT_GC_THREAD_PRIORITY {
            let _ = thread_priority::set_current_thread_priority(ThreadPriority::Min);
        }
    }
    #[inline(always)]
    fn alloc_copy(
        &mut self,
        _original: ObjectReference,
        bytes: usize,
        align: usize,
        offset: isize,
        _semantics: crate::AllocationSemantics,
    ) -> Address {
        self.immix.alloc(bytes, align, offset)
    }
    #[inline(always)]
    fn post_copy(
        &mut self,
        obj: ObjectReference,
        _tib: Address,
        _bytes: usize,
        _semantics: crate::AllocationSemantics,
    ) {
        object_forwarding::clear_forwarding_bits::<VM>(obj);
        if crate::args::REF_COUNT {
            debug_assert_eq!(crate::util::rc::count(obj), 0);
        }
    }
}

impl<VM: VMBinding> ImmixCopyContext<VM> {
    pub fn new(mmtk: &'static MMTK<VM>) -> Self {
        Self {
            immix: ImmixAllocator::new(
                VMThread::UNINITIALIZED,
                Some(&mmtk.plan.downcast_ref::<Immix<VM>>().unwrap().immix_space),
                &*mmtk.plan,
                true,
            ),
            mature_evac_remset: vec![],
        }
    }

    pub fn flush_mature_evac_remset(&mut self) {
        if self.mature_evac_remset.len() > 0 {
            let mut remset = vec![];
            std::mem::swap(&mut remset, &mut self.mature_evac_remset);
            let w = EvacuateMatureObjects::new(remset);
            self.immix
                .immix_space()
                .mature_evac_remsets
                .lock()
                .push(box w);
        }
    }

    pub fn flush_mature_evac_remset_to_scheduler(&mut self) {
        if self.mature_evac_remset.len() > 0 {
            let mut remset = vec![];
            std::mem::swap(&mut remset, &mut self.mature_evac_remset);
            let w = EvacuateMatureObjects::new(remset);
            self.immix.immix_space().scheduler().work_buckets[WorkBucketStage::RCEvacuateMature]
                .add(w);
        }
    }

    #[inline(always)]
    pub fn add_mature_evac_remset(&mut self, e: Address) {
        self.mature_evac_remset.push(e);
        if self.mature_evac_remset.len() >= EvacuateMatureObjects::<VM>::CAPACITY {
            self.flush_mature_evac_remset()
        }
    }
}

impl<VM: VMBinding> GCWorkerLocal for ImmixCopyContext<VM> {
    fn init(&mut self, tls: VMWorkerThread) {
        CopyContext::init(self, tls);
    }
}

pub struct FlushMatureEvacRemsets;

impl<VM: VMBinding> GCWork<VM> for FlushMatureEvacRemsets {
    fn do_work(&mut self, worker: &mut crate::scheduler::GCWorker<VM>, mmtk: &'static MMTK<VM>) {
        for w in &worker.scheduler().worker_group().workers {
            let cc = unsafe {
                let w = &mut *(w as *const GCWorker<VM> as *mut GCWorker<VM>);
                w.local::<ImmixCopyContext<VM>>()
            };
            cc.flush_mature_evac_remset_to_scheduler();
        }
        mmtk.plan
            .downcast_ref::<Immix<VM>>()
            .unwrap()
            .immix_space
            .process_mature_evacuation_remset();
    }
}

#[derive(Debug, PartialEq, Eq, Copy, Clone)]
pub enum TraceKind {
    Fast,
    Defrag,
}

pub struct ImmixProcessEdges<VM: VMBinding, const KIND: TraceKind> {
    // Use a static ref to the specific plan to avoid overhead from dynamic dispatch or
    // downcast for each traced object.
    plan: &'static Immix<VM>,
    base: ProcessEdgesBase<Self>,
}

impl<VM: VMBinding, const KIND: TraceKind> ImmixProcessEdges<VM, KIND> {
    fn immix(&self) -> &'static Immix<VM> {
        self.plan
    }
<<<<<<< HEAD

    #[inline(always)]
    fn fast_trace_object(&mut self, _slot: Address, object: ObjectReference) -> ObjectReference {
        if object.is_null() {
            return object;
        }
        if self.immix().immix_space.in_space(object) {
            debug_assert!(
                self.plan.current_pause() == Some(Pause::FinalMark)
                    || self.plan.current_pause() == Some(Pause::FullTraceFast)
            );
            self.immix().immix_space.fast_trace_object(self, object);
            object
        } else {
            self.immix()
                .common
                .trace_object::<Self, ImmixCopyContext<VM>>(self, object)
        }
    }

    /// Trace objects without evacuation.
    #[inline(always)]
    fn fast_process_edge(&mut self, slot: Address) {
        let object = unsafe { slot.load::<ObjectReference>() };
        self.fast_trace_object(slot, object);
    }
=======
>>>>>>> 519e8f3c
}

impl<VM: VMBinding, const KIND: TraceKind> ProcessEdgesWork for ImmixProcessEdges<VM, KIND> {
    type VM = VM;
<<<<<<< HEAD
    const OVERWRITE_REFERENCE: bool = crate::policy::immix::DEFRAG
        && if let TraceKind::Defrag = KIND {
            true
        } else {
            false
        };
=======

    const OVERWRITE_REFERENCE: bool = crate::policy::immix::DEFRAG;
>>>>>>> 519e8f3c

    fn new(edges: Vec<Address>, roots: bool, mmtk: &'static MMTK<VM>) -> Self {
        let base = ProcessEdgesBase::new(edges, roots, mmtk);
        let plan = base.plan().downcast_ref::<Immix<VM>>().unwrap();
        Self { plan, base }
    }

    #[cold]
    fn flush(&mut self) {
        if !self.nodes.is_empty() {
            debug_assert_ne!(self.immix().current_pause(), Some(Pause::InitialMark));
            let scan_objects_work = crate::policy::immix::ScanObjectsAndMarkLines::<Self>::new(
                self.pop_nodes(),
                false,
                Some(self.immix()),
                &self.immix().immix_space,
            );
            self.new_scan_work(scan_objects_work);
        }
    }

    /// Trace  and evacuate objects.
    #[inline(always)]
    fn trace_object(&mut self, object: ObjectReference) -> ObjectReference {
        if object.is_null() {
            return object;
        }
        if self.immix().immix_space.in_space(object) {
            if KIND == TraceKind::Fast {
                self.immix().immix_space.fast_trace_object(self, object)
            } else {
                self.immix().immix_space.trace_object(
                    self,
                    object,
                    super::global::ALLOC_IMMIX,
                    unsafe { self.worker().local::<ImmixCopyContext<VM>>() },
                )
            }
        } else {
            self.immix()
                .common
                .trace_object::<Self, ImmixCopyContext<VM>>(self, object)
        }
    }

    #[inline]
<<<<<<< HEAD
    fn process_edges(&mut self) {
        if KIND == TraceKind::Fast {
            for i in 0..self.edges.len() {
                // Use fast_process_edge since we don't need to forward any objects.
                self.fast_process_edge(self.edges[i])
            }
        } else {
            for i in 0..self.edges.len() {
                ProcessEdgesWork::process_edge(self, self.edges[i])
            }
=======
    fn process_edge(&mut self, slot: Address) {
        let object = unsafe { slot.load::<ObjectReference>() };
        let new_object = self.trace_object(object);
        if KIND == TraceKind::Defrag && Self::OVERWRITE_REFERENCE {
            unsafe { slot.store(new_object) };
>>>>>>> 519e8f3c
        }
        if super::REF_COUNT && !crate::plan::barriers::BARRIER_MEASUREMENT && self.roots {
            let mut roots = vec![];
            std::mem::swap(&mut roots, &mut self.edges);
            let bucket = WorkBucketStage::rc_process_incs_stage();
            self.mmtk().scheduler.work_buckets[bucket].add(ProcessIncs::new(roots, true));
        }
        self.flush();
    }
}

impl<VM: VMBinding, const KIND: TraceKind> Deref for ImmixProcessEdges<VM, KIND> {
    type Target = ProcessEdgesBase<Self>;
    #[inline]
    fn deref(&self) -> &Self::Target {
        &self.base
    }
}

impl<VM: VMBinding, const KIND: TraceKind> DerefMut for ImmixProcessEdges<VM, KIND> {
    #[inline]
    fn deref_mut(&mut self) -> &mut Self::Target {
        &mut self.base
    }
}

pub(super) struct ImmixGCWorkContext<VM: VMBinding, const KIND: TraceKind>(
    std::marker::PhantomData<VM>,
);
impl<VM: VMBinding, const KIND: TraceKind> crate::scheduler::GCWorkContext
    for ImmixGCWorkContext<VM, KIND>
{
    type VM = VM;
    type PlanType = Immix<VM>;
    type CopyContextType = ImmixCopyContext<VM>;
    type ProcessEdgesWorkType = ImmixProcessEdges<VM, KIND>;
}<|MERGE_RESOLUTION|>--- conflicted
+++ resolved
@@ -157,7 +157,6 @@
     fn immix(&self) -> &'static Immix<VM> {
         self.plan
     }
-<<<<<<< HEAD
 
     #[inline(always)]
     fn fast_trace_object(&mut self, _slot: Address, object: ObjectReference) -> ObjectReference {
@@ -184,23 +183,16 @@
         let object = unsafe { slot.load::<ObjectReference>() };
         self.fast_trace_object(slot, object);
     }
-=======
->>>>>>> 519e8f3c
 }
 
 impl<VM: VMBinding, const KIND: TraceKind> ProcessEdgesWork for ImmixProcessEdges<VM, KIND> {
     type VM = VM;
-<<<<<<< HEAD
     const OVERWRITE_REFERENCE: bool = crate::policy::immix::DEFRAG
         && if let TraceKind::Defrag = KIND {
             true
         } else {
             false
         };
-=======
-
-    const OVERWRITE_REFERENCE: bool = crate::policy::immix::DEFRAG;
->>>>>>> 519e8f3c
 
     fn new(edges: Vec<Address>, roots: bool, mmtk: &'static MMTK<VM>) -> Self {
         let base = ProcessEdgesBase::new(edges, roots, mmtk);
@@ -247,7 +239,6 @@
     }
 
     #[inline]
-<<<<<<< HEAD
     fn process_edges(&mut self) {
         if KIND == TraceKind::Fast {
             for i in 0..self.edges.len() {
@@ -258,13 +249,6 @@
             for i in 0..self.edges.len() {
                 ProcessEdgesWork::process_edge(self, self.edges[i])
             }
-=======
-    fn process_edge(&mut self, slot: Address) {
-        let object = unsafe { slot.load::<ObjectReference>() };
-        let new_object = self.trace_object(object);
-        if KIND == TraceKind::Defrag && Self::OVERWRITE_REFERENCE {
-            unsafe { slot.store(new_object) };
->>>>>>> 519e8f3c
         }
         if super::REF_COUNT && !crate::plan::barriers::BARRIER_MEASUREMENT && self.roots {
             let mut roots = vec![];
