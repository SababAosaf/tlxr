use ::plan::{phase, Phase};
use ::plan::Allocator as AllocationType;
use ::plan::CollectorContext;
use ::plan::ParallelCollector;
use ::plan::ParallelCollectorGroup;
use ::plan::semispace;
use ::plan::TraceLocal;
use ::plan::phase::PhaseManager;
use ::policy::copyspace::CopySpace;
use ::policy::largeobjectspace::LargeObjectSpace;
use ::util::{Address, ObjectReference};
use ::util::alloc::Allocator;
use ::util::alloc::{BumpAllocator, LargeObjectAllocator};
use ::util::forwarding_word::clear_forwarding_bits;
use ::util::heap::{MonotonePageResource, PageResource};
use ::util::reference_processor::*;
use ::vm::Scanning;
use libc::c_void;
use super::sstracelocal::SSTraceLocal;
use ::plan::selected_plan::SelectedConstraints;
use util::OpaquePointer;
use plan::semispace::SelectedPlan;
use plan::semispace::SemiSpace;
use plan::phase::ScheduledPhase;
use mmtk::MMTK;
use vm::VMBinding;

/// per-collector thread behavior and state for the SS plan
pub struct SSCollector<VM: VMBinding> {
    pub tls: OpaquePointer,
    // CopyLocal
    pub ss: BumpAllocator<VM, MonotonePageResource<VM, CopySpace<VM>>>,
    los: LargeObjectAllocator<VM>,
    trace: SSTraceLocal<VM>,

    last_trigger_count: usize,
    worker_ordinal: usize,
    group: Option<&'static ParallelCollectorGroup<VM, SSCollector<VM>>>,

    plan: &'static SemiSpace<VM>,
    phase_manager: &'static PhaseManager,
    reference_processors: &'static ReferenceProcessors,
}

impl<VM: VMBinding> CollectorContext<VM> for SSCollector<VM> {
    fn new(mmtk: &'static MMTK<VM>) -> Self {
        SSCollector {
<<<<<<< HEAD
            tls: UNINITIALIZED_OPAQUE_POINTER,
            ss: BumpAllocator::new(UNINITIALIZED_OPAQUE_POINTER, None, &mmtk.plan),
            los: LargeObjectAllocator::new(UNINITIALIZED_OPAQUE_POINTER, Some(mmtk.plan.get_los()), &mmtk.plan),
=======
            tls: OpaquePointer::UNINITIALIZED,
            ss: BumpAllocator::new(OpaquePointer::UNINITIALIZED, None, &mmtk.plan),
            los: LargeObjectAllocator::new(OpaquePointer::UNINITIALIZED, Some(mmtk.plan.get_los()), &mmtk.plan),
>>>>>>> ee7ab348
            trace: SSTraceLocal::new(&mmtk.plan),

            last_trigger_count: 0,
            worker_ordinal: 0,
            group: None,
            plan: &mmtk.plan,
            phase_manager: &mmtk.phase_manager,
            reference_processors: &mmtk.reference_processors,
        }
    }

    fn init(&mut self, tls: OpaquePointer) {
        self.tls = tls;
        self.ss.tls = tls;
        self.los.tls = tls;
        self.trace.init(tls);
    }

    fn alloc_copy(&mut self, original: ObjectReference, bytes: usize, align: usize, offset: isize,
                  allocator: AllocationType) -> Address {
        match allocator {
            ::plan::Allocator::Los => self.los.alloc(bytes, align, offset),
            _ => self.ss.alloc(bytes, align, offset)
        }

    }

    fn run(&mut self, tls: OpaquePointer) {
        self.tls = tls;
        loop {
            self.park();
            self.collect();
        }
    }

    fn collection_phase(&mut self, tls: OpaquePointer, phase: &Phase, primary: bool) {
        match phase {
            &Phase::Prepare => { self.ss.rebind(Some(self.plan.tospace())) }
            &Phase::StackRoots => {
                trace!("Computing thread roots");
                VM::VMScanning::compute_thread_roots(&mut self.trace, self.tls);
                trace!("Thread roots complete");
            }
            &Phase::Roots => {
                trace!("Computing global roots");
                VM::VMScanning::compute_global_roots(&mut self.trace, self.tls);
                trace!("Computing static roots");
                VM::VMScanning::compute_static_roots(&mut self.trace, self.tls);
                trace!("Finished static roots");
                if super::ss::SCAN_BOOT_IMAGE {
                    trace!("Scanning boot image");
                    VM::VMScanning::compute_bootimage_roots(&mut self.trace, self.tls);
                    trace!("Finished boot image");
                }
            }
            &Phase::SoftRefs => {
                if primary {
                    // FIXME Clear refs if noReferenceTypes is true
                    self.reference_processors.scan_soft_refs::<VM, SSTraceLocal<VM>>(&mut self.trace, self.tls)
                }
            }
            &Phase::WeakRefs => {
                if primary {
                    // FIXME Clear refs if noReferenceTypes is true
                    self.reference_processors.scan_weak_refs::<VM, SSTraceLocal<VM>>(&mut self.trace, self.tls)
                }
            }
            &Phase::Finalizable => {
                if primary {
                    // FIXME
                }
            }
            &Phase::PhantomRefs => {
                if primary {
                    // FIXME Clear refs if noReferenceTypes is true
                    self.reference_processors.scan_phantom_refs::<VM, SSTraceLocal<VM>>(&mut self.trace, self.tls)
                }
            }
            &Phase::ForwardRefs => {
                if primary && SelectedConstraints::NEEDS_FORWARD_AFTER_LIVENESS {
                    self.reference_processors.forward_refs::<VM, SSTraceLocal<VM>>(&mut self.trace)
                }
            }
            &Phase::ForwardFinalizable => {
                if primary {
                    // FIXME
                }
            }
            &Phase::Complete => {
                debug_assert!(self.trace.is_empty());
            }
            &Phase::Closure => {
                self.trace.complete_trace();
                debug_assert!(self.trace.is_empty());
            }
            &Phase::Release => {
                debug_assert!(self.trace.is_empty());
                self.trace.release();
                debug_assert!(self.trace.is_empty());
            }
            _ => { panic!("Per-collector phase not handled") }
        }
    }

    fn get_tls(&self) -> OpaquePointer {
        self.tls
    }

    fn post_copy(&self, object: ObjectReference, rvm_type: Address, bytes: usize, allocator: ::plan::Allocator) {
        clear_forwarding_bits::<VM>(object);
        match allocator {
            ::plan::Allocator::Default => {}
            ::plan::Allocator::Los => {
                self.los.get_space().unwrap().initialize_header(object, false);
            }
            _ => {
                panic!("Currently we can't copy to other spaces other than copyspace")
            }
        }
    }
}

impl<VM: VMBinding> ParallelCollector<VM> for SSCollector<VM> {
    type T = SSTraceLocal<VM>;

    fn park(&mut self) {
        self.group.unwrap().park(self);
    }

    fn collect(&self) {
        // FIXME use reference instead of cloning everything
        self.phase_manager.begin_new_phase_stack::<VM>(self.tls, ScheduledPhase::new(phase::Schedule::Complex, self.phase_manager.collection_phase.clone()))
    }

    fn get_current_trace(&mut self) -> &mut SSTraceLocal<VM> {
        &mut self.trace
    }

    fn parallel_worker_count(&self) -> usize {
        self.group.unwrap().active_worker_count()
    }

    fn parallel_worker_ordinal(&self) -> usize {
        self.worker_ordinal
    }

    fn rendezvous(&self) -> usize {
        self.group.unwrap().rendezvous()
    }

    fn get_last_trigger_count(&self) -> usize {
        self.last_trigger_count
    }

    fn set_last_trigger_count(&mut self, val: usize) {
        self.last_trigger_count = val;
    }

    fn increment_last_trigger_count(&mut self) {
        self.last_trigger_count += 1;
    }

    fn set_group(&mut self, group: *const ParallelCollectorGroup<VM, Self>) {
        self.group = Some(unsafe { &*group });
    }

    fn set_worker_ordinal(&mut self, ordinal: usize) {
        self.worker_ordinal = ordinal;
    }
}<|MERGE_RESOLUTION|>--- conflicted
+++ resolved
@@ -45,15 +45,9 @@
 impl<VM: VMBinding> CollectorContext<VM> for SSCollector<VM> {
     fn new(mmtk: &'static MMTK<VM>) -> Self {
         SSCollector {
-<<<<<<< HEAD
-            tls: UNINITIALIZED_OPAQUE_POINTER,
-            ss: BumpAllocator::new(UNINITIALIZED_OPAQUE_POINTER, None, &mmtk.plan),
-            los: LargeObjectAllocator::new(UNINITIALIZED_OPAQUE_POINTER, Some(mmtk.plan.get_los()), &mmtk.plan),
-=======
             tls: OpaquePointer::UNINITIALIZED,
             ss: BumpAllocator::new(OpaquePointer::UNINITIALIZED, None, &mmtk.plan),
             los: LargeObjectAllocator::new(OpaquePointer::UNINITIALIZED, Some(mmtk.plan.get_los()), &mmtk.plan),
->>>>>>> ee7ab348
             trace: SSTraceLocal::new(&mmtk.plan),
 
             last_trigger_count: 0,
