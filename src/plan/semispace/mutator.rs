use super::SemiSpace;
use crate::plan::barriers::NoBarrier;
use crate::plan::mutator_context::Mutator;
use crate::plan::mutator_context::MutatorConfig;
use crate::plan::AllocationSemantics as AllocationType;
use crate::plan::Plan;
use crate::util::alloc::allocators::{AllocatorSelector, Allocators};
use crate::util::alloc::BumpAllocator;
use crate::util::{VMMutatorThread, VMWorkerThread};
use crate::vm::VMBinding;
use enum_map::enum_map;
use enum_map::EnumMap;

pub fn ss_mutator_prepare<VM: VMBinding>(_mutator: &mut Mutator<VM>, _tls: VMWorkerThread) {
    // Do nothing
}

pub fn ss_mutator_release<VM: VMBinding>(mutator: &mut Mutator<VM>, _tls: VMWorkerThread) {
    // rebind the allocation bump pointer to the appropriate semispace
    let bump_allocator = unsafe {
        mutator
            .allocators
            .get_allocator_mut(mutator.config.allocator_mapping[AllocationType::Default])
    }
    .downcast_mut::<BumpAllocator<VM>>()
    .unwrap();
    bump_allocator.rebind(
        mutator
            .plan
            .downcast_ref::<SemiSpace<VM>>()
            .unwrap()
            .tospace(),
    );
}

lazy_static! {
    pub static ref ALLOCATOR_MAPPING: EnumMap<AllocationType, AllocatorSelector> = enum_map! {
        AllocationType::Default => AllocatorSelector::BumpPointer(0),
        AllocationType::Immortal => AllocatorSelector::BumpPointer(1),
        AllocationType::ReadOnly => AllocatorSelector::BumpPointer(2),
        AllocationType::Code => AllocatorSelector::BumpPointer(3),
        AllocationType::LargeCode => AllocatorSelector::BumpPointer(4),
        AllocationType::Los => AllocatorSelector::LargeObject(0),
    };
}

pub fn create_ss_mutator<VM: VMBinding>(
    mutator_tls: VMMutatorThread,
    plan: &'static dyn Plan<VM = VM>,
) -> Mutator<VM> {
    let ss = plan.downcast_ref::<SemiSpace<VM>>().unwrap();
    let config = MutatorConfig {
        allocator_mapping: &*ALLOCATOR_MAPPING,
        space_mapping: box vec![
            (AllocatorSelector::BumpPointer(0), ss.tospace()),
            (AllocatorSelector::BumpPointer(1), ss.common.get_immortal()),
            (AllocatorSelector::LargeObject(0), ss.common.get_los()),
<<<<<<< HEAD
            #[cfg(all(feature = "force_vm_spaces", feature = "ro_space"))]
            (AllocatorSelector::BumpPointer(2), &ss.common.base.ro_space),
            #[cfg(all(feature = "force_vm_spaces", feature = "code_space"))]
=======
            #[cfg(feature = "ro_space")]
            (AllocatorSelector::BumpPointer(2), &ss.common.base.ro_space),
            #[cfg(feature = "code_space")]
>>>>>>> ed27d135
            (
                AllocatorSelector::BumpPointer(3),
                &ss.common.base.code_space,
            ),
<<<<<<< HEAD
            #[cfg(all(feature = "force_vm_spaces", feature = "code_space"))]
=======
            #[cfg(feature = "code_space")]
>>>>>>> ed27d135
            (
                AllocatorSelector::BumpPointer(4),
                &ss.common.base.code_lo_space,
            ),
        ],
        prepare_func: &ss_mutator_prepare,
        release_func: &ss_mutator_release,
    };

    Mutator {
        allocators: Allocators::<VM>::new(mutator_tls, plan, &config.space_mapping),
        barrier: box NoBarrier,
        mutator_tls,
        config,
        plan,
    }
}<|MERGE_RESOLUTION|>--- conflicted
+++ resolved
@@ -55,24 +55,14 @@
             (AllocatorSelector::BumpPointer(0), ss.tospace()),
             (AllocatorSelector::BumpPointer(1), ss.common.get_immortal()),
             (AllocatorSelector::LargeObject(0), ss.common.get_los()),
-<<<<<<< HEAD
-            #[cfg(all(feature = "force_vm_spaces", feature = "ro_space"))]
-            (AllocatorSelector::BumpPointer(2), &ss.common.base.ro_space),
-            #[cfg(all(feature = "force_vm_spaces", feature = "code_space"))]
-=======
             #[cfg(feature = "ro_space")]
             (AllocatorSelector::BumpPointer(2), &ss.common.base.ro_space),
             #[cfg(feature = "code_space")]
->>>>>>> ed27d135
             (
                 AllocatorSelector::BumpPointer(3),
                 &ss.common.base.code_space,
             ),
-<<<<<<< HEAD
-            #[cfg(all(feature = "force_vm_spaces", feature = "code_space"))]
-=======
             #[cfg(feature = "code_space")]
->>>>>>> ed27d135
             (
                 AllocatorSelector::BumpPointer(4),
                 &ss.common.base.code_lo_space,
