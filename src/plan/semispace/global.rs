--- conflicted
+++ resolved
@@ -104,11 +104,7 @@
         &*ALLOCATOR_MAPPING
     }
 
-<<<<<<< HEAD
-    fn prepare(&self, tls: OpaquePointer, _mmtk: &'static MMTK<VM>) {
-=======
-    fn prepare(&mut self, tls: VMWorkerThread) {
->>>>>>> 1fc73b36
+    fn prepare(&mut self, tls: VMWorkerThread, _mmtk: &'static MMTK<VM>) {
         self.common.prepare(tls, true);
 
         self.hi
@@ -119,11 +115,7 @@
         self.copyspace1.prepare(!hi);
     }
 
-<<<<<<< HEAD
-    fn release(&self, tls: OpaquePointer, _mmtk: &'static MMTK<VM>) {
-=======
-    fn release(&mut self, tls: VMWorkerThread) {
->>>>>>> 1fc73b36
+    fn release(&mut self, tls: VMWorkerThread, _mmtk: &'static MMTK<VM>) {
         self.common.release(tls, true);
         // release the collected region
         self.fromspace().release();
