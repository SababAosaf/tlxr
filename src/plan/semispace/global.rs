--- conflicted
+++ resolved
@@ -12,12 +12,6 @@
 use crate::scheduler::*;
 use crate::util::alloc::allocators::AllocatorSelector;
 use crate::util::copy::*;
-<<<<<<< HEAD
-use crate::util::heap::layout::heap_layout::Map;
-use crate::util::heap::layout::heap_layout::Mmapper;
-use crate::util::heap::HeapMeta;
-=======
->>>>>>> 2300ce1d
 use crate::util::heap::VMRequest;
 use crate::util::metadata::side_metadata::{SideMetadataContext, SideMetadataSanity};
 use crate::util::opaque_pointer::VMWorkerThread;
@@ -134,22 +128,12 @@
 }
 
 impl<VM: VMBinding> SemiSpace<VM> {
-<<<<<<< HEAD
-    pub fn new(
-        vm_map: &'static dyn Map,
-        mmapper: &'static dyn Mmapper,
-        options: Arc<Options>,
-    ) -> Self {
-        let mut heap = HeapMeta::new(&options);
-        let global_metadata_specs = SideMetadataContext::new_global_specs(&[]);
-=======
     pub fn new(args: CreateGeneralPlanArgs<VM>) -> Self {
         let mut plan_args = CreateSpecificPlanArgs {
             global_args: args,
             constraints: &SS_CONSTRAINTS,
             global_side_metadata_specs: SideMetadataContext::new_global_specs(&[]),
         };
->>>>>>> 2300ce1d
 
         let res = SemiSpace {
             hi: AtomicBool::new(false),
