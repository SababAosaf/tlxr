//! Mutator context for each application thread.

use crate::plan::barriers::Barrier;
use crate::plan::global::Plan;
use crate::plan::AllocationSemantics;
use crate::policy::space::Space;
use crate::util::alloc::allocators::{AllocatorSelector, Allocators};
use crate::util::{Address, ObjectReference};
use crate::util::{VMMutatorThread, VMWorkerThread};
use crate::vm::VMBinding;

use enum_map::EnumMap;

use super::immix::Immix;
use super::BarrierWriteTarget;

type SpaceMapping<VM> = Vec<(AllocatorSelector, &'static dyn Space<VM>)>;

// This struct is part of the Mutator struct.
// We are trying to make it fixed-sized so that VM bindings can easily define a Mutator type to have the exact same layout as our Mutator struct.
#[repr(C)]
pub struct MutatorConfig<VM: VMBinding> {
    /// Mapping between allocation semantics and allocator selector
    pub allocator_mapping: &'static EnumMap<AllocationSemantics, AllocatorSelector>,
    /// Mapping between allocator selector and spaces. Each pair represents a mapping.
    /// Put this behind a box, so it is a pointer-sized field.
    #[allow(clippy::box_collection)]
    pub space_mapping: Box<SpaceMapping<VM>>,
    /// Plan-specific code for mutator prepare. The VMWorkerThread is the worker thread that executes this prepare function.
    pub prepare_func: &'static (dyn Fn(&mut Mutator<VM>, VMWorkerThread) + Send + Sync),
    /// Plan-specific code for mutator release. The VMWorkerThread is the worker thread that executes this release function.
    pub release_func: &'static (dyn Fn(&mut Mutator<VM>, VMWorkerThread) + Send + Sync),
}

impl<VM: VMBinding> std::fmt::Debug for MutatorConfig<VM> {
    fn fmt(&self, f: &mut std::fmt::Formatter<'_>) -> std::fmt::Result {
        f.write_str("MutatorConfig: ").unwrap();
        f.write_str("allocator_mapping = ").unwrap();
        f.debug_set()
            .entries(self.allocator_mapping.iter())
            .finish()
            .unwrap();
        f.write_str(", space_mapping = ").unwrap();
        f.debug_set()
            .entries(self.space_mapping.iter().map(|e| (e.0, e.1.name())))
            .finish()
            .unwrap();
        Ok(())
    }
}

/// A mutator is a per-thread data structure that manages allocations and barriers. It is usually highly coupled with the language VM.
/// It is recommended for MMTk users 1) to have a mutator struct of the same layout in the thread local storage that can be accessed efficiently,
/// and 2) to implement fastpath allocation and barriers for the mutator in the VM side.

// We are trying to make this struct fixed-sized so that VM bindings can easily define a type to have the exact same layout as this struct.
// Currently Mutator is fixed sized, and we should try keep this invariant:
// - Allocators are fixed-length arrays of allocators.
// - MutatorConfig only has pointers/refs (including fat pointers), and is fixed sized.
#[repr(C)]
pub struct Mutator<VM: VMBinding> {
    pub allocators: Allocators<VM>,
    pub barrier: Box<dyn Barrier<VM>>,
    /// The mutator thread that is bound with this Mutator struct.
    pub mutator_tls: VMMutatorThread,
    pub plan: &'static dyn Plan<VM = VM>,
    pub config: MutatorConfig<VM>,
}

impl<VM: VMBinding> MutatorContext<VM> for Mutator<VM> {
    fn prepare(&mut self, tls: VMWorkerThread) {
        (*self.config.prepare_func)(self, tls)
    }
    fn release(&mut self, tls: VMWorkerThread) {
        (*self.config.release_func)(self, tls)
    }

    // Note that this method is slow, and we expect VM bindings that care about performance to implement allocation fastpath sequence in their bindings.
    fn alloc(
        &mut self,
        size: usize,
        align: usize,
        offset: isize,
        allocator: AllocationSemantics,
    ) -> Address {
        unsafe {
            self.allocators
                .get_allocator_mut(self.config.allocator_mapping[allocator])
        }
        .alloc(size, align, offset)
    }

    // Note that this method is slow, and we expect VM bindings that care about performance to implement allocation fastpath sequence in their bindings.
    fn post_alloc(&mut self, refer: ObjectReference, bytes: usize, allocator: AllocationSemantics) {
        unsafe {
            self.allocators
                .get_allocator_mut(self.config.allocator_mapping[allocator])
        }
        .get_space()
        .initialize_object_metadata(refer, bytes, true)
    }

    fn get_tls(&self) -> VMMutatorThread {
        self.mutator_tls
    }

    /// Used by specialized barrier slow-path calls to avoid dynamic dispatches.
    #[inline(always)]
    unsafe fn barrier_impl<B: Barrier<VM>>(&mut self) -> &mut B {
        debug_assert!(self.barrier().is::<B>());
        let (payload, _vptr) = std::mem::transmute::<_, (*mut B, *mut ())>(self.barrier());
        &mut *payload
    }

    #[inline(always)]
    fn barrier(&mut self) -> &mut dyn Barrier<VM> {
        &mut *self.barrier
    }
    fn flush_remembered_sets(&mut self) {
        self.barrier().flush();
        if let Some(_immix) = self.plan.downcast_ref::<Immix<VM>>() {
            unsafe { self.allocators.immix[0].assume_init_mut().flush() }
        }
    }
}

/// Each GC plan should provide their implementation of a MutatorContext. *Note that this trait is no longer needed as we removed
/// per-plan mutator implementation and we will remove this trait as well in the future.*

// TODO: We should be able to remove this trait, as we removed per-plan mutator implementation, and there is no other type that implements this trait.
// The Mutator struct above is the only type that implements this trait. We should be able to merge them.
pub trait MutatorContext<VM: VMBinding>: Send + 'static {
    fn prepare(&mut self, tls: VMWorkerThread);
    fn release(&mut self, tls: VMWorkerThread);
    fn alloc(
        &mut self,
        size: usize,
        align: usize,
        offset: isize,
        allocator: AllocationSemantics,
    ) -> Address;
    fn post_alloc(&mut self, refer: ObjectReference, bytes: usize, allocator: AllocationSemantics);
    fn flush_remembered_sets(&mut self) {
        self.barrier().flush();
    }
    fn flush(&mut self) {
        self.flush_remembered_sets();
    }
    fn assert_is_flushed(&mut self) {
        self.barrier().assert_is_flushed();
    }
    fn get_tls(&self) -> VMMutatorThread;
<<<<<<< HEAD
    fn barrier(&mut self) -> &mut dyn Barrier;

    #[inline(always)]
    fn object_reference_write(
        &mut self,
        src: ObjectReference,
        slot: Address,
        val: ObjectReference,
    ) {
        self.barrier()
            .write_barrier(BarrierWriteTarget::Field { src, slot, val });
    }
    #[inline(always)]
    fn object_reference_arraycopy(
        &mut self,
        src: ObjectReference,
        src_offset: usize,
        dst: ObjectReference,
        dst_offset: usize,
        len: usize,
    ) {
        self.barrier().write_barrier(BarrierWriteTarget::ArrayCopy {
            src,
            src_offset,
            dst,
            dst_offset,
            len,
        });
    }
    #[inline(always)]
    fn object_reference_clone(&mut self, src: ObjectReference, dst: ObjectReference) {
        self.barrier()
            .write_barrier(BarrierWriteTarget::Clone { src, dst });
    }
=======
    /// Get active barrier trait object
    fn barrier(&mut self) -> &mut dyn Barrier<VM>;
    /// Force cast the barrier trait object to a concrete implementation.
    ///
    /// # Safety
    /// The safety of this function is ensured by a down-cast check.
    unsafe fn barrier_impl<B: Barrier<VM>>(&mut self) -> &mut B;
>>>>>>> 9473d7b4
}

/// This is used for plans to indicate the number of allocators reserved for the plan.
/// This is used as a parameter for creating allocator/space mapping.
/// A plan is required to reserve the first few allocators. For example, if n_bump_pointer is 1,
/// it means the first bump pointer allocator will be reserved for the plan (and the plan should
/// initialize its mapping itself), and the spaces in common/base plan will use the following bump
/// pointer allocators.
#[allow(dead_code)]
#[derive(Default)]
pub(crate) struct ReservedAllocators {
    pub n_bump_pointer: u8,
    pub n_large_object: u8,
    pub n_malloc: u8,
    pub n_immix: u8,
    pub n_mark_compact: u8,
}

impl ReservedAllocators {
    pub const DEFAULT: Self = ReservedAllocators {
        n_bump_pointer: 0,
        n_large_object: 0,
        n_malloc: 0,
        n_immix: 0,
        n_mark_compact: 0,
    };
    /// check if the number of each allocator is okay. Panics if any allocator exceeds the max number.
    fn validate(&self) {
        use crate::util::alloc::allocators::*;
        assert!(
            self.n_bump_pointer as usize <= MAX_BUMP_ALLOCATORS,
            "Allocator mapping declared more bump pointer allocators than the max allowed."
        );
        assert!(
            self.n_large_object as usize <= MAX_LARGE_OBJECT_ALLOCATORS,
            "Allocator mapping declared more large object allocators than the max allowed."
        );
        assert!(
            self.n_malloc as usize <= MAX_MALLOC_ALLOCATORS,
            "Allocator mapping declared more malloc allocators than the max allowed."
        );
        assert!(
            self.n_immix as usize <= MAX_IMMIX_ALLOCATORS,
            "Allocator mapping declared more immix allocators than the max allowed."
        );
        assert!(
            self.n_mark_compact as usize <= MAX_MARK_COMPACT_ALLOCATORS,
            "Allocator mapping declared more mark compact allocators than the max allowed."
        );
    }
}

/// Create an allocator mapping for spaces in Common/BasePlan for a plan. A plan should reserve its own allocators.
///
/// # Arguments
/// * `reserved`: the number of reserved allocators for the plan specific policies.
/// * `include_common_plan`: whether the plan uses common plan. If a plan uses CommonPlan, we will initialize allocator mapping for spaces in CommonPlan.
pub(crate) fn create_allocator_mapping(
    mut reserved: ReservedAllocators,
    include_common_plan: bool,
) -> EnumMap<AllocationSemantics, AllocatorSelector> {
    // If we need to add new allocators, or new spaces, we need to make sure the allocator we assign here matches the allocator
    // we used in create_space_mapping(). The easiest way is to add the space/allocator mapping in the same order. So for any modification to this
    // function, please check the other function.

    let mut map = EnumMap::<AllocationSemantics, AllocatorSelector>::default();

    // spaces in base plan

    #[cfg(feature = "code_space")]
    {
        map[AllocationSemantics::Code] = AllocatorSelector::BumpPointer(reserved.n_bump_pointer);
        reserved.n_bump_pointer += 1;

        map[AllocationSemantics::LargeCode] =
            AllocatorSelector::BumpPointer(reserved.n_bump_pointer);
        reserved.n_bump_pointer += 1;
    }

    #[cfg(feature = "ro_space")]
    {
        map[AllocationSemantics::ReadOnly] =
            AllocatorSelector::BumpPointer(reserved.n_bump_pointer);
        reserved.n_bump_pointer += 1;
    }

    // spaces in common plan

    if include_common_plan {
        map[AllocationSemantics::Immortal] =
            AllocatorSelector::BumpPointer(reserved.n_bump_pointer);
        reserved.n_bump_pointer += 1;

        map[AllocationSemantics::Los] = AllocatorSelector::LargeObject(reserved.n_large_object);
        reserved.n_large_object += 1;
    }

    reserved.validate();
    map
}

/// Create a space mapping for spaces in Common/BasePlan for a plan. A plan should reserve its own allocators.
///
/// # Arguments
/// * `reserved`: the number of reserved allocators for the plan specific policies.
/// * `include_common_plan`: whether the plan uses common plan. If a plan uses CommonPlan, we will initialize allocator mapping for spaces in CommonPlan.
/// * `plan`: the reference to the plan.
pub(crate) fn create_space_mapping<VM: VMBinding>(
    mut reserved: ReservedAllocators,
    include_common_plan: bool,
    plan: &'static dyn Plan<VM = VM>,
) -> Vec<(AllocatorSelector, &'static dyn Space<VM>)> {
    // If we need to add new allocators, or new spaces, we need to make sure the allocator we assign here matches the allocator
    // we used in create_space_mapping(). The easiest way is to add the space/allocator mapping in the same order. So for any modification to this
    // function, please check the other function.

    let mut vec: Vec<(AllocatorSelector, &'static dyn Space<VM>)> = vec![];

    // spaces in BasePlan

    #[cfg(feature = "code_space")]
    {
        vec.push((
            AllocatorSelector::BumpPointer(reserved.n_bump_pointer),
            &plan.base().code_space,
        ));
        reserved.n_bump_pointer += 1;
        vec.push((
            AllocatorSelector::BumpPointer(reserved.n_bump_pointer),
            &plan.base().code_lo_space,
        ));
        reserved.n_bump_pointer += 1;
    }

    #[cfg(feature = "ro_space")]
    {
        vec.push((
            AllocatorSelector::BumpPointer(reserved.n_bump_pointer),
            &plan.base().ro_space,
        ));
        reserved.n_bump_pointer += 1;
    }

    // spaces in CommonPlan

    if include_common_plan {
        vec.push((
            AllocatorSelector::BumpPointer(reserved.n_bump_pointer),
            plan.common().get_immortal(),
        ));
        reserved.n_bump_pointer += 1;
        vec.push((
            AllocatorSelector::LargeObject(reserved.n_large_object),
            plan.common().get_los(),
        ));
        reserved.n_large_object += 1;
    }

    reserved.validate();
    vec
}<|MERGE_RESOLUTION|>--- conflicted
+++ resolved
@@ -12,7 +12,6 @@
 use enum_map::EnumMap;
 
 use super::immix::Immix;
-use super::BarrierWriteTarget;
 
 type SpaceMapping<VM> = Vec<(AllocatorSelector, &'static dyn Space<VM>)>;
 
@@ -147,45 +146,9 @@
         self.flush_remembered_sets();
     }
     fn assert_is_flushed(&mut self) {
-        self.barrier().assert_is_flushed();
+        // self.barrier().assert_is_flushed();
     }
     fn get_tls(&self) -> VMMutatorThread;
-<<<<<<< HEAD
-    fn barrier(&mut self) -> &mut dyn Barrier;
-
-    #[inline(always)]
-    fn object_reference_write(
-        &mut self,
-        src: ObjectReference,
-        slot: Address,
-        val: ObjectReference,
-    ) {
-        self.barrier()
-            .write_barrier(BarrierWriteTarget::Field { src, slot, val });
-    }
-    #[inline(always)]
-    fn object_reference_arraycopy(
-        &mut self,
-        src: ObjectReference,
-        src_offset: usize,
-        dst: ObjectReference,
-        dst_offset: usize,
-        len: usize,
-    ) {
-        self.barrier().write_barrier(BarrierWriteTarget::ArrayCopy {
-            src,
-            src_offset,
-            dst,
-            dst_offset,
-            len,
-        });
-    }
-    #[inline(always)]
-    fn object_reference_clone(&mut self, src: ObjectReference, dst: ObjectReference) {
-        self.barrier()
-            .write_barrier(BarrierWriteTarget::Clone { src, dst });
-    }
-=======
     /// Get active barrier trait object
     fn barrier(&mut self) -> &mut dyn Barrier<VM>;
     /// Force cast the barrier trait object to a concrete implementation.
@@ -193,7 +156,6 @@
     /// # Safety
     /// The safety of this function is ensured by a down-cast check.
     unsafe fn barrier_impl<B: Barrier<VM>>(&mut self) -> &mut B;
->>>>>>> 9473d7b4
 }
 
 /// This is used for plans to indicate the number of allocators reserved for the plan.
