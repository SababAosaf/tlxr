--- conflicted
+++ resolved
@@ -31,8 +31,7 @@
 }
 
 /// For field writes in HotSpot, we cannot always get the source object pointer and the field address
-<<<<<<< HEAD
-pub enum WriteTarget {
+pub enum BarrierWriteTarget {
     Field {
         src: ObjectReference,
         slot: Address,
@@ -49,36 +48,21 @@
         src: ObjectReference,
         dst: ObjectReference,
     },
-=======
-pub enum BarrierWriteTarget {
-    Object(ObjectReference),
-    Slot(Address),
->>>>>>> d8bcf909
 }
 
 pub trait Barrier: 'static + Send {
     fn flush(&mut self);
-<<<<<<< HEAD
-    fn write_barrier(&mut self, target: WriteTarget);
+    fn write_barrier(&mut self, target: BarrierWriteTarget);
     fn assert_is_flushed(&self) {}
-=======
-    fn post_write_barrier(&mut self, target: BarrierWriteTarget);
-    fn post_write_barrier_slow(&mut self, target: BarrierWriteTarget);
->>>>>>> d8bcf909
 }
 
 pub struct NoBarrier;
 
 impl Barrier for NoBarrier {
     fn flush(&mut self) {}
-<<<<<<< HEAD
-    fn write_barrier(&mut self, _target: WriteTarget) {
+    fn write_barrier(&mut self, _target: BarrierWriteTarget) {
         unreachable!("write_barrier called on NoBarrier")
     }
-=======
-    fn post_write_barrier(&mut self, _target: BarrierWriteTarget) {}
-    fn post_write_barrier_slow(&mut self, _target: BarrierWriteTarget) {}
->>>>>>> d8bcf909
 }
 
 pub struct ObjectRememberingBarrier<E: ProcessEdgesWork> {
@@ -104,22 +88,14 @@
     #[inline(always)]
     fn log_object(&self, object: ObjectReference) -> bool {
         loop {
-<<<<<<< HEAD
-            let old_value =
-                load_metadata::<E::VM>(&self.meta, object, None, Some(Ordering::SeqCst));
-            if old_value == LOGGED_VALUE {
-                return false;
-            }
-=======
             // Try set the bit from 1 to 0 (log object). This may fail, if
             // 1. the bit is cleared by others, or
             // 2. other bits in the same byte may get modified if we use side metadata
->>>>>>> d8bcf909
             if compare_exchange_metadata::<E::VM>(
                 &self.meta,
                 object,
-                UNLOGGED_VALUE,
-                LOGGED_VALUE,
+                1,
+                0,
                 None,
                 Ordering::SeqCst,
                 Ordering::SeqCst,
@@ -188,16 +164,15 @@
     }
 
     #[inline(always)]
-<<<<<<< HEAD
-    fn write_barrier(&mut self, target: WriteTarget) {
+    fn write_barrier(&mut self, target: BarrierWriteTarget) {
         match target {
-            WriteTarget::Field { src, .. } => {
+            BarrierWriteTarget::Field { src, .. } => {
                 self.enqueue_node(src);
             }
-            WriteTarget::ArrayCopy { dst, .. } => {
+            BarrierWriteTarget::ArrayCopy { dst, .. } => {
                 self.enqueue_node(dst);
             }
-            WriteTarget::Clone { dst, .. } => {
+            BarrierWriteTarget::Clone { dst, .. } => {
                 self.enqueue_node(dst);
             }
         }
@@ -208,144 +183,4 @@
 pub const LOGGED_VALUE: usize = 0b0;
 
 pub const UNLOCKED_VALUE: usize = 0b0;
-pub const LOCKED_VALUE: usize = 0b1;
-
-pub struct GenFieldLoggingBarrier<E: ProcessEdgesWork> {
-    mmtk: &'static MMTK<E::VM>,
-    edges: Vec<Address>,
-    nodes: Vec<ObjectReference>,
-    meta: MetadataSpec,
-}
-
-impl<E: ProcessEdgesWork> GenFieldLoggingBarrier<E> {
-    #[allow(unused)]
-    pub fn new(mmtk: &'static MMTK<E::VM>, meta: MetadataSpec) -> Self {
-        Self {
-            mmtk,
-            edges: vec![],
-            nodes: vec![],
-            meta,
-        }
-    }
-
-    #[inline(always)]
-    fn log_object(&self, object: ObjectReference) -> bool {
-        loop {
-            let old_value =
-                load_metadata::<E::VM>(&self.meta, object, None, Some(Ordering::SeqCst));
-            if old_value == 0 {
-                return false;
-            }
-            if compare_exchange_metadata::<E::VM>(
-                &self.meta,
-                object,
-                1,
-                0,
-                None,
-                Ordering::SeqCst,
-                Ordering::SeqCst,
-            ) {
-                return true;
-            }
-        }
-    }
-
-    #[inline(always)]
-    fn log_edge(&self, edge: Address) -> bool {
-        loop {
-            let old_value = load_metadata::<E::VM>(
-                &self.meta,
-                unsafe { edge.to_object_reference() },
-                None,
-                Some(Ordering::SeqCst),
-            );
-            if old_value == 0 {
-                return false;
-            }
-            if compare_exchange_metadata::<E::VM>(
-                &self.meta,
-                unsafe { edge.to_object_reference() },
-                1,
-                0,
-                None,
-                Ordering::SeqCst,
-                Ordering::SeqCst,
-            ) {
-                return true;
-            }
-        }
-    }
-
-    #[inline(always)]
-    fn enqueue_edge(&mut self, edge: Address) {
-        if self.log_edge(edge) {
-            self.edges.push(edge);
-            if self.edges.len() >= E::CAPACITY {
-                self.flush();
-            }
-        }
-    }
-
-    #[inline(always)]
-    fn enqueue_node(&mut self, obj: ObjectReference) {
-        if self.log_object(obj) {
-            self.nodes.push(obj);
-            if self.nodes.len() >= E::CAPACITY {
-                self.flush();
-            }
-        }
-    }
-}
-
-impl<E: ProcessEdgesWork> Barrier for GenFieldLoggingBarrier<E> {
-    #[cold]
-    fn flush(&mut self) {
-        if !self.nodes.is_empty() {
-            let mut nodes = vec![];
-            std::mem::swap(&mut nodes, &mut self.nodes);
-            self.mmtk.scheduler.work_buckets[WorkBucketStage::Closure]
-                .add(ProcessModBuf::<E>::new(nodes, self.meta));
-        }
-        if !self.edges.is_empty() {
-            let mut edges = vec![];
-            std::mem::swap(&mut edges, &mut self.edges);
-            self.mmtk.scheduler.work_buckets[WorkBucketStage::Closure]
-                .add(EdgesProcessModBuf::<E>::new(edges, self.meta));
-        }
-    }
-
-    #[inline(always)]
-    fn write_barrier(&mut self, target: WriteTarget) {
-        match target {
-            WriteTarget::Field { slot, .. } => {
-                self.enqueue_edge(slot);
-            }
-            WriteTarget::ArrayCopy {
-                dst,
-                dst_offset,
-                len,
-                ..
-            } => {
-                let dst_base = dst.to_address() + dst_offset;
-                for i in 0..len {
-                    self.enqueue_edge(dst_base + (i << 3));
-                }
-=======
-    fn post_write_barrier(&mut self, target: BarrierWriteTarget) {
-        match target {
-            BarrierWriteTarget::Object(obj) => self.barrier(obj),
-            _ => unreachable!(),
-        }
-    }
-
-    #[inline(always)]
-    fn post_write_barrier_slow(&mut self, target: BarrierWriteTarget) {
-        match target {
-            BarrierWriteTarget::Object(obj) => {
-                self.enqueue_node(obj);
->>>>>>> d8bcf909
-            }
-            WriteTarget::Clone { dst, .. } => self.enqueue_node(dst),
-        }
-    }
-}+pub const LOCKED_VALUE: usize = 0b1;