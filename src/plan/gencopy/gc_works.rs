--- conflicted
+++ resolved
@@ -3,11 +3,6 @@
 use crate::plan::PlanConstraints;
 use crate::policy::space::Space;
 use crate::scheduler::gc_works::*;
-<<<<<<< HEAD
-=======
-use crate::scheduler::WorkerLocal;
-use crate::scheduler::{GCWork, GCWorker, WorkBucketStage};
->>>>>>> c442a933
 use crate::util::alloc::{Allocator, BumpAllocator};
 use crate::util::forwarding_word;
 use crate::util::{Address, ObjectReference, OpaquePointer};
@@ -16,6 +11,7 @@
 use std::ops::{Deref, DerefMut};
 use crate::util::metadata::BitsReference;
 use crate::util::constants::*;
+use crate::scheduler::WorkerLocal;
 
 pub struct GenCopyCopyContext<VM: VMBinding> {
     plan: &'static GenCopy<VM>,
@@ -216,33 +212,4 @@
     fn deref_mut(&mut self) -> &mut Self::Target {
         &mut self.base
     }
-<<<<<<< HEAD
-=======
-}
-
-#[derive(Default)]
-pub struct GenCopyProcessModBuf {
-    pub modified_nodes: Vec<ObjectReference>,
-    pub modified_edges: Vec<Address>,
-}
-
-impl<VM: VMBinding> GCWork<VM> for GenCopyProcessModBuf {
-    #[inline]
-    fn do_work(&mut self, worker: &mut GCWorker<VM>, mmtk: &'static MMTK<VM>) {
-        if mmtk.plan.in_nursery() {
-            let mut modified_nodes = vec![];
-            ::std::mem::swap(&mut modified_nodes, &mut self.modified_nodes);
-            let work = ScanObjects::<GenCopyNurseryProcessEdges<VM>>::new(modified_nodes, false);
-            worker.scheduler().work_buckets[WorkBucketStage::Closure].add(work);
-
-            let mut modified_edges = vec![];
-            ::std::mem::swap(&mut modified_edges, &mut self.modified_edges);
-            worker.scheduler().work_buckets[WorkBucketStage::Closure].add(
-                GenCopyNurseryProcessEdges::<VM>::new(modified_edges, true, mmtk),
-            );
-        } else {
-            // Do nothing
-        }
-    }
->>>>>>> c442a933
 }