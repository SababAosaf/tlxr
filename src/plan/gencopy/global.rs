--- conflicted
+++ resolved
@@ -1,12 +1,9 @@
 use super::mutator::ALLOCATOR_MAPPING;
-<<<<<<< HEAD
-=======
 use super::{
     gc_work::{GenCopyCopyContext, GenCopyMatureProcessEdges, GenCopyNurseryProcessEdges},
     LOGGING_META,
 };
 use crate::plan::global::BasePlan;
->>>>>>> b85f621f
 use crate::plan::global::CommonPlan;
 use crate::plan::global::GcStatus;
 use crate::plan::AllocationSemantics;
@@ -27,13 +24,10 @@
 #[cfg(feature = "sanity")]
 use crate::util::sanity::sanity_checker::*;
 use crate::util::OpaquePointer;
+use crate::util::{gc_byte, side_metadata::SideMetadataSpec};
 use crate::vm::ObjectModel;
 use crate::vm::*;
 use crate::{mmtk::MMTK, plan::barriers::BarrierSelector};
-use crate::{
-    plan::global::BasePlan,
-    util::{gc_byte, side_metadata::SideMetadataSpec},
-};
 use enum_map::EnumMap;
 use std::sync::atomic::{AtomicBool, Ordering};
 use std::sync::Arc;
@@ -181,21 +175,8 @@
         self.in_nursery.load(Ordering::SeqCst)
     }
 
-<<<<<<< HEAD
     fn global_side_metadata_spec_vec(&self) -> Arc<Vec<SideMetadataSpec>> {
         self.metadata_spec_vec.clone()
-=======
-    fn global_side_metadata_per_chunk(&self) -> usize {
-        let mut side_metadata_per_chunk = if !VM::VMObjectModel::HAS_GC_BYTE {
-            meta_bytes_per_chunk(3, 1)
-        } else {
-            0
-        };
-        if super::ACTIVE_BARRIER == BarrierSelector::ObjectBarrier {
-            side_metadata_per_chunk += LOGGING_META.meta_bytes_per_chunk();
-        }
-        side_metadata_per_chunk
->>>>>>> b85f621f
     }
 }
 
@@ -207,11 +188,15 @@
         scheduler: &'static MMTkScheduler<VM>,
     ) -> Self {
         let mut heap = HeapMeta::new(HEAP_START, HEAP_END);
-        let metadata_spec_vec = if VM::VMObjectModel::HAS_GC_BYTE {
-            Arc::new(vec![])
-        } else {
-            Arc::new(vec![gc_byte::SIDE_GC_BYTE_SPEC])
+        let mut metadata_spec_vec = vec![];
+        if !VM::VMObjectModel::HAS_GC_BYTE {
+            metadata_spec_vec.append(&mut vec![gc_byte::SIDE_GC_BYTE_SPEC]);
+        }
+        if super::ACTIVE_BARRIER == BarrierSelector::ObjectBarrier {
+            metadata_spec_vec.append(&mut vec![LOGGING_META]);
         };
+
+        let metadata_spec_vec = Arc::new(metadata_spec_vec);
 
         GenCopy {
             nursery: CopySpace::new(
