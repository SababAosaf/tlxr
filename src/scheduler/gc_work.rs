use super::work_bucket::WorkBucketStage;
use super::*;
use crate::plan::immix::Immix;
use crate::plan::immix::Pause;
use crate::plan::GcStatus;
use crate::policy::immix::block::Block;
use crate::policy::immix::block::BlockState;
use crate::policy::immix::line::Line;
use crate::policy::space::Space;
use crate::util::cm::LXRStopTheWorldProcessEdges;
use crate::util::metadata::side_metadata::address_to_meta_address;
use crate::util::metadata::*;
use crate::util::*;
use crate::vm::*;
use crate::*;
use std::marker::PhantomData;
use std::mem;
use std::ops::{Deref, DerefMut};
use std::sync::atomic::Ordering;
use std::time::SystemTime;

pub struct ScheduleCollection;

impl<VM: VMBinding> GCWork<VM> for ScheduleCollection {
    fn do_work(&mut self, worker: &mut GCWorker<VM>, mmtk: &'static MMTK<VM>) {
        crate::GC_TRIGGER_TIME.store(SystemTime::now(), Ordering::SeqCst);
        crate::GC_EPOCH.fetch_add(1, Ordering::SeqCst);
        mmtk.plan.schedule_collection(worker.scheduler());
    }
}

impl<VM: VMBinding> CoordinatorWork<VM> for ScheduleCollection {}

/// The global GC Preparation Work
/// This work packet invokes prepare() for the plan (which will invoke prepare() for each space), and
/// pushes work packets for preparing mutators and collectors.
/// We should only have one such work packet per GC, before any actual GC work starts.
/// We assume this work packet is the only running work packet that accesses plan, and there should
/// be no other concurrent work packet that accesses plan (read or write). Otherwise, there may
/// be a race condition.
pub struct Prepare<C: GCWorkContext> {
    pub plan: &'static C::PlanType,
}

impl<C: GCWorkContext> Prepare<C> {
    pub fn new(plan: &'static C::PlanType) -> Self {
        Self { plan }
    }
}

impl<C: GCWorkContext + 'static> GCWork<C::VM> for Prepare<C> {
    fn do_work(&mut self, worker: &mut GCWorker<C::VM>, mmtk: &'static MMTK<C::VM>) {
        trace!("Prepare Global");
        // We assume this is the only running work packet that accesses plan at the point of execution
        #[allow(clippy::cast_ref_to_mut)]
        let plan_mut: &mut C::PlanType = unsafe { &mut *(self.plan as *const _ as *mut _) };
        plan_mut.prepare(worker.tls);

<<<<<<< HEAD
        if !crate::args::REF_COUNT {
            for mutator in <C::VM as VMBinding>::VMActivePlan::mutators() {
                mmtk.scheduler.work_buckets[WorkBucketStage::Prepare]
                    .add(PrepareMutator::<C::VM>::new(mutator));
            }
            for w in &mmtk.scheduler.worker_group().workers_shared {
                w.local_work_bucket.add(PrepareCollector);
            }
=======
        for mutator in <C::VM as VMBinding>::VMActivePlan::mutators() {
            mmtk.scheduler.work_buckets[WorkBucketStage::Prepare]
                .add(PrepareMutator::<C::VM>::new(mutator));
        }
        for w in &mmtk.scheduler.workers_shared {
            w.local_work_bucket.add(PrepareCollector);
>>>>>>> 42262c29
        }
    }
}

/// The mutator GC Preparation Work
pub struct PrepareMutator<VM: VMBinding> {
    // The mutator reference has static lifetime.
    // It is safe because the actual lifetime of this work-packet will not exceed the lifetime of a GC.
    pub mutator: &'static mut Mutator<VM>,
}

impl<VM: VMBinding> PrepareMutator<VM> {
    #[allow(unused)]
    pub fn new(mutator: &'static mut Mutator<VM>) -> Self {
        Self { mutator }
    }
}

impl<VM: VMBinding> GCWork<VM> for PrepareMutator<VM> {
    fn do_work(&mut self, worker: &mut GCWorker<VM>, _mmtk: &'static MMTK<VM>) {
        trace!("Prepare Mutator");
        self.mutator.prepare(worker.tls);
    }
}

/// The collector GC Preparation Work
#[derive(Default)]
pub struct PrepareCollector;

impl<VM: VMBinding> GCWork<VM> for PrepareCollector {
    fn do_work(&mut self, worker: &mut GCWorker<VM>, mmtk: &'static MMTK<VM>) {
        trace!("Prepare Collector");
        worker.get_copy_context_mut().prepare();
        mmtk.plan.prepare_worker(worker);
    }
}

/// The global GC release Work
/// This work packet invokes release() for the plan (which will invoke release() for each space), and
/// pushes work packets for releasing mutators and collectors.
/// We should only have one such work packet per GC, after all actual GC work ends.
/// We assume this work packet is the only running work packet that accesses plan, and there should
/// be no other concurrent work packet that accesses plan (read or write). Otherwise, there may
/// be a race condition.
pub struct Release<C: GCWorkContext> {
    pub plan: &'static C::PlanType,
}

impl<C: GCWorkContext> Release<C> {
    pub fn new(plan: &'static C::PlanType) -> Self {
        Self { plan }
    }
}

impl<C: GCWorkContext + 'static> GCWork<C::VM> for Release<C> {
    fn do_work(&mut self, worker: &mut GCWorker<C::VM>, mmtk: &'static MMTK<C::VM>) {
        trace!("Release Global");
        <C::VM as VMBinding>::VMCollection::vm_release();
        // We assume this is the only running work packet that accesses plan at the point of execution
        #[allow(clippy::cast_ref_to_mut)]
        let plan_mut: &mut C::PlanType = unsafe { &mut *(self.plan as *const _ as *mut _) };
        plan_mut.release(worker.tls);

        if !crate::args::REF_COUNT {
            for mutator in <C::VM as VMBinding>::VMActivePlan::mutators() {
                mmtk.scheduler.work_buckets[WorkBucketStage::Release]
                    .add(ReleaseMutator::<C::VM>::new(mutator));
            }
        }
<<<<<<< HEAD
        for w in &mmtk.scheduler.worker_group().workers_shared {
            // FIXME: Performance
=======
        for w in &mmtk.scheduler.workers_shared {
>>>>>>> 42262c29
            w.local_work_bucket.add(ReleaseCollector);
            // let w = unsafe { &mut *(w as *const _ as *mut GCWorkerShared<C::VM>) };
            // w.get_copy_context_mut().release()
        }
        // TODO: Process weak references properly
        mmtk.reference_processors.clear();
    }
}

/// The mutator release Work
pub struct ReleaseMutator<VM: VMBinding> {
    // The mutator reference has static lifetime.
    // It is safe because the actual lifetime of this work-packet will not exceed the lifetime of a GC.
    pub mutator: &'static mut Mutator<VM>,
}

impl<VM: VMBinding> ReleaseMutator<VM> {
    #[allow(unused)]
    pub fn new(mutator: &'static mut Mutator<VM>) -> Self {
        Self { mutator }
    }
}

impl<VM: VMBinding> GCWork<VM> for ReleaseMutator<VM> {
    fn do_work(&mut self, worker: &mut GCWorker<VM>, _mmtk: &'static MMTK<VM>) {
        trace!("Release Mutator");
        self.mutator.release(worker.tls);
    }
}

/// The collector release Work
#[derive(Default)]
pub struct ReleaseCollector;

impl<VM: VMBinding> GCWork<VM> for ReleaseCollector {
    fn do_work(&mut self, worker: &mut GCWorker<VM>, _mmtk: &'static MMTK<VM>) {
        trace!("Release Collector");
        worker.get_copy_context_mut().release();
    }
}

/// Stop all mutators
///
/// Schedule a `ScanStackRoots` immediately after a mutator is paused
///
/// TODO: Smaller work granularity
#[derive(Default)]
pub struct StopMutators<ScanEdges: ProcessEdgesWork>(PhantomData<ScanEdges>);

impl<ScanEdges: ProcessEdgesWork> StopMutators<ScanEdges> {
    pub fn new() -> Self {
        Self(PhantomData)
    }
}

impl<E: ProcessEdgesWork> GCWork<E::VM> for StopMutators<E> {
    fn do_work(&mut self, worker: &mut GCWorker<E::VM>, mmtk: &'static MMTK<E::VM>) {
        // If the VM requires that only the coordinator thread can stop the world,
        // we delegate the work to the coordinator.
        if <E::VM as VMBinding>::VMCollection::COORDINATOR_ONLY_STW && !worker.is_coordinator() {
            mmtk.scheduler
                .add_coordinator_work(StopMutators::<E>::new(), worker);
            return;
        }

        trace!("stop_all_mutators start");
        mmtk.plan.base().prepare_for_stack_scanning();
        <E::VM as VMBinding>::VMCollection::stop_all_mutators::<E>(worker.tls);
        if crate::args::LOG_PER_GC_STATE {
            crate::RESERVED_PAGES_AT_GC_START
                .store(mmtk.plan.get_pages_reserved(), Ordering::SeqCst);
        }
        if crate::args::LOG_STAGES {
            println!(
                " - [{:.6}ms] Stop mutators done",
                crate::gc_trigger_time() as f64 / 1000000f64
            );
        }
        mmtk.plan.gc_pause_start(&mmtk.scheduler);
        mmtk.scheduler.notify_mutators_paused(mmtk);
        if <E::VM as VMBinding>::VMScanning::SCAN_MUTATORS_IN_SAFEPOINT {
            // Prepare mutators if necessary
            // FIXME: This test is probably redundant. JikesRVM requires to call `prepare_mutator` once after mutators are paused
            if !mmtk.plan.base().stacks_prepared() {
                for mutator in <E::VM as VMBinding>::VMActivePlan::mutators() {
                    <E::VM as VMBinding>::VMCollection::prepare_mutator(
                        worker.tls,
                        mutator.get_tls(),
                        mutator,
                    );
                }
            }
            // Scan mutators
            if <E::VM as VMBinding>::VMScanning::SINGLE_THREAD_MUTATOR_SCANNING {
                mmtk.scheduler.work_buckets[WorkBucketStage::Prepare]
                    .add(ScanStackRoots::<E>::new());
            } else {
                for mutator in <E::VM as VMBinding>::VMActivePlan::mutators() {
                    mmtk.scheduler.work_buckets[WorkBucketStage::Prepare]
                        .add(ScanStackRoot::<E>(mutator));
                }
            }
        }
        <E::VM as VMBinding>::VMScanning::scan_vm_specific_roots::<E>();
    }
}

impl<E: ProcessEdgesWork> CoordinatorWork<E::VM> for StopMutators<E> {}

#[derive(Default)]
pub struct EndOfGC;

impl<VM: VMBinding> GCWork<VM> for EndOfGC {
    fn do_work(&mut self, worker: &mut GCWorker<VM>, mmtk: &'static MMTK<VM>) {
        info!("End of GC");
        let pause_time = crate::GC_START_TIME
            .load(Ordering::SeqCst)
            .elapsed()
            .unwrap();
        crate::add_copy_bytes(unsafe { crate::SLOPPY_COPY_BYTES });
        let pause = mmtk
            .plan
            .downcast_ref::<Immix<VM>>()
            .map(|ix| ix.current_pause().unwrap())
            .unwrap_or(Pause::FullTraceFast);
        crate::add_pause_time(pause, pause_time.as_nanos());
        if crate::args::LOG_PER_GC_STATE {
            let _released_n =
                crate::policy::immix::immixspace::RELEASED_NURSERY_BLOCKS.load(Ordering::SeqCst);
            let _released =
                crate::policy::immix::immixspace::RELEASED_BLOCKS.load(Ordering::SeqCst);
            // println!("Released {} blocks ({} nursery)", released, released_n);
            crate::policy::immix::immixspace::RELEASED_NURSERY_BLOCKS.store(0, Ordering::SeqCst);
            crate::policy::immix::immixspace::RELEASED_BLOCKS.store(0, Ordering::SeqCst);

            let pause_time = pause_time.as_micros() as f64 / 1000f64;
            let boot_time = crate::BOOT_TIME.elapsed().unwrap().as_millis() as f64 / 1000f64;
            let pause = match pause {
                Pause::RefCount => "RefCount",
                Pause::InitialMark => "InitialMark",
                Pause::FinalMark => "FinalMark",
                _ => "Full",
            };
            println!(
                "[{:.3}s][info][gc] GC({}) Pause {} {}M->{}M({}M) {:.3}ms",
                boot_time,
                crate::GC_EPOCH.load(Ordering::SeqCst),
                pause,
                crate::RESERVED_PAGES_AT_GC_START.load(Ordering::SeqCst) / 256,
                mmtk.plan.get_pages_reserved() / 256,
                mmtk.plan.get_total_pages() / 256,
                pause_time
            );
        }

        #[cfg(feature = "extreme_assertions")]
        if crate::util::edge_logger::should_check_duplicate_edges(&*mmtk.plan) {
            // reset the logging info at the end of each GC
            crate::util::edge_logger::reset();
        }

        mmtk.plan.gc_pause_end();
        if <VM as VMBinding>::VMCollection::COORDINATOR_ONLY_STW {
            assert!(worker.is_coordinator(),
                    "VM only allows coordinator to resume mutators, but the current worker is not the coordinator.");
        }

        mmtk.plan.base().set_gc_status(GcStatus::NotInGC);

        // Reset the triggering information.
        mmtk.plan.base().reset_collection_trigger();

        <VM as VMBinding>::VMCollection::resume_mutators(worker.tls);
    }
}

impl<VM: VMBinding> CoordinatorWork<VM> for EndOfGC {}

/// Delegate to the VM binding for reference processing.
///
/// Some VMs (e.g. v8) do not have a Java-like global weak reference storage, and the
/// processing of those weakrefs may be more complex. For such case, we delegate to the
/// VM binding to process weak references.
#[derive(Default)]
pub struct ProcessWeakRefs<E: ProcessEdgesWork>(PhantomData<E>);

impl<E: ProcessEdgesWork> ProcessWeakRefs<E> {
    pub fn new() -> Self {
        Self(PhantomData)
    }
}

impl<E: ProcessEdgesWork> GCWork<E::VM> for ProcessWeakRefs<E> {
    fn do_work(&mut self, worker: &mut GCWorker<E::VM>, _mmtk: &'static MMTK<E::VM>) {
        trace!("ProcessWeakRefs");
        <E::VM as VMBinding>::VMCollection::process_weak_refs::<E>(worker);
    }
}

#[derive(Default)]
pub struct ScanStackRoots<Edges: ProcessEdgesWork>(PhantomData<Edges>);

impl<E: ProcessEdgesWork> ScanStackRoots<E> {
    pub fn new() -> Self {
        Self(PhantomData)
    }
}

impl<E: ProcessEdgesWork> GCWork<E::VM> for ScanStackRoots<E> {
    fn do_work(&mut self, worker: &mut GCWorker<E::VM>, mmtk: &'static MMTK<E::VM>) {
        trace!("ScanStackRoots");
        <E::VM as VMBinding>::VMScanning::scan_thread_roots::<E>();
        <E::VM as VMBinding>::VMScanning::notify_initial_thread_scan_complete(false, worker.tls);
        for mutator in <E::VM as VMBinding>::VMActivePlan::mutators() {
            mutator.flush();
        }
        mmtk.plan.common().base.set_gc_status(GcStatus::GcProper);
    }
}

pub struct ScanStackRoot<Edges: ProcessEdgesWork>(pub &'static mut Mutator<Edges::VM>);

impl<E: ProcessEdgesWork> GCWork<E::VM> for ScanStackRoot<E> {
    fn do_work(&mut self, worker: &mut GCWorker<E::VM>, mmtk: &'static MMTK<E::VM>) {
        trace!("ScanStackRoot for mutator {:?}", self.0.get_tls());
        let base = &mmtk.plan.base();
        let mutators = <E::VM as VMBinding>::VMActivePlan::number_of_mutators();
        <E::VM as VMBinding>::VMScanning::scan_thread_root::<E>(
            unsafe { &mut *(self.0 as *mut _) },
            worker.tls,
        );
        self.0.prepare(worker.tls);
        self.0.flush();

        if mmtk.plan.base().inform_stack_scanned(mutators) {
            <E::VM as VMBinding>::VMScanning::notify_initial_thread_scan_complete(
                false, worker.tls,
            );
            base.set_gc_status(GcStatus::GcProper);
        }
    }
}

#[derive(Default)]
pub struct ScanVMSpecificRoots<Edges: ProcessEdgesWork>(PhantomData<Edges>);

impl<E: ProcessEdgesWork> ScanVMSpecificRoots<E> {
    #[allow(unused)]
    pub fn new() -> Self {
        Self(PhantomData)
    }
}

impl<E: ProcessEdgesWork> GCWork<E::VM> for ScanVMSpecificRoots<E> {
    fn do_work(&mut self, _worker: &mut GCWorker<E::VM>, _mmtk: &'static MMTK<E::VM>) {
        trace!("ScanStaticRoots");
        <E::VM as VMBinding>::VMScanning::scan_vm_specific_roots::<E>();
    }
}

pub struct ProcessEdgesBase<VM: VMBinding> {
    pub edges: Vec<Address>,
    pub nodes: Vec<ObjectReference>,
    mmtk: &'static MMTK<VM>,
    // Use raw pointer for fast pointer dereferencing, instead of using `Option<&'static mut GCWorker<E::VM>>`.
    // Because a copying gc will dereference this pointer at least once for every object copy.
    worker: *mut GCWorker<VM>,
    pub roots: bool,
}

unsafe impl<VM: VMBinding> Send for ProcessEdgesBase<VM> {}

impl<VM: VMBinding> ProcessEdgesBase<VM> {
    // Requires an MMTk reference. Each plan-specific type that uses ProcessEdgesBase can get a static plan reference
    // at creation. This avoids overhead for dynamic dispatch or downcasting plan for each object traced.
    pub fn new(edges: Vec<Address>, roots: bool, mmtk: &'static MMTK<VM>) -> Self {
        #[cfg(feature = "extreme_assertions")]
        if crate::util::edge_logger::should_check_duplicate_edges(&*mmtk.plan) {
            for edge in &edges {
                // log edge, panic if already logged
                crate::util::edge_logger::log_edge(*edge);
            }
        }
        Self {
            edges,
            nodes: vec![],
            mmtk,
            worker: std::ptr::null_mut(),
            roots,
        }
    }
    pub fn set_worker(&mut self, worker: &mut GCWorker<VM>) {
        self.worker = worker;
    }
    #[inline]
    pub fn worker(&self) -> &'static mut GCWorker<VM> {
        unsafe { &mut *self.worker }
    }
    #[inline]
    pub fn mmtk(&self) -> &'static MMTK<VM> {
        self.mmtk
    }
    #[inline]
    pub fn plan(&self) -> &'static dyn Plan<VM = VM> {
        &*self.mmtk.plan
    }
    /// Pop all nodes from nodes, and clear nodes to an empty vector.
    #[inline]
    pub fn pop_nodes(&mut self) -> Vec<ObjectReference> {
        debug_assert!(
            !self.nodes.is_empty(),
            "Attempted to flush nodes in ProcessEdgesWork while nodes set is empty."
        );
        let mut new_nodes = vec![];
        mem::swap(&mut new_nodes, &mut self.nodes);
        new_nodes
    }
}

/// Scan & update a list of object slots
pub trait ProcessEdgesWork:
    Send + 'static + Sized + DerefMut + Deref<Target = ProcessEdgesBase<Self::VM>>
{
    type VM: VMBinding;
    const CAPACITY: usize = crate::args::BUFFER_SIZE;
    const OVERWRITE_REFERENCE: bool = true;
    const SCAN_OBJECTS_IMMEDIATELY: bool = true;
    const RC_ROOTS: bool = false;
    fn new(edges: Vec<Address>, roots: bool, mmtk: &'static MMTK<Self::VM>) -> Self;
    fn trace_object(&mut self, object: ObjectReference) -> ObjectReference;

    #[cfg(feature = "sanity")]
    fn cache_roots_for_sanity_gc(&mut self) {
        assert!(self.roots);
        self.mmtk()
            .sanity_checker
            .lock()
            .unwrap()
            .add_roots(self.edges.clone());
    }

    #[inline]
    fn process_node(&mut self, object: ObjectReference) {
        if self.nodes.is_empty() {
            self.nodes.reserve(Self::CAPACITY);
        }
        self.nodes.push(object);
        // No need to flush this `nodes` local buffer to some global pool.
        // The max length of `nodes` buffer is equal to `CAPACITY` (when every edge produces a node)
        // So maximum 1 `ScanObjects` work can be created from `nodes` buffer
    }

    /// Create a new scan work packet. If SCAN_OBJECTS_IMMEDIATELY, the work packet will be executed immediately, in this method.
    /// Otherwise, the work packet will be added the Closure work bucket and will be dispatched later by the scheduler.
    #[inline]
    fn new_scan_work(&mut self, work_packet: impl GCWork<Self::VM>) {
        if Self::SCAN_OBJECTS_IMMEDIATELY {
            // We execute this `scan_objects_work` immediately.
            // This is expected to be a useful optimization because,
            // say for _pmd_ with 200M heap, we're likely to have 50000~60000 `ScanObjects` work packets
            // being dispatched (similar amount to `ProcessEdgesWork`).
            // Executing these work packets now can remarkably reduce the global synchronization time.
            self.worker().do_work(work_packet);
        } else {
            self.worker()
                .add_work(WorkBucketStage::Closure, work_packet);
        }
    }

    /// Flush the nodes in ProcessEdgesBase, and create a ScanObjects work packet for it. If the node set is empty,
    /// this method will simply return with no work packet created.
    #[cold]
    fn flush(&mut self) {
        if self.nodes.is_empty() {
            return;
        }
        let scan_objects_work = ScanObjects::<Self>::new(self.pop_nodes(), false);
        self.new_scan_work(scan_objects_work);
    }

    #[inline]
    fn process_edge(&mut self, slot: Address) {
        let object = unsafe { slot.load::<ObjectReference>() };
        let new_object = self.trace_object(object);
        if Self::OVERWRITE_REFERENCE {
            unsafe { slot.store(new_object) };
        }
    }

    #[inline]
    fn process_edges(&mut self) {
        for i in 0..self.edges.len() {
            self.process_edge(self.edges[i])
        }
    }
}

impl<E: ProcessEdgesWork> GCWork<E::VM> for E {
    #[inline]
    default fn do_work(&mut self, worker: &mut GCWorker<E::VM>, _mmtk: &'static MMTK<E::VM>) {
        trace!("ProcessEdgesWork");
        self.set_worker(worker);
        self.process_edges();
        self.flush();
        #[cfg(feature = "sanity")]
        if self.roots {
            self.cache_roots_for_sanity_gc();
        }
        trace!("ProcessEdgesWork End");
    }
}

/// Scan & update a list of object slots
pub struct ScanObjects<Edges: ProcessEdgesWork> {
    buffer: Vec<ObjectReference>,
    #[allow(unused)]
    concurrent: bool,
    phantom: PhantomData<Edges>,
}

impl<Edges: ProcessEdgesWork> ScanObjects<Edges> {
    pub fn new(buffer: Vec<ObjectReference>, concurrent: bool) -> Self {
        Self {
            buffer,
            concurrent,
            phantom: PhantomData,
        }
    }
}

impl<E: ProcessEdgesWork> GCWork<E::VM> for ScanObjects<E> {
    fn do_work(&mut self, worker: &mut GCWorker<E::VM>, _mmtk: &'static MMTK<E::VM>) {
        trace!("ScanObjects");
        <E::VM as VMBinding>::VMScanning::scan_objects::<E>(&self.buffer, worker);
        trace!("ScanObjects End");
    }
}

pub struct ProcessModBuf<E: ProcessEdgesWork> {
    modbuf: Vec<ObjectReference>,
    phantom: PhantomData<E>,
    meta: MetadataSpec,
}

impl<E: ProcessEdgesWork> ProcessModBuf<E> {
    pub fn new(modbuf: Vec<ObjectReference>, meta: MetadataSpec) -> Self {
        Self {
            modbuf,
            meta,
            phantom: PhantomData,
        }
    }
}

impl<E: ProcessEdgesWork> GCWork<E::VM> for ProcessModBuf<E> {
    #[inline(always)]
    fn do_work(&mut self, worker: &mut GCWorker<E::VM>, mmtk: &'static MMTK<E::VM>) {
        if !self.modbuf.is_empty() {
            for obj in &self.modbuf {
                store_metadata::<E::VM>(
                    &self.meta,
                    *obj,
                    crate::plan::barriers::UNLOGGED_VALUE,
                    None,
                    Some(Ordering::SeqCst),
                );
            }
        }
        if mmtk.plan.is_current_gc_nursery() {
            if !self.modbuf.is_empty() {
                let mut modbuf = vec![];
                ::std::mem::swap(&mut modbuf, &mut self.modbuf);
                GCWork::do_work(&mut ScanObjects::<E>::new(modbuf, false), worker, mmtk)
            }
        } else {
            // Do nothing
        }
    }
}

pub struct EdgesProcessModBuf<E: ProcessEdgesWork> {
    modbuf: Vec<Address>,
    phantom: PhantomData<E>,
    meta: MetadataSpec,
}

impl<E: ProcessEdgesWork> EdgesProcessModBuf<E> {
    pub fn new(modbuf: Vec<Address>, meta: MetadataSpec) -> Self {
        Self {
            modbuf,
            meta,
            phantom: PhantomData,
        }
    }
}

impl<E: ProcessEdgesWork> GCWork<E::VM> for EdgesProcessModBuf<E> {
    #[inline(always)]
    fn do_work(&mut self, worker: &mut GCWorker<E::VM>, mmtk: &'static MMTK<E::VM>) {
        if !self.modbuf.is_empty() {
            for e in &self.modbuf {
                store_metadata::<E::VM>(
                    &self.meta,
                    unsafe { e.to_object_reference() },
                    crate::plan::barriers::UNLOGGED_VALUE,
                    None,
                    Some(Ordering::SeqCst),
                );
            }
        }
        if mmtk.plan.is_current_gc_nursery() {
            if !self.modbuf.is_empty() {
                let mut modbuf = vec![];
                ::std::mem::swap(&mut modbuf, &mut self.modbuf);
                GCWork::do_work(&mut E::new(modbuf, false, mmtk), worker, mmtk)
            }
        } else {
            // Do nothing
        }
    }
}

pub struct UnlogEdges {
    edges: Vec<Address>,
}

impl UnlogEdges {
    pub fn new(edges: Vec<Address>) -> Self {
        Self { edges }
    }
}

impl<VM: VMBinding> GCWork<VM> for UnlogEdges {
    #[inline(always)]
    fn do_work(&mut self, _worker: &mut GCWorker<VM>, _mmtk: &'static MMTK<VM>) {
        if !self.edges.is_empty() {
            for edge in &self.edges {
                let ptr = address_to_meta_address(
                    VM::VMObjectModel::GLOBAL_LOG_BIT_SPEC.extract_side_spec(),
                    *edge,
                );
                unsafe {
                    ptr.store(0b11111111u8);
                }
            }
        }
    }
}

pub struct EvacuateMatureObjects<VM: VMBinding> {
    remset: Vec<Address>,
    _p: PhantomData<VM>,
}

unsafe impl<VM: VMBinding> Send for EvacuateMatureObjects<VM> {}
unsafe impl<VM: VMBinding> Sync for EvacuateMatureObjects<VM> {}

impl<VM: VMBinding> EvacuateMatureObjects<VM> {
    pub const CAPACITY: usize = 512;

    pub fn new(remset: Vec<Address>) -> Self {
        debug_assert!(crate::args::REF_COUNT);
        debug_assert!(crate::args::RC_MATURE_EVACUATION);
        Self {
            remset,
            _p: PhantomData,
        }
    }

    #[inline(always)]
    fn address_is_valid_oop_edge(&self, e: Address, epoch: u8, immix: &Immix<VM>) -> bool {
        // Skip edges not in the mmtk heap
        if !immix.immix_space.address_in_space(e) && !immix.los().address_in_space(e) {
            return false;
        }
        // Skip edges in collection set
        if immix.address_in_defrag(e) {
            return false;
        }
        if crate::args::NO_RC_PAUSES_DURING_CONCURRENT_MARKING {
            return true;
        }
        // Check if it is a real oop field
        if immix.immix_space.address_in_space(e) {
            let block = Block::of(e);
            if block.get_state() == BlockState::Unallocated {
                return false;
            }
            if cfg!(feature = "slow_edge_check") {
                let mut cursor = e - 16;
                while cursor >= block.start() {
                    // Skip straddle lines
                    if rc::address_is_in_straddle_line(cursor) {
                        cursor = Line::align(cursor);
                        cursor = cursor - rc::MIN_OBJECT_SIZE;
                        continue;
                    }
                    // Check if the edge points to a real oop
                    let mut o = unsafe { cursor.to_object_reference() };
                    if rc::count(o) != 0 {
                        o = o.fix_start_address::<VM>();
                        let end = o.to_address() + o.get_size::<VM>();
                        if end <= e {
                            return false;
                        }
                        return VM::VMScanning::is_oop_field(o, e);
                    }
                    cursor = cursor - rc::MIN_OBJECT_SIZE;
                }
                return false;
            } else {
                if Line::of(e).pointer_is_valid(epoch) {
                    return true;
                }
                false
            }
        } else {
            if immix.los().pointer_is_valid(e, epoch) {
                return true;
            }
            false
        }
    }

    #[inline]
    fn process_edge(&mut self, e: Address, epoch: u8, immix: &Immix<VM>) -> bool {
        debug_assert!(e.is_mapped());
        // Skip edges that does not contain a real oop
        if !self.address_is_valid_oop_edge(e, epoch, immix) {
            return false;
        }
        // Skip objects that are dead or out of the collection set.
        let o = unsafe { e.load::<ObjectReference>() };
        if !immix.immix_space.in_space(o) || !o.is_mapped() {
            return false;
        }
        if rc::count(o) != 0 && Block::in_defrag_block::<VM>(o) {
            return true;
        }
        false
        // Maybe a forwarded nursery or mature object from inc processing.
        // if object_forwarding::is_forwarded_or_being_forwarded::<VM>(o) {
        //     return true;
        // }
        // rc::count(o) != 0 && Block::in_defrag_block::<VM>(o)
    }
}

impl<VM: VMBinding> GCWork<VM> for EvacuateMatureObjects<VM> {
    #[inline(always)]
    fn do_work(&mut self, worker: &mut GCWorker<VM>, mmtk: &'static MMTK<VM>) {
        let immix = mmtk.plan.downcast_ref::<Immix<VM>>().unwrap();
        debug_assert!(
            immix.current_pause() == Some(Pause::FinalMark)
                || immix.current_pause() == Some(Pause::FullTraceFast)
        );
        // cleanup edges
        let mut remset = vec![];
        mem::swap(&mut remset, &mut self.remset);
        let edges = remset
            .drain_filter(|e| {
                let (e, epoch) = Line::decode_validity_state(*e);
                self.process_edge(e, epoch, immix)
            })
            .map(|e| Line::decode_validity_state(e).0)
            .collect::<Vec<_>>();
        // transitive closure
        let w = LXRStopTheWorldProcessEdges::new(edges, false, mmtk);
        worker.add_work(WorkBucketStage::Closure, w);
    }
}<|MERGE_RESOLUTION|>--- conflicted
+++ resolved
@@ -56,23 +56,14 @@
         let plan_mut: &mut C::PlanType = unsafe { &mut *(self.plan as *const _ as *mut _) };
         plan_mut.prepare(worker.tls);
 
-<<<<<<< HEAD
         if !crate::args::REF_COUNT {
             for mutator in <C::VM as VMBinding>::VMActivePlan::mutators() {
                 mmtk.scheduler.work_buckets[WorkBucketStage::Prepare]
                     .add(PrepareMutator::<C::VM>::new(mutator));
             }
-            for w in &mmtk.scheduler.worker_group().workers_shared {
+            for w in &mmtk.scheduler.worker_group.workers_shared {
                 w.local_work_bucket.add(PrepareCollector);
             }
-=======
-        for mutator in <C::VM as VMBinding>::VMActivePlan::mutators() {
-            mmtk.scheduler.work_buckets[WorkBucketStage::Prepare]
-                .add(PrepareMutator::<C::VM>::new(mutator));
-        }
-        for w in &mmtk.scheduler.workers_shared {
-            w.local_work_bucket.add(PrepareCollector);
->>>>>>> 42262c29
         }
     }
 }
@@ -142,12 +133,8 @@
                     .add(ReleaseMutator::<C::VM>::new(mutator));
             }
         }
-<<<<<<< HEAD
-        for w in &mmtk.scheduler.worker_group().workers_shared {
+        for w in &mmtk.scheduler.worker_group.workers_shared {
             // FIXME: Performance
-=======
-        for w in &mmtk.scheduler.workers_shared {
->>>>>>> 42262c29
             w.local_work_bucket.add(ReleaseCollector);
             // let w = unsafe { &mut *(w as *const _ as *mut GCWorkerShared<C::VM>) };
             // w.get_copy_context_mut().release()
@@ -218,7 +205,7 @@
         <E::VM as VMBinding>::VMCollection::stop_all_mutators::<E>(worker.tls);
         if crate::args::LOG_PER_GC_STATE {
             crate::RESERVED_PAGES_AT_GC_START
-                .store(mmtk.plan.get_pages_reserved(), Ordering::SeqCst);
+                .store(mmtk.plan.get_reserved_pages(), Ordering::SeqCst);
         }
         if crate::args::LOG_STAGES {
             println!(
@@ -297,7 +284,7 @@
                 crate::GC_EPOCH.load(Ordering::SeqCst),
                 pause,
                 crate::RESERVED_PAGES_AT_GC_START.load(Ordering::SeqCst) / 256,
-                mmtk.plan.get_pages_reserved() / 256,
+                mmtk.plan.get_reserved_pages() / 256,
                 mmtk.plan.get_total_pages() / 256,
                 pause_time
             );
