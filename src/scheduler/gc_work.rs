--- conflicted
+++ resolved
@@ -290,19 +290,10 @@
         }
 
         mmtk.plan.base().set_gc_status(GcStatus::NotInGC);
-<<<<<<< HEAD
-        mmtk.plan.reset_collection_trigger();
-        // println!(
-        //     "End of GC: {} / {}",
-        //     mmtk.plan.get_pages_reserved(),
-        //     mmtk.plan.get_total_pages()
-        // );
-=======
 
         // Reset the triggering information.
         mmtk.plan.base().reset_collection_trigger();
 
->>>>>>> 145e7869
         <VM as VMBinding>::VMCollection::resume_mutators(worker.tls);
     }
 }
