--- conflicted
+++ resolved
@@ -470,21 +470,11 @@
     }
 
     #[inline]
-<<<<<<< HEAD
-    fn process_edge(&mut self, slot: Address) {
-        let object = <Self::VM as VMBinding>::VMObjectModel::load_reference_field(slot, self.roots);
-        let new_object = self.trace_object(object);
-        if Self::OVERWRITE_REFERENCE {
-            <Self::VM as VMBinding>::VMObjectModel::store_reference_field(
-                slot, new_object, self.roots,
-            );
-=======
     fn process_edge(&mut self, slot: EdgeOf<Self>) {
         let object = slot.load();
         let new_object = self.trace_object(object);
         if Self::OVERWRITE_REFERENCE {
             slot.store(new_object);
->>>>>>> 2d1fcaba
         }
     }
 
@@ -586,9 +576,7 @@
         edges: Vec<Address>,
         on_finish: Box<dyn Fn()>,
     ) {
-        let mut packet = E::new(edges, true, self.mmtk);
-        packet.on_finish = Some(on_finish);
-        crate::memory_manager::add_work_packet(self.mmtk, WorkBucketStage::Closure, packet);
+        unimplemented!()
     }
 
     fn create_process_node_roots_work(&mut self, nodes: Vec<ObjectReference>) {
@@ -884,19 +872,11 @@
     }
 
     #[inline]
-<<<<<<< HEAD
-    fn process_edge(&mut self, slot: Address) {
-        let object = VM::VMObjectModel::load_reference_field(slot, self.roots);
-        let new_object = self.trace_object(object);
-        if P::may_move_objects::<KIND>() {
-            VM::VMObjectModel::store_reference_field(slot, new_object, self.roots);
-=======
     fn process_edge(&mut self, slot: EdgeOf<Self>) {
         let object = slot.load();
         let new_object = self.trace_object(object);
         if P::may_move_objects::<KIND>() {
             slot.store(new_object);
->>>>>>> 2d1fcaba
         }
     }
 }
