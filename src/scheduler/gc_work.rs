use super::work_bucket::WorkBucketStage;
use super::*;
use crate::plan::immix::Pause;
use crate::plan::lxr::rc::{ProcessIncs, EDGE_KIND_ROOT};
use crate::plan::lxr::LXR;
use crate::plan::GcStatus;
use crate::plan::ObjectsClosure;
use crate::plan::VectorObjectQueue;
use crate::util::metadata::side_metadata::address_to_meta_address;
use crate::util::metadata::side_metadata::SideMetadataSpec;
use crate::util::*;
use crate::vm::edge_shape::Edge;
use crate::vm::*;
use crate::*;
use std::marker::PhantomData;
use std::ops::{Deref, DerefMut};
use std::sync::atomic::Ordering;
use std::time::SystemTime;

pub struct ScheduleCollection;

impl<VM: VMBinding> GCWork<VM> for ScheduleCollection {
    fn do_work(&mut self, worker: &mut GCWorker<VM>, mmtk: &'static MMTK<VM>) {
        crate::GC_TRIGGER_TIME.store(SystemTime::now(), Ordering::SeqCst);
        crate::GC_EPOCH.fetch_add(1, Ordering::SeqCst);
        mmtk.plan.schedule_collection(worker.scheduler());
    }
}

impl<VM: VMBinding> CoordinatorWork<VM> for ScheduleCollection {}

/// The global GC Preparation Work
/// This work packet invokes prepare() for the plan (which will invoke prepare() for each space), and
/// pushes work packets for preparing mutators and collectors.
/// We should only have one such work packet per GC, before any actual GC work starts.
/// We assume this work packet is the only running work packet that accesses plan, and there should
/// be no other concurrent work packet that accesses plan (read or write). Otherwise, there may
/// be a race condition.
pub struct Prepare<C: GCWorkContext> {
    pub plan: &'static C::PlanType,
}

impl<C: GCWorkContext> Prepare<C> {
    pub fn new(plan: &'static C::PlanType) -> Self {
        Self { plan }
    }
}

impl<C: GCWorkContext + 'static> GCWork<C::VM> for Prepare<C> {
    fn do_work(&mut self, worker: &mut GCWorker<C::VM>, mmtk: &'static MMTK<C::VM>) {
        trace!("Prepare Global");
        // We assume this is the only running work packet that accesses plan at the point of execution
        #[allow(clippy::cast_ref_to_mut)]
        let plan_mut: &mut C::PlanType =
            unsafe { &mut *(self.plan as *const C::PlanType as *mut C::PlanType) };
        plan_mut.prepare(worker.tls);

        if !plan_mut.no_mutator_prepare_release() {
            for mutator in <C::VM as VMBinding>::VMActivePlan::mutators() {
                mmtk.scheduler.work_buckets[WorkBucketStage::Prepare]
                    .add(PrepareMutator::<C::VM>::new(mutator));
            }
        }
        if !plan_mut.no_worker_prepare() {
            for w in &mmtk.scheduler.worker_group.workers_shared {
                let result = w.designated_work.push(Box::new(PrepareCollector));
                debug_assert!(result.is_ok());
            }
        }
    }
}

/// The mutator GC Preparation Work
pub struct PrepareMutator<VM: VMBinding> {
    // The mutator reference has static lifetime.
    // It is safe because the actual lifetime of this work-packet will not exceed the lifetime of a GC.
    pub mutator: &'static mut Mutator<VM>,
}

impl<VM: VMBinding> PrepareMutator<VM> {
    #[allow(unused)]
    pub fn new(mutator: &'static mut Mutator<VM>) -> Self {
        Self { mutator }
    }
}

impl<VM: VMBinding> GCWork<VM> for PrepareMutator<VM> {
    fn do_work(&mut self, worker: &mut GCWorker<VM>, _mmtk: &'static MMTK<VM>) {
        trace!("Prepare Mutator");
        self.mutator.prepare(worker.tls);
    }
}

/// The collector GC Preparation Work
#[derive(Default)]
pub struct PrepareCollector;

impl<VM: VMBinding> GCWork<VM> for PrepareCollector {
    fn do_work(&mut self, worker: &mut GCWorker<VM>, mmtk: &'static MMTK<VM>) {
        trace!("Prepare Collector");
        worker.get_copy_context_mut().prepare();
        mmtk.plan.prepare_worker(worker);
    }
}

/// The global GC release Work
/// This work packet invokes release() for the plan (which will invoke release() for each space), and
/// pushes work packets for releasing mutators and collectors.
/// We should only have one such work packet per GC, after all actual GC work ends.
/// We assume this work packet is the only running work packet that accesses plan, and there should
/// be no other concurrent work packet that accesses plan (read or write). Otherwise, there may
/// be a race condition.
pub struct Release<C: GCWorkContext> {
    pub plan: &'static C::PlanType,
}

impl<C: GCWorkContext> Release<C> {
    pub fn new(plan: &'static C::PlanType) -> Self {
        Self { plan }
    }
}

impl<C: GCWorkContext + 'static> GCWork<C::VM> for Release<C> {
    fn do_work(&mut self, worker: &mut GCWorker<C::VM>, mmtk: &'static MMTK<C::VM>) {
        trace!("Release Global");

        if mmtk.get_plan().downcast_ref::<LXR<C::VM>>().is_none() {
            <C::VM as VMBinding>::VMCollection::update_weak_processor(false);
        }

        self.plan.base().gc_trigger.policy.on_gc_release(mmtk);

        // We assume this is the only running work packet that accesses plan at the point of execution
        #[allow(clippy::cast_ref_to_mut)]
        let plan_mut: &mut C::PlanType =
            unsafe { &mut *(self.plan as *const C::PlanType as *mut C::PlanType) };
        plan_mut.release(worker.tls);

        if !plan_mut.no_mutator_prepare_release() {
            for mutator in <C::VM as VMBinding>::VMActivePlan::mutators() {
                mmtk.scheduler.work_buckets[WorkBucketStage::Release]
                    .add(ReleaseMutator::<C::VM>::new(mutator));
            }
        }
        if !plan_mut.fast_worker_release() {
            for w in &mmtk.scheduler.worker_group.workers_shared {
                let result = w.designated_work.push(Box::new(ReleaseCollector));
                debug_assert!(result.is_ok());
            }
        } else {
            crate::scheduler::worker::reset_workers::<C::VM>();
        }
    }
}

/// The mutator release Work
pub struct ReleaseMutator<VM: VMBinding> {
    // The mutator reference has static lifetime.
    // It is safe because the actual lifetime of this work-packet will not exceed the lifetime of a GC.
    pub mutator: &'static mut Mutator<VM>,
}

impl<VM: VMBinding> ReleaseMutator<VM> {
    #[allow(unused)]
    pub fn new(mutator: &'static mut Mutator<VM>) -> Self {
        Self { mutator }
    }
}

impl<VM: VMBinding> GCWork<VM> for ReleaseMutator<VM> {
    fn do_work(&mut self, worker: &mut GCWorker<VM>, _mmtk: &'static MMTK<VM>) {
        trace!("Release Mutator");
        self.mutator.release(worker.tls);
    }
}

/// The collector release Work
#[derive(Default)]
pub struct ReleaseCollector;

impl<VM: VMBinding> GCWork<VM> for ReleaseCollector {
    fn do_work(&mut self, worker: &mut GCWorker<VM>, _mmtk: &'static MMTK<VM>) {
        trace!("Release Collector");
        worker.get_copy_context_mut().release();
    }
}

/// Stop all mutators
///
/// Schedule a `ScanStackRoots` immediately after a mutator is paused
///
/// TODO: Smaller work granularity
#[derive(Default)]
pub struct StopMutators<ScanEdges: ProcessEdgesWork>(PhantomData<ScanEdges>);

impl<ScanEdges: ProcessEdgesWork> StopMutators<ScanEdges> {
    pub fn new() -> Self {
        Self(PhantomData)
    }
}

impl<E: ProcessEdgesWork> GCWork<E::VM> for StopMutators<E> {
    fn do_work(&mut self, worker: &mut GCWorker<E::VM>, mmtk: &'static MMTK<E::VM>) {
        // If the VM requires that only the coordinator thread can stop the world,
        // we delegate the work to the coordinator.
        if <E::VM as VMBinding>::VMCollection::COORDINATOR_ONLY_STW && !worker.is_coordinator() {
            mmtk.scheduler
                .add_coordinator_work(StopMutators::<E>::new(), worker);
            return;
        }

        trace!("stop_all_mutators start");
        mmtk.plan.base().prepare_for_stack_scanning();
        <E::VM as VMBinding>::VMCollection::stop_all_mutators(
            worker.tls,
            |mutator| {
                mutator.flush();
                mmtk.scheduler.work_buckets[WorkBucketStage::RCProcessIncs]
                    .add(ScanStackRoot::<E>(mutator));
            },
            mmtk.get_plan()
                .current_gc_should_prepare_for_class_unloading(),
        );
        trace!("stop_all_mutators end");
        if *mmtk.options.verbose >= 2 {
            crate::RESERVED_PAGES_AT_GC_START
                .store(mmtk.plan.get_reserved_pages(), Ordering::SeqCst);
        }
        if *mmtk.options.verbose >= 3 {
            eprintln!(
                "[{:.3}s][info][gc]  - ({:.6}ms) Mutators stopped",
                crate::boot_time_secs(),
                crate::gc_trigger_time() as f64 / 1000000f64,
            );
        }
        #[cfg(feature = "sanity")]
        mmtk.sanity_checker.lock().unwrap().clear_roots_cache();
        mmtk.plan.gc_pause_start(&mmtk.scheduler);
        if <E::VM as VMBinding>::VMScanning::SCAN_MUTATORS_IN_SAFEPOINT {
            // Prepare mutators if necessary
            // FIXME: This test is probably redundant. JikesRVM requires to call `prepare_mutator` once after mutators are paused
            if !mmtk.plan.base().stacks_prepared() {
                for mutator in <E::VM as VMBinding>::VMActivePlan::mutators() {
                    <E::VM as VMBinding>::VMCollection::prepare_mutator(
                        worker.tls,
                        mutator.get_tls(),
                        mutator,
                    );
                }
            }
            // Scan mutators
            if <E::VM as VMBinding>::VMScanning::SINGLE_THREAD_MUTATOR_SCANNING {
                mmtk.scheduler.work_buckets[WorkBucketStage::Prepare]
                    .add(ScanStackRoots::<E>::new());
            } else {
                for mutator in <E::VM as VMBinding>::VMActivePlan::mutators() {
                    mmtk.scheduler.work_buckets[WorkBucketStage::Prepare]
                        .add(ScanStackRoot::<E>(mutator));
                }
            }
        }
        let factory = ProcessEdgesWorkRootsWorkFactory::<E>::new(mmtk);
        <E::VM as VMBinding>::VMScanning::scan_vm_specific_roots(worker.tls, factory);
        mmtk.scheduler.notify_mutators_paused(mmtk);
    }
}

impl<E: ProcessEdgesWork> CoordinatorWork<E::VM> for StopMutators<E> {}

#[derive(Default)]
pub struct EndOfGC;

impl<VM: VMBinding> GCWork<VM> for EndOfGC {
    fn do_work(&mut self, worker: &mut GCWorker<VM>, mmtk: &'static MMTK<VM>) {
        info!("End of GC");
        let perform_class_unloading = mmtk.get_plan().current_gc_should_perform_class_unloading();
        let pause_time = crate::GC_START_TIME
            .load(Ordering::SeqCst)
            .elapsed()
            .unwrap();
        crate::add_copy_bytes(unsafe { crate::SLOPPY_COPY_BYTES });
        let pause = mmtk
            .plan
            .downcast_ref::<LXR<VM>>()
            .map(|ix| ix.current_pause().unwrap())
            .unwrap_or(Pause::FullTraceFast);
        crate::add_pause_time(pause, pause_time.as_nanos());
        if *mmtk.options.verbose >= 2 {
            let _released_n =
                crate::policy::immix::immixspace::RELEASED_NURSERY_BLOCKS.load(Ordering::SeqCst);
            let _released =
                crate::policy::immix::immixspace::RELEASED_BLOCKS.load(Ordering::SeqCst);
            crate::policy::immix::immixspace::RELEASED_NURSERY_BLOCKS.store(0, Ordering::SeqCst);
            crate::policy::immix::immixspace::RELEASED_BLOCKS.store(0, Ordering::SeqCst);

            let pause_time = pause_time.as_micros() as f64 / 1000f64;
            let boot_time = crate::BOOT_TIME.elapsed().unwrap().as_millis() as f64 / 1000f64;
            let pause = match pause {
                Pause::RefCount => "RefCount",
                Pause::InitialMark => "InitialMark",
                Pause::FinalMark => "FinalMark",
                _ => "Full",
            };
            eprintln!(
                "[{:.3}s][info][gc] GC({}) {} finished. {}M->{}M({}M) pause-time={:.3}ms",
                boot_time,
                crate::GC_EPOCH.load(Ordering::SeqCst),
                pause,
                crate::RESERVED_PAGES_AT_GC_START.load(Ordering::SeqCst) / 256,
                mmtk.plan.get_reserved_pages() / 256,
                mmtk.plan.get_total_pages() / 256,
                pause_time
            );
            crate::RESERVED_PAGES_AT_GC_END.store(mmtk.plan.get_reserved_pages(), Ordering::SeqCst);
        }

        // We assume this is the only running work packet that accesses plan at the point of execution
        #[allow(clippy::cast_ref_to_mut)]
        let plan_mut: &mut dyn Plan<VM = VM> = unsafe { &mut *(&*mmtk.plan as *const _ as *mut _) };
        plan_mut.end_of_gc(worker.tls);

        #[cfg(feature = "extreme_assertions")]
        if crate::util::edge_logger::should_check_duplicate_edges(&*mmtk.plan) {
            // reset the logging info at the end of each GC
            mmtk.edge_logger.reset();
        }

        mmtk.plan.gc_pause_end();
        if <VM as VMBinding>::VMCollection::COORDINATOR_ONLY_STW {
            assert!(worker.is_coordinator(),
                    "VM only allows coordinator to resume mutators, but the current worker is not the coordinator.");
        }

        mmtk.plan.base().set_gc_status(GcStatus::NotInGC);

        // Reset the triggering information.
        mmtk.plan.base().reset_collection_trigger();

        let is_lxr = mmtk.plan.downcast_ref::<LXR<VM>>().is_some();
        <VM as VMBinding>::VMCollection::resume_mutators(
            worker.tls,
            is_lxr,
            perform_class_unloading,
        );
    }
}

impl<VM: VMBinding> CoordinatorWork<VM> for EndOfGC {}

/// This implements `ObjectTracer` by forwarding the `trace_object` calls to the wrapped
/// `ProcessEdgesWork` instance.
struct ProcessEdgesWorkTracer<E: ProcessEdgesWork> {
    process_edges_work: E,
    stage: WorkBucketStage,
}

impl<E: ProcessEdgesWork> ObjectTracer for ProcessEdgesWorkTracer<E> {
    /// Forward the `trace_object` call to the underlying `ProcessEdgesWork`,
    /// and flush as soon as the underlying buffer of `process_edges_work` is full.
    ///
    /// This function is inlined because `trace_object` is probably the hottest function in MMTk.
    /// If this function is called in small closures, please profile the program and make sure the
    /// closure is inlined, too.
    fn trace_object(&mut self, object: ObjectReference) -> ObjectReference {
        let result = self.process_edges_work.trace_object(object);
        self.flush_if_full();
        result
    }
}

impl<E: ProcessEdgesWork> ProcessEdgesWorkTracer<E> {
    fn flush_if_full(&mut self) {
        if self.process_edges_work.nodes.is_full() {
            self.flush();
        }
    }

    pub fn flush_if_not_empty(&mut self) {
        if !self.process_edges_work.nodes.is_empty() {
            self.flush();
        }
    }

    fn flush(&mut self) {
        let next_nodes = self.process_edges_work.pop_nodes();
        assert!(!next_nodes.is_empty());
        let work_packet = self.process_edges_work.create_scan_work(next_nodes, false);
        let worker = self.process_edges_work.worker();
        worker.scheduler().work_buckets[self.stage].add(work_packet);
    }
}

/// This type implements `ObjectTracerContext` by creating a temporary `ProcessEdgesWork` during
/// the call to `with_tracer`, making use of its `trace_object` method.  It then creates work
/// packets using the methods of the `ProcessEdgesWork` and add the work packet into the given
/// `stage`.
struct ProcessEdgesWorkTracerContext<E: ProcessEdgesWork> {
    stage: WorkBucketStage,
    phantom_data: PhantomData<E>,
}

impl<E: ProcessEdgesWork> Clone for ProcessEdgesWorkTracerContext<E> {
    fn clone(&self) -> Self {
        Self { ..*self }
    }
}

impl<E: ProcessEdgesWork> ObjectTracerContext<E::VM> for ProcessEdgesWorkTracerContext<E> {
    type TracerType = ProcessEdgesWorkTracer<E>;

    fn with_tracer<R, F>(&self, worker: &mut GCWorker<E::VM>, func: F) -> R
    where
        F: FnOnce(&mut Self::TracerType) -> R,
    {
        let mmtk = worker.mmtk;

        // Prepare the underlying ProcessEdgesWork
        let mut process_edges_work = E::new(vec![], false, mmtk);
        // FIXME: This line allows us to omit the borrowing lifetime of worker.
        // We should refactor ProcessEdgesWork so that it uses `worker` locally, not as a member.
        process_edges_work.set_worker(worker);

        // Cretae the tracer.
        let mut tracer = ProcessEdgesWorkTracer {
            process_edges_work,
            stage: self.stage,
        };

        // The caller can use the tracer here.
        let result = func(&mut tracer);

        // Flush the queued nodes.
        tracer.flush_if_not_empty();

        result
    }
}

/// Delegate to the VM binding for weak reference processing.
///
/// Some VMs (e.g. v8) do not have a Java-like global weak reference storage, and the
/// processing of those weakrefs may be more complex. For such case, we delegate to the
/// VM binding to process weak references.
///
/// NOTE: This will replace `{Soft,Weak,Phantom}RefProcessing` and `Finalization` in the future.
pub struct VMProcessWeakRefs<E: ProcessEdgesWork> {
    phantom_data: PhantomData<E>,
}

impl<E: ProcessEdgesWork> VMProcessWeakRefs<E> {
    pub fn new() -> Self {
        Self {
            phantom_data: PhantomData,
        }
    }
}

impl<E: ProcessEdgesWork> GCWork<E::VM> for VMProcessWeakRefs<E> {
    fn do_work(&mut self, worker: &mut GCWorker<E::VM>, _mmtk: &'static MMTK<E::VM>) {
        trace!("ProcessWeakRefs");
        <E::VM as VMBinding>::VMCollection::process_weak_refs::<E>(worker); // TODO: Pass a factory/callback to decide what work packet to create.
    }
}

/// Delegate to the VM binding for forwarding weak references.
///
/// Some VMs (e.g. v8) do not have a Java-like global weak reference storage, and the
/// processing of those weakrefs may be more complex. For such case, we delegate to the
/// VM binding to process weak references.
///
/// NOTE: This will replace `RefForwarding` and `ForwardFinalization` in the future.
pub struct VMForwardWeakRefs<E: ProcessEdgesWork> {
    phantom_data: PhantomData<E>,
}

impl<E: ProcessEdgesWork> VMForwardWeakRefs<E> {
    pub fn new() -> Self {
        Self {
            phantom_data: PhantomData,
        }
    }
}

impl<E: ProcessEdgesWork> GCWork<E::VM> for VMForwardWeakRefs<E> {
    fn do_work(&mut self, worker: &mut GCWorker<E::VM>, _mmtk: &'static MMTK<E::VM>) {
        trace!("VMForwardWeakRefs");

        let stage = WorkBucketStage::VMRefForwarding;

        let tracer_factory = ProcessEdgesWorkTracerContext::<E> {
            stage,
            phantom_data: PhantomData,
        };
        <E::VM as VMBinding>::VMScanning::forward_weak_refs(worker, tracer_factory)
    }
}

/// This work packet calls `Collection::post_forwarding`.
///
/// NOTE: This will replace `RefEnqueue` in the future.
///
/// NOTE: Although this work packet runs in parallel with the `Release` work packet, it does not
/// access the `Plan` instance.
#[derive(Default)]
pub struct VMPostForwarding<VM: VMBinding> {
    phantom_data: PhantomData<VM>,
}

impl<VM: VMBinding> GCWork<VM> for VMPostForwarding<VM> {
    fn do_work(&mut self, worker: &mut GCWorker<VM>, _mmtk: &'static MMTK<VM>) {
        trace!("VMPostForwarding start");
        <VM as VMBinding>::VMCollection::post_forwarding(worker.tls);
        trace!("VMPostForwarding end");
    }
}

#[derive(Default)]
pub struct ScanStackRoots<Edges: ProcessEdgesWork>(PhantomData<Edges>);

impl<E: ProcessEdgesWork> ScanStackRoots<E> {
    pub fn new() -> Self {
        Self(PhantomData)
    }
}

impl<E: ProcessEdgesWork> GCWork<E::VM> for ScanStackRoots<E> {
    fn do_work(&mut self, worker: &mut GCWorker<E::VM>, mmtk: &'static MMTK<E::VM>) {
        trace!("ScanStackRoots");
        let factory = ProcessEdgesWorkRootsWorkFactory::<E>::new(mmtk);
        <E::VM as VMBinding>::VMScanning::scan_thread_roots(worker.tls, factory);
        <E::VM as VMBinding>::VMScanning::notify_initial_thread_scan_complete(false, worker.tls);
        for mutator in <E::VM as VMBinding>::VMActivePlan::mutators() {
            mutator.flush();
        }
        mmtk.plan.common().base.set_gc_status(GcStatus::GcProper);
    }
}

pub struct ScanStackRoot<Edges: ProcessEdgesWork>(pub &'static mut Mutator<Edges::VM>);

impl<E: ProcessEdgesWork> GCWork<E::VM> for ScanStackRoot<E> {
    fn do_work(&mut self, worker: &mut GCWorker<E::VM>, mmtk: &'static MMTK<E::VM>) {
        trace!("ScanStackRoot for mutator {:?}", self.0.get_tls());
        let base = &mmtk.plan.base();
        let mutators = <E::VM as VMBinding>::VMActivePlan::number_of_mutators();
        let factory = ProcessEdgesWorkRootsWorkFactory::<E>::new(mmtk);
        <E::VM as VMBinding>::VMScanning::scan_thread_root(
            worker.tls,
            unsafe { &mut *(self.0 as *mut Mutator<E::VM>) },
            factory,
        );
        self.0.prepare(worker.tls);
        self.0.flush();

        if mmtk.plan.base().inform_stack_scanned(mutators) {
            <E::VM as VMBinding>::VMScanning::notify_initial_thread_scan_complete(
                false, worker.tls,
            );
            base.set_gc_status(GcStatus::GcProper);
        }
    }
}

#[derive(Default)]
pub struct ScanVMSpecificRoots<Edges: ProcessEdgesWork>(PhantomData<Edges>);

impl<E: ProcessEdgesWork> ScanVMSpecificRoots<E> {
    #[allow(unused)]
    pub fn new() -> Self {
        Self(PhantomData)
    }
}

impl<E: ProcessEdgesWork> GCWork<E::VM> for ScanVMSpecificRoots<E> {
    fn do_work(&mut self, worker: &mut GCWorker<E::VM>, mmtk: &'static MMTK<E::VM>) {
        trace!("ScanStaticRoots");
        let factory = ProcessEdgesWorkRootsWorkFactory::<E>::new(mmtk);
        <E::VM as VMBinding>::VMScanning::scan_vm_specific_roots(worker.tls, factory);
    }
}

pub struct ProcessEdgesBase<VM: VMBinding> {
    pub edges: Vec<VM::VMEdge>,
    pub nodes: VectorObjectQueue,
    mmtk: &'static MMTK<VM>,
    // Use raw pointer for fast pointer dereferencing, instead of using `Option<&'static mut GCWorker<E::VM>>`.
    // Because a copying gc will dereference this pointer at least once for every object copy.
    worker: *mut GCWorker<VM>,
    pub roots: bool,
    pub cld_roots: bool,
    pub weak_cld_roots: bool,
}

unsafe impl<VM: VMBinding> Send for ProcessEdgesBase<VM> {}

impl<VM: VMBinding> ProcessEdgesBase<VM> {
    // Requires an MMTk reference. Each plan-specific type that uses ProcessEdgesBase can get a static plan reference
    // at creation. This avoids overhead for dynamic dispatch or downcasting plan for each object traced.
    pub fn new(edges: Vec<VM::VMEdge>, roots: bool, mmtk: &'static MMTK<VM>) -> Self {
        #[cfg(feature = "extreme_assertions")]
        if crate::util::edge_logger::should_check_duplicate_edges(&*mmtk.plan) {
            for edge in &edges {
                // log edge, panic if already logged
                mmtk.edge_logger.log_edge(*edge);
            }
        }
        Self {
            edges,
            nodes: VectorObjectQueue::new(),
            mmtk,
            worker: std::ptr::null_mut(),
            roots,
            cld_roots: false,
            weak_cld_roots: false,
        }
    }
    pub fn set_worker(&mut self, worker: &mut GCWorker<VM>) {
        self.worker = worker;
    }
    pub fn worker(&self) -> &'static mut GCWorker<VM> {
        unsafe { &mut *self.worker }
    }
    pub fn mmtk(&self) -> &'static MMTK<VM> {
        self.mmtk
    }
    pub fn plan(&self) -> &'static dyn Plan<VM = VM> {
        &*self.mmtk.plan
    }

    /// Pop all nodes from nodes, and clear nodes to an empty vector.
    pub fn pop_nodes(&mut self) -> Vec<ObjectReference> {
        self.nodes.take()
    }
}

/// A short-hand for `<E::VM as VMBinding>::VMEdge`.
pub type EdgeOf<E> = <<E as ProcessEdgesWork>::VM as VMBinding>::VMEdge;

/// Scan & update a list of object slots
//
// Note: be very careful when using this trait. process_node() will push objects
// to the buffer, and it is expected that at the end of the operation, flush()
// is called to create new scan work from the buffered objects. If flush()
// is not called, we may miss the objects in the GC and have dangling pointers.
// FIXME: We possibly want to enforce Drop on this trait, and require calling
// flush() in Drop.
pub trait ProcessEdgesWork:
    Send + 'static + Sized + DerefMut + Deref<Target = ProcessEdgesBase<Self::VM>>
{
    type VM: VMBinding;

    /// The work packet type for scanning objects when using this ProcessEdgesWork.
    type ScanObjectsWorkType: ScanObjectsWork<Self::VM>;

    const CAPACITY: usize = crate::args::BUFFER_SIZE;
    const OVERWRITE_REFERENCE: bool = true;
    const SCAN_OBJECTS_IMMEDIATELY: bool = true;
    const RC_ROOTS: bool = false;
    fn new(edges: Vec<EdgeOf<Self>>, roots: bool, mmtk: &'static MMTK<Self::VM>) -> Self;

    /// Trace an MMTk object. The implementation should forward this call to the policy-specific
    /// `trace_object()` methods, depending on which space this object is in.
    /// If the object is not in any MMTk space, the implementation should forward the call to
    /// `ActivePlan::vm_trace_object()` to let the binding handle the tracing.
    fn trace_object(&mut self, object: ObjectReference) -> ObjectReference;

    #[cfg(feature = "sanity")]
    fn cache_roots_for_sanity_gc(&mut self, roots: Vec<EdgeOf<Self>>) {
        assert!(self.roots);
        self.mmtk().sanity_checker.lock().unwrap().add_roots(roots);
    }

    /// Start the a scan work packet. If SCAN_OBJECTS_IMMEDIATELY, the work packet will be executed immediately, in this method.
    /// Otherwise, the work packet will be added the Closure work bucket and will be dispatched later by the scheduler.
    fn start_or_dispatch_scan_work(&mut self, work_packet: impl GCWork<Self::VM>) {
        if Self::SCAN_OBJECTS_IMMEDIATELY {
            // We execute this `scan_objects_work` immediately.
            // This is expected to be a useful optimization because,
            // say for _pmd_ with 200M heap, we're likely to have 50000~60000 `ScanObjects` work packets
            // being dispatched (similar amount to `ProcessEdgesWork`).
            // Executing these work packets now can remarkably reduce the global synchronization time.
            self.worker().do_work(work_packet);
        } else {
            self.worker()
                .add_boxed_work(WorkBucketStage::Closure, Box::new(work_packet));
        }
    }

    /// Create an object-scanning work packet to be used for this ProcessEdgesWork.
    ///
    /// `roots` indicates if we are creating a packet for root scanning.  It is only true when this
    /// method is called to handle `RootsWorkFactory::create_process_node_roots_work`.
    fn create_scan_work(
        &self,
        nodes: Vec<ObjectReference>,
        roots: bool,
    ) -> Self::ScanObjectsWorkType;

    /// Flush the nodes in ProcessEdgesBase, and create a ScanObjects work packet for it. If the node set is empty,
    /// this method will simply return with no work packet created.
    fn flush(&mut self) {
        let nodes = self.pop_nodes();
        if !nodes.is_empty() {
            self.start_or_dispatch_scan_work(self.create_scan_work(nodes, false));
        }
    }

    fn process_edge<const COMPRESSED: bool>(&mut self, slot: EdgeOf<Self>) {
        let object = slot.load::<COMPRESSED>();
        let new_object = self.trace_object(object);
        if Self::OVERWRITE_REFERENCE {
            slot.store::<COMPRESSED>(new_object);
        }
    }

    fn process_edges<const COMPRESSED: bool>(&mut self) {
        for i in 0..self.edges.len() {
            self.process_edge::<COMPRESSED>(self.edges[i])
        }
    }
}

impl<E: ProcessEdgesWork> GCWork<E::VM> for E {
    fn do_work(&mut self, worker: &mut GCWorker<E::VM>, _mmtk: &'static MMTK<E::VM>) {
        trace!("ProcessEdgesWork");
        self.set_worker(worker);
        #[cfg(feature = "sanity")]
        let roots = if self.roots {
            Some(self.edges.clone())
        } else {
            None
        };
        if <E::VM as VMBinding>::VMObjectModel::compressed_pointers_enabled() {
            self.process_edges::<true>();
        } else {
            self.process_edges::<false>();
        }
        if !self.nodes.is_empty() {
            self.flush();
        }
        #[cfg(feature = "sanity")]
        if self.roots {
            self.cache_roots_for_sanity_gc(roots.unwrap());
        }
        trace!("ProcessEdgesWork End");
    }
}

/// A general process edges implementation using SFT. A plan can always implement their own process edges. However,
/// Most plans can use this work packet for tracing amd they do not need to provide a plan-specific trace object work packet.
/// If they choose to use this type, they need to provide a correct implementation for some related methods
/// (such as `Space.set_copy_for_sft_trace()`, `SFT.sft_trace_object()`).
/// Some plans are not using this type, mostly due to more complex tracing. Either it is impossible to use this type, or
/// there is performance overheads for using this general trace type. In such cases, they implement their specific process edges.
// TODO: This is not used any more. Should we remove it?
pub struct SFTProcessEdges<VM: VMBinding> {
    pub base: ProcessEdgesBase<VM>,
}

impl<VM: VMBinding> ProcessEdgesWork for SFTProcessEdges<VM> {
    type VM = VM;
    type ScanObjectsWorkType = ScanObjects<Self>;

    fn new(edges: Vec<EdgeOf<Self>>, roots: bool, mmtk: &'static MMTK<VM>) -> Self {
        let base = ProcessEdgesBase::new(edges, roots, mmtk);
        Self { base }
    }

    fn trace_object(&mut self, object: ObjectReference) -> ObjectReference {
        use crate::policy::sft::GCWorkerMutRef;

        if object.is_null() {
            return object;
        }

        // Erase <VM> type parameter
        let worker = GCWorkerMutRef::new(self.worker());

        // Invoke trace object on sft
        let sft = unsafe { crate::mmtk::SFT_MAP.get_unchecked(object.to_address::<VM>()) };
        sft.sft_trace_object(&mut self.base.nodes, object, worker)
    }

    fn create_scan_work(&self, nodes: Vec<ObjectReference>, roots: bool) -> ScanObjects<Self> {
        ScanObjects::<Self>::new(nodes, false, roots)
    }
}

struct ProcessEdgesWorkRootsWorkFactory<E: ProcessEdgesWork> {
    mmtk: &'static MMTK<E::VM>,
}

impl<E: ProcessEdgesWork> Clone for ProcessEdgesWorkRootsWorkFactory<E> {
    fn clone(&self) -> Self {
        Self { mmtk: self.mmtk }
    }
}

impl<E: ProcessEdgesWork> RootsWorkFactory<EdgeOf<E>> for ProcessEdgesWorkRootsWorkFactory<E> {
    fn create_process_edge_roots_work(&mut self, edges: Vec<EdgeOf<E>>) {
        crate::memory_manager::add_work_packet(
            self.mmtk,
            if E::RC_ROOTS {
                WorkBucketStage::RCProcessIncs
            } else {
                WorkBucketStage::Closure
            },
            E::new(edges, true, self.mmtk),
        );
    }

    fn create_process_edge_roots_work_for_cld_roots(&mut self, edges: Vec<EdgeOf<E>>, weak: bool) {
        let mut w = E::new(edges, true, self.mmtk);
        w.cld_roots = true;
        w.weak_cld_roots = weak;
        crate::memory_manager::add_work_packet(
            self.mmtk,
            if E::RC_ROOTS {
                WorkBucketStage::RCProcessIncs
            } else {
                WorkBucketStage::Closure
            },
            w,
        );
    }

    fn create_process_node_roots_work(&mut self, nodes: Vec<ObjectReference>) {
        if let Some(_lxr) = self.mmtk.plan.downcast_ref::<LXR<E::VM>>() {
            if <E::VM as VMBinding>::VMObjectModel::compressed_pointers_enabled() {
                let mut w = ProcessIncs::<E::VM, EDGE_KIND_ROOT, true>::new_objects(nodes);
                w.cld_roots = true;
                w.weak_cld_roots = false;
                crate::memory_manager::add_work_packet(
                    self.mmtk,
                    WorkBucketStage::RCProcessIncs,
                    w,
                );
            } else {
                let mut w = ProcessIncs::<E::VM, EDGE_KIND_ROOT, false>::new_objects(nodes);
                w.cld_roots = true;
                w.weak_cld_roots = false;
                crate::memory_manager::add_work_packet(
                    self.mmtk,
                    WorkBucketStage::RCProcessIncs,
                    w,
                );
            }
        } else {
<<<<<<< HEAD
            // We want to use E::create_scan_work.
=======
>>>>>>> bf7b53d2
            let process_edges_work = E::new(vec![], true, self.mmtk);
            let work = process_edges_work.create_scan_work(nodes, true);
            crate::memory_manager::add_work_packet(self.mmtk, WorkBucketStage::Closure, work);
        }
    }
}

impl<E: ProcessEdgesWork> ProcessEdgesWorkRootsWorkFactory<E> {
    fn new(mmtk: &'static MMTK<E::VM>) -> Self {
        Self { mmtk }
    }
}

impl<VM: VMBinding> Deref for SFTProcessEdges<VM> {
    type Target = ProcessEdgesBase<VM>;
    fn deref(&self) -> &Self::Target {
        &self.base
    }
}

impl<VM: VMBinding> DerefMut for SFTProcessEdges<VM> {
    fn deref_mut(&mut self) -> &mut Self::Target {
        &mut self.base
    }
}

/// Trait for a work packet that scans objects
pub trait ScanObjectsWork<VM: VMBinding>: GCWork<VM> + Sized {
    /// The associated ProcessEdgesWork for processing the edges of the objects in this packet.
    type E: ProcessEdgesWork<VM = VM>;

    /// Return true if the objects in this packet are pointed by roots, in which case we need to
    /// call trace_object on them.
    fn roots(&self) -> bool;

    /// Called after each object is scanned.
    fn post_scan_object(&self, object: ObjectReference);

    /// Create another object-scanning work packet of the same kind, to scan adjacent objects of
    /// the objects in this packet.
    fn make_another(&self, buffer: Vec<ObjectReference>) -> Self;

    /// The common code for ScanObjects and PlanScanObjects.
    fn do_work_common<const COMPRESSED: bool>(
        &self,
        buffer: &[ObjectReference],
        worker: &mut GCWorker<<Self::E as ProcessEdgesWork>::VM>,
        mmtk: &'static MMTK<<Self::E as ProcessEdgesWork>::VM>,
        should_discover_reference: bool,
    ) {
        let tls = worker.tls;

        // If this is a root packet, the objects in this packet will have not been traced, yet.
        //
        // This step conceptually traces the edges from root slots to the objects they point to.
        // However, VMs that deliver root objects instead of root edges are incapable of updating
        // root slots.  Like processing an edge, we call `trace_object` on those objects, and
        // assert the GC doesn't move those objects because we cannot store back to the slots.
        //
        // If this is a root packet, the `scanned_root_objects` variable will hold those root
        // objects which are traced for the first time.
        let scanned_root_objects = self.roots().then(|| {
            // We create an instance of E to use its `trace_object` method and its object queue.
            let mut process_edges_work = Self::E::new(vec![], false, mmtk);
            process_edges_work.set_worker(worker);

            for object in buffer.iter().copied() {
                let _new_object = process_edges_work.trace_object(object);
                // debug_assert_eq!(
                //     object, new_object,
                //     "Object moved while tracing root unmovable root object: {} -> {}",
                //     object, new_object
                // );
            }

            // This contains root objects that are visited the first time.
            // It is sufficient to only scan these objects.
            process_edges_work.nodes.take()
        });

        // If it is a root packet, scan the nodes that are first scanned;
        // otherwise, scan the nodes in the buffer.
        let objects_to_scan = scanned_root_objects.as_deref().unwrap_or(buffer);

        // Then scan those objects for edges.
        let mut scan_later = vec![];
        {
            let mut closure = ObjectsClosure::<Self::E>::new(worker, should_discover_reference);
            for object in objects_to_scan.iter().copied() {
                if <VM as VMBinding>::VMScanning::support_edge_enqueuing(tls, object) {
                    // If an object supports edge-enqueuing, we enqueue its edges.
                    <VM as VMBinding>::VMScanning::scan_object::<_, COMPRESSED>(
                        tls,
                        object,
                        &mut closure,
                    );
                    self.post_scan_object(object);
                } else {
                    // If an object does not support edge-enqueuing, we have to use
                    // `Scanning::scan_object_and_trace_edges` and offload the job of updating the
                    // reference field to the VM.
                    //
                    // However, at this point, `closure` is borrowing `worker`.
                    // So we postpone the processing of objects that needs object enqueuing
                    scan_later.push(object);
                }
            }
        }

        // If any object does not support edge-enqueuing, we process them now.
        if !scan_later.is_empty() {
            let object_tracer_context = ProcessEdgesWorkTracerContext::<Self::E> {
                stage: WorkBucketStage::Closure,
                phantom_data: PhantomData,
            };

            object_tracer_context.with_tracer(worker, |object_tracer| {
                // Scan objects and trace their edges at the same time.
                for object in scan_later.iter().copied() {
                    <VM as VMBinding>::VMScanning::scan_object_and_trace_edges(
                        tls,
                        object,
                        object_tracer,
                    );
                    self.post_scan_object(object);
                }
            });
        }
    }
}

/// Scan objects and enqueue the edges of the objects.  For objects that do not support
/// edge-enqueuing, this work packet also processes the edges.
///
/// This work packet does not execute policy-specific post-scanning hooks
/// (it won't call `post_scan_object()` in [`policy::gc_work::PolicyTraceObject`]).
/// It should be used only for policies that do not perform policy-specific actions when scanning
/// an object.
pub struct ScanObjects<Edges: ProcessEdgesWork> {
    buffer: Vec<ObjectReference>,
    #[allow(unused)]
    concurrent: bool,
    roots: bool,
    phantom: PhantomData<Edges>,
    pub discovery: bool,
}

impl<Edges: ProcessEdgesWork> ScanObjects<Edges> {
    pub fn new(buffer: Vec<ObjectReference>, concurrent: bool, roots: bool) -> Self {
        Self {
            buffer,
            concurrent,
            roots,
            phantom: PhantomData,
            discovery: false,
        }
    }
}

impl<VM: VMBinding, E: ProcessEdgesWork<VM = VM>> ScanObjectsWork<VM> for ScanObjects<E> {
    type E = E;

    fn roots(&self) -> bool {
        self.roots
    }

    fn post_scan_object(&self, _object: ObjectReference) {
        // Do nothing.
    }

    fn make_another(&self, buffer: Vec<ObjectReference>) -> Self {
        Self::new(buffer, self.concurrent, false)
    }
}

impl<E: ProcessEdgesWork> GCWork<E::VM> for ScanObjects<E> {
    fn do_work(&mut self, worker: &mut GCWorker<E::VM>, mmtk: &'static MMTK<E::VM>) {
        trace!("ScanObjects");
        if <E::VM as VMBinding>::VMObjectModel::compressed_pointers_enabled() {
            self.do_work_common::<true>(&self.buffer, worker, mmtk, self.discovery);
        } else {
            self.do_work_common::<false>(&self.buffer, worker, mmtk, self.discovery);
        }
        trace!("ScanObjects End");
    }
}

pub struct UnlogEdges<VM: VMBinding>(pub Vec<VM::VMEdge>);

impl<VM: VMBinding> UnlogEdges<VM> {
    fn unlog_edges(&self, meta: &SideMetadataSpec) {
        if !self.0.is_empty() {
            for edge in &self.0 {
                let ptr = address_to_meta_address(meta, edge.to_address());
                unsafe {
                    ptr.store(0b11111111u8);
                }
            }
        }
    }
}
impl<VM: VMBinding> GCWork<VM> for UnlogEdges<VM> {
    fn do_work(&mut self, _worker: &mut GCWorker<VM>, _mmtk: &'static MMTK<VM>) {
        self.unlog_edges(&crate::policy::immix::get_unlog_bit_slow::<VM>());
    }
}

pub struct DummyPacket<T: 'static + Send>(pub T);

impl<T: 'static + Send, VM: VMBinding> GCWork<VM> for DummyPacket<T> {
    fn do_work(&mut self, _worker: &mut GCWorker<VM>, _mmtk: &'static MMTK<VM>) {}
}

use crate::mmtk::MMTK;
use crate::plan::Plan;
use crate::plan::PlanTraceObject;
use crate::policy::gc_work::TraceKind;

/// This provides an implementation of [`crate::scheduler::gc_work::ProcessEdgesWork`]. A plan that implements
/// `PlanTraceObject` can use this work packet for tracing objects.
pub struct PlanProcessEdges<
    VM: VMBinding,
    P: Plan<VM = VM> + PlanTraceObject<VM>,
    const KIND: TraceKind,
> {
    plan: &'static P,
    base: ProcessEdgesBase<VM>,
}

impl<VM: VMBinding, P: PlanTraceObject<VM> + Plan<VM = VM>, const KIND: TraceKind> ProcessEdgesWork
    for PlanProcessEdges<VM, P, KIND>
{
    type VM = VM;
    type ScanObjectsWorkType = PlanScanObjects<Self, P>;

    fn new(edges: Vec<EdgeOf<Self>>, roots: bool, mmtk: &'static MMTK<VM>) -> Self {
        let base = ProcessEdgesBase::new(edges, roots, mmtk);
        let plan = base.plan().downcast_ref::<P>().unwrap();
        Self { plan, base }
    }

    fn create_scan_work(
        &self,
        nodes: Vec<ObjectReference>,
        roots: bool,
    ) -> Self::ScanObjectsWorkType {
        PlanScanObjects::<Self, P>::new(self.plan, nodes, false, roots)
    }

    fn trace_object(&mut self, object: ObjectReference) -> ObjectReference {
        if object.is_null() {
            return object;
        }
        // We cannot borrow `self` twice in a call, so we extract `worker` as a local variable.
        let worker = self.worker();
        self.plan
            .trace_object::<VectorObjectQueue, KIND>(&mut self.base.nodes, object, worker)
    }

    fn process_edge<const COMPRESSED: bool>(&mut self, slot: EdgeOf<Self>) {
        let object = slot.load::<COMPRESSED>();
        let new_object = self.trace_object(object);
        if P::may_move_objects::<KIND>() {
            slot.store::<COMPRESSED>(new_object);
        }
    }
}

// Impl Deref/DerefMut to ProcessEdgesBase for PlanProcessEdges
impl<VM: VMBinding, P: PlanTraceObject<VM> + Plan<VM = VM>, const KIND: TraceKind> Deref
    for PlanProcessEdges<VM, P, KIND>
{
    type Target = ProcessEdgesBase<VM>;
    fn deref(&self) -> &Self::Target {
        &self.base
    }
}

impl<VM: VMBinding, P: PlanTraceObject<VM> + Plan<VM = VM>, const KIND: TraceKind> DerefMut
    for PlanProcessEdges<VM, P, KIND>
{
    fn deref_mut(&mut self) -> &mut Self::Target {
        &mut self.base
    }
}

/// This is an alternative to `ScanObjects` that calls the `post_scan_object` of the policy
/// selected by the plan.  It is applicable to plans that derive `PlanTraceObject`.
pub struct PlanScanObjects<E: ProcessEdgesWork, P: Plan<VM = E::VM> + PlanTraceObject<E::VM>> {
    plan: &'static P,
    buffer: Vec<ObjectReference>,
    #[allow(dead_code)]
    concurrent: bool,
    roots: bool,
    phantom: PhantomData<E>,
}

impl<E: ProcessEdgesWork, P: Plan<VM = E::VM> + PlanTraceObject<E::VM>> PlanScanObjects<E, P> {
    pub fn new(
        plan: &'static P,
        buffer: Vec<ObjectReference>,
        concurrent: bool,
        roots: bool,
    ) -> Self {
        Self {
            plan,
            buffer,
            concurrent,
            roots,
            phantom: PhantomData,
        }
    }
}

impl<E: ProcessEdgesWork, P: Plan<VM = E::VM> + PlanTraceObject<E::VM>> ScanObjectsWork<E::VM>
    for PlanScanObjects<E, P>
{
    type E = E;

    fn roots(&self) -> bool {
        self.roots
    }

    fn post_scan_object(&self, object: ObjectReference) {
        self.plan.post_scan_object(object);
    }

    fn make_another(&self, buffer: Vec<ObjectReference>) -> Self {
        Self::new(self.plan, buffer, self.concurrent, false)
    }
}

impl<E: ProcessEdgesWork, P: Plan<VM = E::VM> + PlanTraceObject<E::VM>> GCWork<E::VM>
    for PlanScanObjects<E, P>
{
    fn do_work(&mut self, worker: &mut GCWorker<E::VM>, mmtk: &'static MMTK<E::VM>) {
        trace!("PlanScanObjects");
        if <E::VM as VMBinding>::VMObjectModel::compressed_pointers_enabled() {
            self.do_work_common::<true>(&self.buffer, worker, mmtk, true);
        } else {
            self.do_work_common::<false>(&self.buffer, worker, mmtk, true);
        }
        trace!("PlanScanObjects End");
    }
}<|MERGE_RESOLUTION|>--- conflicted
+++ resolved
@@ -846,10 +846,6 @@
                 );
             }
         } else {
-<<<<<<< HEAD
-            // We want to use E::create_scan_work.
-=======
->>>>>>> bf7b53d2
             let process_edges_work = E::new(vec![], true, self.mmtk);
             let work = process_edges_work.create_scan_work(nodes, true);
             crate::memory_manager::add_work_packet(self.mmtk, WorkBucketStage::Closure, work);
