use super::work_bucket::WorkBucketStage;
use super::*;
use crate::plan::immix::Pause;
use crate::plan::lxr::LXR;
use crate::plan::GcStatus;
use crate::plan::ObjectsClosure;
use crate::plan::VectorObjectQueue;
use crate::util::metadata::side_metadata::address_to_meta_address;
use crate::util::metadata::*;
use crate::util::*;
use crate::vm::edge_shape::Edge;
use crate::vm::*;
use crate::*;
use std::marker::PhantomData;
use std::ops::{Deref, DerefMut};
use std::sync::atomic::Ordering;
use std::time::SystemTime;

pub struct ScheduleCollection;

impl<VM: VMBinding> GCWork<VM> for ScheduleCollection {
    fn do_work(&mut self, worker: &mut GCWorker<VM>, mmtk: &'static MMTK<VM>) {
        crate::GC_TRIGGER_TIME.store(SystemTime::now(), Ordering::SeqCst);
        crate::GC_EPOCH.fetch_add(1, Ordering::SeqCst);
        mmtk.plan.schedule_collection(worker.scheduler());
    }
}

impl<VM: VMBinding> CoordinatorWork<VM> for ScheduleCollection {}

/// The global GC Preparation Work
/// This work packet invokes prepare() for the plan (which will invoke prepare() for each space), and
/// pushes work packets for preparing mutators and collectors.
/// We should only have one such work packet per GC, before any actual GC work starts.
/// We assume this work packet is the only running work packet that accesses plan, and there should
/// be no other concurrent work packet that accesses plan (read or write). Otherwise, there may
/// be a race condition.
pub struct Prepare<C: GCWorkContext> {
    pub plan: &'static C::PlanType,
}

impl<C: GCWorkContext> Prepare<C> {
    pub fn new(plan: &'static C::PlanType) -> Self {
        Self { plan }
    }
}

impl<C: GCWorkContext + 'static> GCWork<C::VM> for Prepare<C> {
    fn do_work(&mut self, worker: &mut GCWorker<C::VM>, mmtk: &'static MMTK<C::VM>) {
        trace!("Prepare Global");
        // We assume this is the only running work packet that accesses plan at the point of execution
        #[allow(clippy::cast_ref_to_mut)]
        let plan_mut: &mut C::PlanType = unsafe { &mut *(self.plan as *const _ as *mut _) };
        plan_mut.prepare(worker.tls);

        if !plan_mut.no_mutator_prepare_release() {
            for mutator in <C::VM as VMBinding>::VMActivePlan::mutators() {
                mmtk.scheduler.work_buckets[WorkBucketStage::Prepare]
                    .add(PrepareMutator::<C::VM>::new(mutator));
            }
            for w in &mmtk.scheduler.worker_group.workers_shared {
                let result = w.designated_work.push(Box::new(PrepareCollector));
                debug_assert!(result.is_ok());
            }
        }
    }
}

/// The mutator GC Preparation Work
pub struct PrepareMutator<VM: VMBinding> {
    // The mutator reference has static lifetime.
    // It is safe because the actual lifetime of this work-packet will not exceed the lifetime of a GC.
    pub mutator: &'static mut Mutator<VM>,
}

impl<VM: VMBinding> PrepareMutator<VM> {
    #[allow(unused)]
    pub fn new(mutator: &'static mut Mutator<VM>) -> Self {
        Self { mutator }
    }
}

impl<VM: VMBinding> GCWork<VM> for PrepareMutator<VM> {
    fn do_work(&mut self, worker: &mut GCWorker<VM>, _mmtk: &'static MMTK<VM>) {
        trace!("Prepare Mutator");
        self.mutator.prepare(worker.tls);
    }
}

/// The collector GC Preparation Work
#[derive(Default)]
pub struct PrepareCollector;

impl<VM: VMBinding> GCWork<VM> for PrepareCollector {
    fn do_work(&mut self, worker: &mut GCWorker<VM>, mmtk: &'static MMTK<VM>) {
        trace!("Prepare Collector");
        worker.get_copy_context_mut().prepare();
        mmtk.plan.prepare_worker(worker);
    }
}

/// The global GC release Work
/// This work packet invokes release() for the plan (which will invoke release() for each space), and
/// pushes work packets for releasing mutators and collectors.
/// We should only have one such work packet per GC, after all actual GC work ends.
/// We assume this work packet is the only running work packet that accesses plan, and there should
/// be no other concurrent work packet that accesses plan (read or write). Otherwise, there may
/// be a race condition.
pub struct Release<C: GCWorkContext> {
    pub plan: &'static C::PlanType,
}

impl<C: GCWorkContext> Release<C> {
    pub fn new(plan: &'static C::PlanType) -> Self {
        Self { plan }
    }
}

impl<C: GCWorkContext + 'static> GCWork<C::VM> for Release<C> {
    fn do_work(&mut self, worker: &mut GCWorker<C::VM>, mmtk: &'static MMTK<C::VM>) {
        trace!("Release Global");
        <C::VM as VMBinding>::VMCollection::vm_release();
        // We assume this is the only running work packet that accesses plan at the point of execution
        #[allow(clippy::cast_ref_to_mut)]
        let plan_mut: &mut C::PlanType = unsafe { &mut *(self.plan as *const _ as *mut _) };
        plan_mut.release(worker.tls);

        if !plan_mut.no_mutator_prepare_release() {
            for mutator in <C::VM as VMBinding>::VMActivePlan::mutators() {
                mmtk.scheduler.work_buckets[WorkBucketStage::Release]
                    .add(ReleaseMutator::<C::VM>::new(mutator));
            }
        }
        for w in &mmtk.scheduler.worker_group.workers_shared {
            let result = w.designated_work.push(Box::new(ReleaseCollector));
            debug_assert!(result.is_ok());
        }
    }
}

/// The mutator release Work
pub struct ReleaseMutator<VM: VMBinding> {
    // The mutator reference has static lifetime.
    // It is safe because the actual lifetime of this work-packet will not exceed the lifetime of a GC.
    pub mutator: &'static mut Mutator<VM>,
}

impl<VM: VMBinding> ReleaseMutator<VM> {
    #[allow(unused)]
    pub fn new(mutator: &'static mut Mutator<VM>) -> Self {
        Self { mutator }
    }
}

impl<VM: VMBinding> GCWork<VM> for ReleaseMutator<VM> {
    fn do_work(&mut self, worker: &mut GCWorker<VM>, _mmtk: &'static MMTK<VM>) {
        trace!("Release Mutator");
        self.mutator.release(worker.tls);
    }
}

/// The collector release Work
#[derive(Default)]
pub struct ReleaseCollector;

impl<VM: VMBinding> GCWork<VM> for ReleaseCollector {
    fn do_work(&mut self, worker: &mut GCWorker<VM>, _mmtk: &'static MMTK<VM>) {
        trace!("Release Collector");
        worker.get_copy_context_mut().release();
    }
}

/// Stop all mutators
///
/// Schedule a `ScanStackRoots` immediately after a mutator is paused
///
/// TODO: Smaller work granularity
#[derive(Default)]
pub struct StopMutators<ScanEdges: ProcessEdgesWork>(PhantomData<ScanEdges>);

impl<ScanEdges: ProcessEdgesWork> StopMutators<ScanEdges> {
    pub fn new() -> Self {
        Self(PhantomData)
    }
}

impl<E: ProcessEdgesWork> GCWork<E::VM> for StopMutators<E> {
    fn do_work(&mut self, worker: &mut GCWorker<E::VM>, mmtk: &'static MMTK<E::VM>) {
        // If the VM requires that only the coordinator thread can stop the world,
        // we delegate the work to the coordinator.
        if <E::VM as VMBinding>::VMCollection::COORDINATOR_ONLY_STW && !worker.is_coordinator() {
            mmtk.scheduler
                .add_coordinator_work(StopMutators::<E>::new(), worker);
            return;
        }

        trace!("stop_all_mutators start");
        mmtk.plan.base().prepare_for_stack_scanning();
        <E::VM as VMBinding>::VMCollection::stop_all_mutators(worker.tls, |mutator| {
            mmtk.scheduler.work_buckets[WorkBucketStage::RCProcessIncs]
                .add(ScanStackRoot::<E>(mutator));
        });
        trace!("stop_all_mutators end");
        if crate::args::LOG_PER_GC_STATE {
            crate::RESERVED_PAGES_AT_GC_START
                .store(mmtk.plan.get_reserved_pages(), Ordering::SeqCst);
        }
        if crate::args::LOG_STAGES {
            println!(
                " - [{:.6}ms] Stop mutators done",
                crate::gc_trigger_time() as f64 / 1000000f64
            );
        }
        mmtk.plan.gc_pause_start(&mmtk.scheduler);
        mmtk.scheduler.notify_mutators_paused(mmtk);
        if <E::VM as VMBinding>::VMScanning::SCAN_MUTATORS_IN_SAFEPOINT {
            // Prepare mutators if necessary
            // FIXME: This test is probably redundant. JikesRVM requires to call `prepare_mutator` once after mutators are paused
            if !mmtk.plan.base().stacks_prepared() {
                for mutator in <E::VM as VMBinding>::VMActivePlan::mutators() {
                    <E::VM as VMBinding>::VMCollection::prepare_mutator(
                        worker.tls,
                        mutator.get_tls(),
                        mutator,
                    );
                }
            }
            // Scan mutators
            if <E::VM as VMBinding>::VMScanning::SINGLE_THREAD_MUTATOR_SCANNING {
                mmtk.scheduler.work_buckets[WorkBucketStage::Prepare]
                    .add(ScanStackRoots::<E>::new());
            } else {
                for mutator in <E::VM as VMBinding>::VMActivePlan::mutators() {
                    mmtk.scheduler.work_buckets[WorkBucketStage::Prepare]
                        .add(ScanStackRoot::<E>(mutator));
                }
            }
        }
        let factory = ProcessEdgesWorkRootsWorkFactory::<E>::new(mmtk);
        <E::VM as VMBinding>::VMScanning::scan_vm_specific_roots(worker.tls, factory);
    }
}

impl<E: ProcessEdgesWork> CoordinatorWork<E::VM> for StopMutators<E> {}

#[derive(Default)]
pub struct EndOfGC;

impl<VM: VMBinding> GCWork<VM> for EndOfGC {
    fn do_work(&mut self, worker: &mut GCWorker<VM>, mmtk: &'static MMTK<VM>) {
        info!("End of GC");
        let pause_time = crate::GC_START_TIME
            .load(Ordering::SeqCst)
            .elapsed()
            .unwrap();
        crate::add_copy_bytes(unsafe { crate::SLOPPY_COPY_BYTES });
        let pause = mmtk
            .plan
            .downcast_ref::<LXR<VM>>()
            .map(|ix| ix.current_pause().unwrap())
            .unwrap_or(Pause::FullTraceFast);
        crate::add_pause_time(pause, pause_time.as_nanos());
        if crate::args::LOG_PER_GC_STATE {
            let _released_n =
                crate::policy::immix::immixspace::RELEASED_NURSERY_BLOCKS.load(Ordering::SeqCst);
            let _released =
                crate::policy::immix::immixspace::RELEASED_BLOCKS.load(Ordering::SeqCst);
            // println!("Released {} blocks ({} nursery)", released, released_n);
            crate::policy::immix::immixspace::RELEASED_NURSERY_BLOCKS.store(0, Ordering::SeqCst);
            crate::policy::immix::immixspace::RELEASED_BLOCKS.store(0, Ordering::SeqCst);

            let pause_time = pause_time.as_micros() as f64 / 1000f64;
            let boot_time = crate::BOOT_TIME.elapsed().unwrap().as_millis() as f64 / 1000f64;
            let pause = match pause {
                Pause::RefCount => "RefCount",
                Pause::InitialMark => "InitialMark",
                Pause::FinalMark => "FinalMark",
                _ => "Full",
            };
            println!(
                "[{:.3}s][info][gc] GC({}) Pause {} {}M->{}M({}M) {:.3}ms",
                boot_time,
                crate::GC_EPOCH.load(Ordering::SeqCst),
                pause,
                crate::RESERVED_PAGES_AT_GC_START.load(Ordering::SeqCst) / 256,
                mmtk.plan.get_reserved_pages() / 256,
                mmtk.plan.get_total_pages() / 256,
                pause_time
            );
        }

        #[cfg(feature = "extreme_assertions")]
        if crate::util::edge_logger::should_check_duplicate_edges(&*mmtk.plan) {
            // reset the logging info at the end of each GC
            mmtk.edge_logger.reset();
        }

        mmtk.plan.gc_pause_end();
        if <VM as VMBinding>::VMCollection::COORDINATOR_ONLY_STW {
            assert!(worker.is_coordinator(),
                    "VM only allows coordinator to resume mutators, but the current worker is not the coordinator.");
        }

        mmtk.plan.base().set_gc_status(GcStatus::NotInGC);

        // Reset the triggering information.
        mmtk.plan.base().reset_collection_trigger();

        <VM as VMBinding>::VMCollection::resume_mutators(worker.tls);
    }
}

impl<VM: VMBinding> CoordinatorWork<VM> for EndOfGC {}

/// Delegate to the VM binding for reference processing.
///
/// Some VMs (e.g. v8) do not have a Java-like global weak reference storage, and the
/// processing of those weakrefs may be more complex. For such case, we delegate to the
/// VM binding to process weak references.
#[derive(Default)]
pub struct VMProcessWeakRefs<E: ProcessEdgesWork>(PhantomData<E>);

impl<E: ProcessEdgesWork> VMProcessWeakRefs<E> {
    pub fn new() -> Self {
        Self(PhantomData)
    }
}

impl<E: ProcessEdgesWork> GCWork<E::VM> for VMProcessWeakRefs<E> {
    fn do_work(&mut self, worker: &mut GCWorker<E::VM>, _mmtk: &'static MMTK<E::VM>) {
        trace!("ProcessWeakRefs");
        <E::VM as VMBinding>::VMCollection::process_weak_refs(worker); // TODO: Pass a factory/callback to decide what work packet to create.
    }
}

#[derive(Default)]
pub struct ScanStackRoots<Edges: ProcessEdgesWork>(PhantomData<Edges>);

impl<E: ProcessEdgesWork> ScanStackRoots<E> {
    pub fn new() -> Self {
        Self(PhantomData)
    }
}

impl<E: ProcessEdgesWork> GCWork<E::VM> for ScanStackRoots<E> {
    fn do_work(&mut self, worker: &mut GCWorker<E::VM>, mmtk: &'static MMTK<E::VM>) {
        trace!("ScanStackRoots");
        let factory = ProcessEdgesWorkRootsWorkFactory::<E>::new(mmtk);
        <E::VM as VMBinding>::VMScanning::scan_thread_roots(worker.tls, factory);
        <E::VM as VMBinding>::VMScanning::notify_initial_thread_scan_complete(false, worker.tls);
        for mutator in <E::VM as VMBinding>::VMActivePlan::mutators() {
            mutator.flush();
        }
        mmtk.plan.common().base.set_gc_status(GcStatus::GcProper);
    }
}

pub struct ScanStackRoot<Edges: ProcessEdgesWork>(pub &'static mut Mutator<Edges::VM>);

impl<E: ProcessEdgesWork> GCWork<E::VM> for ScanStackRoot<E> {
    fn do_work(&mut self, worker: &mut GCWorker<E::VM>, mmtk: &'static MMTK<E::VM>) {
        trace!("ScanStackRoot for mutator {:?}", self.0.get_tls());
        let base = &mmtk.plan.base();
        let mutators = <E::VM as VMBinding>::VMActivePlan::number_of_mutators();
        let factory = ProcessEdgesWorkRootsWorkFactory::<E>::new(mmtk);
        <E::VM as VMBinding>::VMScanning::scan_thread_root(
            worker.tls,
            unsafe { &mut *(self.0 as *mut _) },
            factory,
        );
        self.0.prepare(worker.tls);
        self.0.flush();

        if mmtk.plan.base().inform_stack_scanned(mutators) {
            <E::VM as VMBinding>::VMScanning::notify_initial_thread_scan_complete(
                false, worker.tls,
            );
            base.set_gc_status(GcStatus::GcProper);
        }
    }
}

#[derive(Default)]
pub struct ScanVMSpecificRoots<Edges: ProcessEdgesWork>(PhantomData<Edges>);

impl<E: ProcessEdgesWork> ScanVMSpecificRoots<E> {
    #[allow(unused)]
    pub fn new() -> Self {
        Self(PhantomData)
    }
}

impl<E: ProcessEdgesWork> GCWork<E::VM> for ScanVMSpecificRoots<E> {
    fn do_work(&mut self, worker: &mut GCWorker<E::VM>, mmtk: &'static MMTK<E::VM>) {
        trace!("ScanStaticRoots");
        let factory = ProcessEdgesWorkRootsWorkFactory::<E>::new(mmtk);
        <E::VM as VMBinding>::VMScanning::scan_vm_specific_roots(worker.tls, factory);
    }
}

pub struct ProcessEdgesBase<VM: VMBinding> {
    pub edges: Vec<VM::VMEdge>,
    pub nodes: VectorObjectQueue,
    mmtk: &'static MMTK<VM>,
    // Use raw pointer for fast pointer dereferencing, instead of using `Option<&'static mut GCWorker<E::VM>>`.
    // Because a copying gc will dereference this pointer at least once for every object copy.
    worker: *mut GCWorker<VM>,
    pub roots: bool,
}

unsafe impl<VM: VMBinding> Send for ProcessEdgesBase<VM> {}

impl<VM: VMBinding> ProcessEdgesBase<VM> {
    // Requires an MMTk reference. Each plan-specific type that uses ProcessEdgesBase can get a static plan reference
    // at creation. This avoids overhead for dynamic dispatch or downcasting plan for each object traced.
    pub fn new(edges: Vec<VM::VMEdge>, roots: bool, mmtk: &'static MMTK<VM>) -> Self {
        #[cfg(feature = "extreme_assertions")]
        if crate::util::edge_logger::should_check_duplicate_edges(&*mmtk.plan) {
            for edge in &edges {
                // log edge, panic if already logged
                mmtk.edge_logger.log_edge(*edge);
            }
        }
        Self {
            edges,
            nodes: VectorObjectQueue::new(),
            mmtk,
            worker: std::ptr::null_mut(),
            roots,
        }
    }
    pub fn set_worker(&mut self, worker: &mut GCWorker<VM>) {
        self.worker = worker;
    }
    #[inline]
    pub fn worker(&self) -> &'static mut GCWorker<VM> {
        unsafe { &mut *self.worker }
    }
    #[inline]
    pub fn mmtk(&self) -> &'static MMTK<VM> {
        self.mmtk
    }
    #[inline]
    pub fn plan(&self) -> &'static dyn Plan<VM = VM> {
        &*self.mmtk.plan
    }
    /// Pop all nodes from nodes, and clear nodes to an empty vector.
    #[inline]
    pub fn pop_nodes(&mut self) -> Vec<ObjectReference> {
        debug_assert!(
            !self.nodes.is_empty(),
            "Attempted to flush nodes in ProcessEdgesWork while nodes set is empty."
        );

        self.nodes.take()
    }
}

/// A short-hand for `<E::VM as VMBinding>::VMEdge`.
pub type EdgeOf<E> = <<E as ProcessEdgesWork>::VM as VMBinding>::VMEdge;

/// Scan & update a list of object slots
//
// Note: be very careful when using this trait. process_node() will push objects
// to the buffer, and it is expected that at the end of the operation, flush()
// is called to create new scan work from the buffered objects. If flush()
// is not called, we may miss the objects in the GC and have dangling pointers.
// FIXME: We possibly want to enforce Drop on this trait, and require calling
// flush() in Drop.
pub trait ProcessEdgesWork:
    Send + 'static + Sized + DerefMut + Deref<Target = ProcessEdgesBase<Self::VM>>
{
    type VM: VMBinding;

    /// The work packet type for scanning objects when using this ProcessEdgesWork.
    type ScanObjectsWorkType: ScanObjectsWork<Self::VM>;

    const CAPACITY: usize = crate::args::BUFFER_SIZE;
    const OVERWRITE_REFERENCE: bool = true;
    const SCAN_OBJECTS_IMMEDIATELY: bool = true;
<<<<<<< HEAD
    const RC_ROOTS: bool = false;
    fn new(edges: Vec<Address>, roots: bool, mmtk: &'static MMTK<Self::VM>) -> Self;
=======

    fn new(edges: Vec<EdgeOf<Self>>, roots: bool, mmtk: &'static MMTK<Self::VM>) -> Self;
>>>>>>> 76131c49

    /// Trace an MMTk object. The implementation should forward this call to the policy-specific
    /// `trace_object()` methods, depending on which space this object is in.
    /// If the object is not in any MMTk space, the implementation should forward the call to
    /// `ActivePlan::vm_trace_object()` to let the binding handle the tracing.
    fn trace_object(&mut self, object: ObjectReference) -> ObjectReference;

    #[cfg(feature = "sanity")]
    fn cache_roots_for_sanity_gc(&mut self) {
        assert!(self.roots);
        self.mmtk()
            .sanity_checker
            .lock()
            .unwrap()
            .add_roots(self.edges.clone());
    }

    /// Start the a scan work packet. If SCAN_OBJECTS_IMMEDIATELY, the work packet will be executed immediately, in this method.
    /// Otherwise, the work packet will be added the Closure work bucket and will be dispatched later by the scheduler.
    #[inline]
    fn start_or_dispatch_scan_work(&mut self, work_packet: impl GCWork<Self::VM>) {
        if Self::SCAN_OBJECTS_IMMEDIATELY {
            // We execute this `scan_objects_work` immediately.
            // This is expected to be a useful optimization because,
            // say for _pmd_ with 200M heap, we're likely to have 50000~60000 `ScanObjects` work packets
            // being dispatched (similar amount to `ProcessEdgesWork`).
            // Executing these work packets now can remarkably reduce the global synchronization time.
            self.worker().do_work(work_packet);
        } else {
            self.worker()
                .add_boxed_work(WorkBucketStage::Closure, Box::new(work_packet));
        }
    }

    /// Create an object-scanning work packet to be used for this ProcessEdgesWork.
    ///
    /// `roots` indicates if we are creating a packet for root scanning.  It is only true when this
    /// method is called to handle `RootsWorkFactory::create_process_node_roots_work`.
    fn create_scan_work(
        &self,
        nodes: Vec<ObjectReference>,
        roots: bool,
    ) -> Self::ScanObjectsWorkType;

    /// Flush the nodes in ProcessEdgesBase, and create a ScanObjects work packet for it. If the node set is empty,
    /// this method will simply return with no work packet created.
    #[cold]
    fn flush(&mut self) {
        if self.nodes.is_empty() {
            return;
        }
        let nodes = self.pop_nodes();
        self.start_or_dispatch_scan_work(self.create_scan_work(nodes, false));
    }

    #[inline]
    fn process_edge(&mut self, slot: EdgeOf<Self>) {
        let object = slot.load();
        let new_object = self.trace_object(object);
        if Self::OVERWRITE_REFERENCE {
            slot.store(new_object);
        }
    }

    #[inline]
    fn process_edges(&mut self) {
        for i in 0..self.edges.len() {
            self.process_edge(self.edges[i])
        }
    }
}

impl<E: ProcessEdgesWork> GCWork<E::VM> for E {
    #[inline]
    fn do_work(&mut self, worker: &mut GCWorker<E::VM>, _mmtk: &'static MMTK<E::VM>) {
        trace!("ProcessEdgesWork");
        self.set_worker(worker);
        self.process_edges();
        self.flush();
        #[cfg(feature = "sanity")]
        if self.roots {
            self.cache_roots_for_sanity_gc();
        }
        trace!("ProcessEdgesWork End");
    }
}

/// A general process edges implementation using SFT. A plan can always implement their own process edges. However,
/// Most plans can use this work packet for tracing amd they do not need to provide a plan-specific trace object work packet.
/// If they choose to use this type, they need to provide a correct implementation for some related methods
/// (such as `Space.set_copy_for_sft_trace()`, `SFT.sft_trace_object()`).
/// Some plans are not using this type, mostly due to more complex tracing. Either it is impossible to use this type, or
/// there is performance overheads for using this general trace type. In such cases, they implement their specific process edges.
// TODO: This is not used any more. Should we remove it?
pub struct SFTProcessEdges<VM: VMBinding> {
    pub base: ProcessEdgesBase<VM>,
}

impl<VM: VMBinding> ProcessEdgesWork for SFTProcessEdges<VM> {
    type VM = VM;
    type ScanObjectsWorkType = ScanObjects<Self>;

    fn new(edges: Vec<EdgeOf<Self>>, roots: bool, mmtk: &'static MMTK<VM>) -> Self {
        let base = ProcessEdgesBase::new(edges, roots, mmtk);
        Self { base }
    }

    #[inline]
    fn trace_object(&mut self, object: ObjectReference) -> ObjectReference {
        use crate::policy::space::*;

        if object.is_null() {
            return object;
        }

        // Make sure we have valid SFT entries for the object.
        #[cfg(debug_assertions)]
        crate::mmtk::SFT_MAP.assert_valid_entries_for_object::<VM>(object);

        // Erase <VM> type parameter
        let worker = GCWorkerMutRef::new(self.worker());

        // Invoke trace object on sft
        let sft = crate::mmtk::SFT_MAP.get(object.to_address());
        sft.sft_trace_object(&mut self.base.nodes, object, worker)
    }

    #[inline(always)]
    fn create_scan_work(&self, nodes: Vec<ObjectReference>, roots: bool) -> ScanObjects<Self> {
        ScanObjects::<Self>::new(nodes, false, roots)
    }
}

struct ProcessEdgesWorkRootsWorkFactory<E: ProcessEdgesWork> {
    mmtk: &'static MMTK<E::VM>,
}

impl<E: ProcessEdgesWork> Clone for ProcessEdgesWorkRootsWorkFactory<E> {
    fn clone(&self) -> Self {
        Self { mmtk: self.mmtk }
    }
}

impl<E: ProcessEdgesWork> RootsWorkFactory<EdgeOf<E>> for ProcessEdgesWorkRootsWorkFactory<E> {
    fn create_process_edge_roots_work(&mut self, edges: Vec<EdgeOf<E>>) {
        crate::memory_manager::add_work_packet(
            self.mmtk,
            if E::RC_ROOTS {
                WorkBucketStage::RCProcessIncs
            } else {
                WorkBucketStage::Closure
            },
            E::new(edges, true, self.mmtk),
        );
    }

    fn create_process_node_roots_work(&mut self, nodes: Vec<ObjectReference>) {
        // Note: Node roots cannot be moved.  Currently, this implies that the plan must never
        // move objects.  However, in the future, if we start to support object pinning, then
        // moving plans that support object pinning (such as Immix) can still use node roots.
        assert!(
            !self.mmtk.plan.constraints().moves_objects,
            "Attempted to add node roots when using a plan that moves objects.  Plan: {:?}",
            *self.mmtk.options.plan
        );

        // We want to use E::create_scan_work.
        let process_edges_work = E::new(vec![], true, self.mmtk);
        let work = process_edges_work.create_scan_work(nodes, true);
        crate::memory_manager::add_work_packet(self.mmtk, WorkBucketStage::Closure, work);
    }
}

impl<E: ProcessEdgesWork> ProcessEdgesWorkRootsWorkFactory<E> {
    fn new(mmtk: &'static MMTK<E::VM>) -> Self {
        Self { mmtk }
    }
}

impl<VM: VMBinding> Deref for SFTProcessEdges<VM> {
    type Target = ProcessEdgesBase<VM>;
    #[inline]
    fn deref(&self) -> &Self::Target {
        &self.base
    }
}

impl<VM: VMBinding> DerefMut for SFTProcessEdges<VM> {
    #[inline]
    fn deref_mut(&mut self) -> &mut Self::Target {
        &mut self.base
    }
}

/// Trait for a work packet that scans objects
pub trait ScanObjectsWork<VM: VMBinding>: GCWork<VM> + Sized {
    /// The associated ProcessEdgesWork for processing the edges of the objects in this packet.
    type E: ProcessEdgesWork<VM = VM>;

    /// Return true if the objects in this packet are pointed by roots, in which case we need to
    /// call trace_object on them.
    fn roots(&self) -> bool;

    /// Called after each object is scanned.
    fn post_scan_object(&self, object: ObjectReference);

    /// Create another object-scanning work packet of the same kind, to scan adjacent objects of
    /// the objects in this packet.
    fn make_another(&self, buffer: Vec<ObjectReference>) -> Self;

    /// The common code for ScanObjects and PlanScanObjects.
    fn do_work_common(
        &self,
        buffer: &[ObjectReference],
        worker: &mut GCWorker<<Self::E as ProcessEdgesWork>::VM>,
        mmtk: &'static MMTK<<Self::E as ProcessEdgesWork>::VM>,
    ) {
        let tls = worker.tls;

        // If this is a root packet, the objects in this packet will have not been traced, yet.
        //
        // This step conceptually traces the edges from root slots to the objects they point to.
        // However, VMs that deliver root objects instead of root edges are incapable of updating
        // root slots.  Like processing an edge, we call `trace_object` on those objects, and
        // assert the GC doesn't move those objects because we cannot store back to the slots.
        //
        // If this is a root packet, the `scanned_root_objects` variable will hold those root
        // objects which are traced for the first time.
        let scanned_root_objects = self.roots().then(|| {
            // We create an instance of E to use its `trace_object` method and its object queue.
            let mut process_edges_work = Self::E::new(vec![], false, mmtk);

            for object in buffer.iter().copied() {
                let new_object = process_edges_work.trace_object(object);
                debug_assert_eq!(
                    object, new_object,
                    "Object moved while tracing root unmovable root object: {} -> {}",
                    object, new_object
                );
            }

            // This contains root objects that are visited the first time.
            // It is sufficient to only scan these objects.
            process_edges_work.nodes.take()
        });

        // If it is a root packet, scan the nodes that are first scanned;
        // otherwise, scan the nodes in the buffer.
        let objects_to_scan = scanned_root_objects.as_deref().unwrap_or(buffer);

        // Then scan those objects for edges.
        let mut scan_later = vec![];
        {
            let mut closure = ObjectsClosure::<Self::E>::new(worker);
            for object in objects_to_scan.iter().copied() {
                if <VM as VMBinding>::VMScanning::support_edge_enqueuing(tls, object) {
                    // If an object supports edge-enqueuing, we enqueue its edges.
                    <VM as VMBinding>::VMScanning::scan_object(tls, object, &mut closure);
                    self.post_scan_object(object);
                } else {
                    // If an object does not support edge-enqueuing, we have to use
                    // `Scanning::scan_object_and_trace_edges` and offload the job of updating the
                    // reference field to the VM.
                    //
                    // However, at this point, `closure` is borrowing `worker`.
                    // So we postpone the processing of objects that needs object enqueuing
                    scan_later.push(object);
                }
            }
        }

        // If any object does not support edge-enqueuing, we process them now.
        if !scan_later.is_empty() {
            // We create an instance of E to use its `trace_object` method and its object queue.
            let mut process_edges_work = Self::E::new(vec![], false, mmtk);
            let mut closure = |object| process_edges_work.trace_object(object);

            // Scan objects and trace their edges at the same time.
            for object in scan_later.iter().copied() {
                <VM as VMBinding>::VMScanning::scan_object_and_trace_edges(
                    tls,
                    object,
                    &mut closure,
                );
                self.post_scan_object(object);
            }

            // Create work packets to scan adjacent objects.  We skip ProcessEdgesWork and create
            // object-scanning packets directly, because the edges are already traced.
            if !process_edges_work.nodes.is_empty() {
                let next_nodes = process_edges_work.nodes.take();
                let make_packet = |nodes| {
                    let work_packet = self.make_another(nodes);
                    memory_manager::add_work_packet(mmtk, WorkBucketStage::Closure, work_packet);
                };

                // Divide the resulting nodes into appropriately sized packets.
                if next_nodes.len() <= Self::E::CAPACITY {
                    make_packet(next_nodes);
                } else {
                    for chunk in next_nodes.chunks(Self::E::CAPACITY) {
                        make_packet(chunk.into());
                    }
                }
            }
        }
    }
}

/// Scan objects and enqueue the edges of the objects.  For objects that do not support
/// edge-enqueuing, this work packet also processes the edges.
///
/// This work packet does not execute policy-specific post-scanning hooks
/// (it won't call `post_scan_object()` in [`policy::gc_work::PolicyTraceObject`]).
/// It should be used only for policies that do not perform policy-specific actions when scanning
/// an object.
pub struct ScanObjects<Edges: ProcessEdgesWork> {
    buffer: Vec<ObjectReference>,
    #[allow(unused)]
    concurrent: bool,
    roots: bool,
    phantom: PhantomData<Edges>,
}

impl<Edges: ProcessEdgesWork> ScanObjects<Edges> {
    pub fn new(buffer: Vec<ObjectReference>, concurrent: bool, roots: bool) -> Self {
        Self {
            buffer,
            concurrent,
            roots,
            phantom: PhantomData,
        }
    }
}

impl<VM: VMBinding, E: ProcessEdgesWork<VM = VM>> ScanObjectsWork<VM> for ScanObjects<E> {
    type E = E;

    fn roots(&self) -> bool {
        self.roots
    }

    #[inline(always)]
    fn post_scan_object(&self, _object: ObjectReference) {
        // Do nothing.
    }

    fn make_another(&self, buffer: Vec<ObjectReference>) -> Self {
        Self::new(buffer, self.concurrent, false)
    }
}

impl<E: ProcessEdgesWork> GCWork<E::VM> for ScanObjects<E> {
    fn do_work(&mut self, worker: &mut GCWorker<E::VM>, mmtk: &'static MMTK<E::VM>) {
        trace!("ScanObjects");
        self.do_work_common(&self.buffer, worker, mmtk);
        trace!("ScanObjects End");
    }
}

pub struct ProcessModBuf<E: ProcessEdgesWork> {
    modbuf: Vec<ObjectReference>,
    phantom: PhantomData<E>,
    meta: MetadataSpec,
}

impl<E: ProcessEdgesWork> ProcessModBuf<E> {
    pub fn new(modbuf: Vec<ObjectReference>, meta: MetadataSpec) -> Self {
        Self {
            modbuf,
            meta,
            phantom: PhantomData,
        }
    }
}

impl<E: ProcessEdgesWork> GCWork<E::VM> for ProcessModBuf<E> {
    #[inline(always)]
    fn do_work(&mut self, worker: &mut GCWorker<E::VM>, mmtk: &'static MMTK<E::VM>) {
        if !self.modbuf.is_empty() {
            for obj in &self.modbuf {
                store_metadata::<E::VM>(
                    &self.meta,
                    *obj,
                    crate::plan::barriers::UNLOGGED_VALUE,
                    None,
                    Some(Ordering::SeqCst),
                );
            }
        }
        if mmtk.plan.is_current_gc_nursery() {
            if !self.modbuf.is_empty() {
                let mut modbuf = vec![];
                ::std::mem::swap(&mut modbuf, &mut self.modbuf);
                GCWork::do_work(
                    &mut ScanObjects::<E>::new(modbuf, false, false),
                    worker,
                    mmtk,
                )
            }
        } else {
            // Do nothing
        }
    }
}

pub struct EdgesProcessModBuf<E: ProcessEdgesWork> {
    modbuf: Vec<Address>,
    phantom: PhantomData<E>,
    meta: MetadataSpec,
}

impl<E: ProcessEdgesWork> EdgesProcessModBuf<E> {
    pub fn new(modbuf: Vec<Address>, meta: MetadataSpec) -> Self {
        Self {
            modbuf,
            meta,
            phantom: PhantomData,
        }
    }
}

impl<E: ProcessEdgesWork> GCWork<E::VM> for EdgesProcessModBuf<E> {
    #[inline(always)]
    fn do_work(&mut self, worker: &mut GCWorker<E::VM>, mmtk: &'static MMTK<E::VM>) {
        if !self.modbuf.is_empty() {
            for e in &self.modbuf {
                store_metadata::<E::VM>(
                    &self.meta,
                    unsafe { e.to_object_reference() },
                    crate::plan::barriers::UNLOGGED_VALUE,
                    None,
                    Some(Ordering::SeqCst),
                );
            }
        }
        if mmtk.plan.is_current_gc_nursery() {
            if !self.modbuf.is_empty() {
                let mut modbuf = vec![];
                ::std::mem::swap(&mut modbuf, &mut self.modbuf);
                GCWork::do_work(&mut E::new(modbuf, false, mmtk), worker, mmtk)
            }
        } else {
            // Do nothing
        }
    }
}

pub struct UnlogEdges {
    edges: Vec<Address>,
}

impl UnlogEdges {
    pub fn new(edges: Vec<Address>) -> Self {
        Self { edges }
    }
}

impl<VM: VMBinding> GCWork<VM> for UnlogEdges {
    #[inline(always)]
    fn do_work(&mut self, _worker: &mut GCWorker<VM>, _mmtk: &'static MMTK<VM>) {
        if !self.edges.is_empty() {
            for edge in &self.edges {
                let ptr = address_to_meta_address(
                    VM::VMObjectModel::GLOBAL_LOG_BIT_SPEC.extract_side_spec(),
                    *edge,
                );
                unsafe {
                    ptr.store(0b11111111u8);
                }
            }
        }
    }
}

use crate::mmtk::MMTK;
use crate::plan::Plan;
use crate::plan::PlanTraceObject;
use crate::policy::gc_work::TraceKind;

/// This provides an implementation of [`ProcessEdgesWork`](scheduler/gc_work/ProcessEdgesWork). A plan that implements
/// `PlanTraceObject` can use this work packet for tracing objects.
pub struct PlanProcessEdges<
    VM: VMBinding,
    P: Plan<VM = VM> + PlanTraceObject<VM>,
    const KIND: TraceKind,
> {
    plan: &'static P,
    base: ProcessEdgesBase<VM>,
}

impl<VM: VMBinding, P: PlanTraceObject<VM> + Plan<VM = VM>, const KIND: TraceKind> ProcessEdgesWork
    for PlanProcessEdges<VM, P, KIND>
{
    type VM = VM;
    type ScanObjectsWorkType = PlanScanObjects<Self, P>;

    fn new(edges: Vec<EdgeOf<Self>>, roots: bool, mmtk: &'static MMTK<VM>) -> Self {
        let base = ProcessEdgesBase::new(edges, roots, mmtk);
        let plan = base.plan().downcast_ref::<P>().unwrap();
        Self { plan, base }
    }

    #[inline(always)]
    fn create_scan_work(
        &self,
        nodes: Vec<ObjectReference>,
        roots: bool,
    ) -> Self::ScanObjectsWorkType {
        PlanScanObjects::<Self, P>::new(self.plan, nodes, false, roots)
    }

    #[inline(always)]
    fn trace_object(&mut self, object: ObjectReference) -> ObjectReference {
        if object.is_null() {
            return object;
        }
        // We cannot borrow `self` twice in a call, so we extract `worker` as a local variable.
        let worker = self.worker();
        self.plan
            .trace_object::<VectorObjectQueue, KIND>(&mut self.base.nodes, object, worker)
    }

    #[inline]
    fn process_edge(&mut self, slot: EdgeOf<Self>) {
        let object = slot.load();
        let new_object = self.trace_object(object);
        if P::may_move_objects::<KIND>() {
            slot.store(new_object);
        }
    }
}

// Impl Deref/DerefMut to ProcessEdgesBase for PlanProcessEdges
impl<VM: VMBinding, P: PlanTraceObject<VM> + Plan<VM = VM>, const KIND: TraceKind> Deref
    for PlanProcessEdges<VM, P, KIND>
{
    type Target = ProcessEdgesBase<VM>;
    #[inline]
    fn deref(&self) -> &Self::Target {
        &self.base
    }
}

impl<VM: VMBinding, P: PlanTraceObject<VM> + Plan<VM = VM>, const KIND: TraceKind> DerefMut
    for PlanProcessEdges<VM, P, KIND>
{
    #[inline]
    fn deref_mut(&mut self) -> &mut Self::Target {
        &mut self.base
    }
}

/// This is an alternative to `ScanObjects` that calls the `post_scan_object` of the policy
/// selected by the plan.  It is applicable to plans that derive `PlanTraceObject`.
pub struct PlanScanObjects<E: ProcessEdgesWork, P: Plan<VM = E::VM> + PlanTraceObject<E::VM>> {
    plan: &'static P,
    buffer: Vec<ObjectReference>,
    #[allow(dead_code)]
    concurrent: bool,
    roots: bool,
    phantom: PhantomData<E>,
}

impl<E: ProcessEdgesWork, P: Plan<VM = E::VM> + PlanTraceObject<E::VM>> PlanScanObjects<E, P> {
    pub fn new(
        plan: &'static P,
        buffer: Vec<ObjectReference>,
        concurrent: bool,
        roots: bool,
    ) -> Self {
        Self {
            plan,
            buffer,
            concurrent,
            roots,
            phantom: PhantomData,
        }
    }
}

impl<E: ProcessEdgesWork, P: Plan<VM = E::VM> + PlanTraceObject<E::VM>> ScanObjectsWork<E::VM>
    for PlanScanObjects<E, P>
{
    type E = E;

    fn roots(&self) -> bool {
        self.roots
    }

    #[inline(always)]
    fn post_scan_object(&self, object: ObjectReference) {
        self.plan.post_scan_object(object);
    }

    fn make_another(&self, buffer: Vec<ObjectReference>) -> Self {
        Self::new(self.plan, buffer, self.concurrent, false)
    }
}

impl<E: ProcessEdgesWork, P: Plan<VM = E::VM> + PlanTraceObject<E::VM>> GCWork<E::VM>
    for PlanScanObjects<E, P>
{
    fn do_work(&mut self, worker: &mut GCWorker<E::VM>, mmtk: &'static MMTK<E::VM>) {
        trace!("PlanScanObjects");
        self.do_work_common(&self.buffer, worker, mmtk);
        trace!("PlanScanObjects End");
    }
}<|MERGE_RESOLUTION|>--- conflicted
+++ resolved
@@ -478,13 +478,8 @@
     const CAPACITY: usize = crate::args::BUFFER_SIZE;
     const OVERWRITE_REFERENCE: bool = true;
     const SCAN_OBJECTS_IMMEDIATELY: bool = true;
-<<<<<<< HEAD
     const RC_ROOTS: bool = false;
-    fn new(edges: Vec<Address>, roots: bool, mmtk: &'static MMTK<Self::VM>) -> Self;
-=======
-
     fn new(edges: Vec<EdgeOf<Self>>, roots: bool, mmtk: &'static MMTK<Self::VM>) -> Self;
->>>>>>> 76131c49
 
     /// Trace an MMTk object. The implementation should forward this call to the policy-specific
     /// `trace_object()` methods, depending on which space this object is in.
@@ -891,48 +886,6 @@
     }
 }
 
-pub struct EdgesProcessModBuf<E: ProcessEdgesWork> {
-    modbuf: Vec<Address>,
-    phantom: PhantomData<E>,
-    meta: MetadataSpec,
-}
-
-impl<E: ProcessEdgesWork> EdgesProcessModBuf<E> {
-    pub fn new(modbuf: Vec<Address>, meta: MetadataSpec) -> Self {
-        Self {
-            modbuf,
-            meta,
-            phantom: PhantomData,
-        }
-    }
-}
-
-impl<E: ProcessEdgesWork> GCWork<E::VM> for EdgesProcessModBuf<E> {
-    #[inline(always)]
-    fn do_work(&mut self, worker: &mut GCWorker<E::VM>, mmtk: &'static MMTK<E::VM>) {
-        if !self.modbuf.is_empty() {
-            for e in &self.modbuf {
-                store_metadata::<E::VM>(
-                    &self.meta,
-                    unsafe { e.to_object_reference() },
-                    crate::plan::barriers::UNLOGGED_VALUE,
-                    None,
-                    Some(Ordering::SeqCst),
-                );
-            }
-        }
-        if mmtk.plan.is_current_gc_nursery() {
-            if !self.modbuf.is_empty() {
-                let mut modbuf = vec![];
-                ::std::mem::swap(&mut modbuf, &mut self.modbuf);
-                GCWork::do_work(&mut E::new(modbuf, false, mmtk), worker, mmtk)
-            }
-        } else {
-            // Do nothing
-        }
-    }
-}
-
 pub struct UnlogEdges {
     edges: Vec<Address>,
 }
