--- conflicted
+++ resolved
@@ -620,13 +620,6 @@
             return object;
         }
 
-<<<<<<< HEAD
-        // Make sure we have valid SFT entries for the object.
-        // #[cfg(debug_assertions)]
-        // crate::mmtk::SFT_MAP.assert_valid_entries_for_object::<VM>(object);
-
-=======
->>>>>>> 69b4fe46
         // Erase <VM> type parameter
         let worker = GCWorkerMutRef::new(self.worker());
 
