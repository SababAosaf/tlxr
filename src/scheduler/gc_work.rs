--- conflicted
+++ resolved
@@ -123,14 +123,12 @@
 impl<C: GCWorkContext + 'static> GCWork<C::VM> for Release<C> {
     fn do_work(&mut self, worker: &mut GCWorker<C::VM>, mmtk: &'static MMTK<C::VM>) {
         trace!("Release Global");
-<<<<<<< HEAD
 
         if mmtk.get_plan().downcast_ref::<LXR<C::VM>>().is_none() {
             <C::VM as VMBinding>::VMCollection::update_weak_processor(false);
         }
-=======
+        
         self.plan.base().gc_trigger.policy.on_gc_release(mmtk);
->>>>>>> 541020b6
 
         <C::VM as VMBinding>::VMCollection::vm_release();
         // We assume this is the only running work packet that accesses plan at the point of execution
