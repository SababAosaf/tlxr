--- conflicted
+++ resolved
@@ -787,19 +787,10 @@
         if !immix.immix_space.in_space(o) || !o.is_mapped() {
             return false;
         }
-        if rc::count(o) != 0 && Block::in_defrag_block::<VM>(o) {
+        if rc::count(o) != 0 && Region::containing::<VM>(o).is_defrag_source_active() {
             return true;
         }
-<<<<<<< HEAD
-        rc::count(o) != 0 && Region::containing::<VM>(o).is_defrag_source_active()
-=======
         false
-        // Maybe a forwarded nursery or mature object from inc processing.
-        // if object_forwarding::is_forwarded_or_being_forwarded::<VM>(o) {
-        //     return true;
-        // }
-        // rc::count(o) != 0 && Block::in_defrag_block::<VM>(o)
->>>>>>> b68e303b
     }
 }
 
