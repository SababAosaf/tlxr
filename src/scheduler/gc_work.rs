use super::work_bucket::WorkBucketStage;
use super::*;
use crate::plan::immix::Pause;
use crate::plan::lxr::LXR;
use crate::plan::GcStatus;
use crate::plan::ObjectsClosure;
use crate::plan::VectorObjectQueue;
use crate::util::metadata::side_metadata::address_to_meta_address;
use crate::util::metadata::*;
use crate::util::*;
use crate::vm::edge_shape::Edge;
use crate::vm::*;
use crate::*;
use std::marker::PhantomData;
use std::ops::{Deref, DerefMut};
use std::sync::atomic::Ordering;
use std::time::SystemTime;

pub struct ScheduleCollection;

impl<VM: VMBinding> GCWork<VM> for ScheduleCollection {
    fn do_work(&mut self, worker: &mut GCWorker<VM>, mmtk: &'static MMTK<VM>) {
        crate::GC_TRIGGER_TIME.store(SystemTime::now(), Ordering::SeqCst);
        crate::GC_EPOCH.fetch_add(1, Ordering::SeqCst);
        mmtk.plan.schedule_collection(worker.scheduler());
    }
}

impl<VM: VMBinding> CoordinatorWork<VM> for ScheduleCollection {}

/// The global GC Preparation Work
/// This work packet invokes prepare() for the plan (which will invoke prepare() for each space), and
/// pushes work packets for preparing mutators and collectors.
/// We should only have one such work packet per GC, before any actual GC work starts.
/// We assume this work packet is the only running work packet that accesses plan, and there should
/// be no other concurrent work packet that accesses plan (read or write). Otherwise, there may
/// be a race condition.
pub struct Prepare<C: GCWorkContext> {
    pub plan: &'static C::PlanType,
}

impl<C: GCWorkContext> Prepare<C> {
    pub fn new(plan: &'static C::PlanType) -> Self {
        Self { plan }
    }
}

impl<C: GCWorkContext + 'static> GCWork<C::VM> for Prepare<C> {
    fn do_work(&mut self, worker: &mut GCWorker<C::VM>, mmtk: &'static MMTK<C::VM>) {
        trace!("Prepare Global");
        // We assume this is the only running work packet that accesses plan at the point of execution
        #[allow(clippy::cast_ref_to_mut)]
        let plan_mut: &mut C::PlanType = unsafe { &mut *(self.plan as *const _ as *mut _) };
        plan_mut.prepare(worker.tls);

        if !plan_mut.no_mutator_prepare_release() {
            for mutator in <C::VM as VMBinding>::VMActivePlan::mutators() {
                mmtk.scheduler.work_buckets[WorkBucketStage::Prepare]
                    .add(PrepareMutator::<C::VM>::new(mutator));
            }
            for w in &mmtk.scheduler.worker_group.workers_shared {
                let result = w.designated_work.push(Box::new(PrepareCollector));
                debug_assert!(result.is_ok());
            }
        }
    }
}

/// The mutator GC Preparation Work
pub struct PrepareMutator<VM: VMBinding> {
    // The mutator reference has static lifetime.
    // It is safe because the actual lifetime of this work-packet will not exceed the lifetime of a GC.
    pub mutator: &'static mut Mutator<VM>,
}

impl<VM: VMBinding> PrepareMutator<VM> {
    #[allow(unused)]
    pub fn new(mutator: &'static mut Mutator<VM>) -> Self {
        Self { mutator }
    }
}

impl<VM: VMBinding> GCWork<VM> for PrepareMutator<VM> {
    fn do_work(&mut self, worker: &mut GCWorker<VM>, _mmtk: &'static MMTK<VM>) {
        trace!("Prepare Mutator");
        self.mutator.prepare(worker.tls);
    }
}

/// The collector GC Preparation Work
#[derive(Default)]
pub struct PrepareCollector;

impl<VM: VMBinding> GCWork<VM> for PrepareCollector {
    fn do_work(&mut self, worker: &mut GCWorker<VM>, mmtk: &'static MMTK<VM>) {
        trace!("Prepare Collector");
        worker.get_copy_context_mut().prepare();
        mmtk.plan.prepare_worker(worker);
    }
}

/// The global GC release Work
/// This work packet invokes release() for the plan (which will invoke release() for each space), and
/// pushes work packets for releasing mutators and collectors.
/// We should only have one such work packet per GC, after all actual GC work ends.
/// We assume this work packet is the only running work packet that accesses plan, and there should
/// be no other concurrent work packet that accesses plan (read or write). Otherwise, there may
/// be a race condition.
pub struct Release<C: GCWorkContext> {
    pub plan: &'static C::PlanType,
}

impl<C: GCWorkContext> Release<C> {
    pub fn new(plan: &'static C::PlanType) -> Self {
        Self { plan }
    }
}

impl<C: GCWorkContext + 'static> GCWork<C::VM> for Release<C> {
    fn do_work(&mut self, worker: &mut GCWorker<C::VM>, mmtk: &'static MMTK<C::VM>) {
        trace!("Release Global");
        <C::VM as VMBinding>::VMCollection::vm_release();
        // We assume this is the only running work packet that accesses plan at the point of execution
        #[allow(clippy::cast_ref_to_mut)]
        let plan_mut: &mut C::PlanType = unsafe { &mut *(self.plan as *const _ as *mut _) };
        plan_mut.release(worker.tls);

        if !plan_mut.no_mutator_prepare_release() {
            for mutator in <C::VM as VMBinding>::VMActivePlan::mutators() {
                mmtk.scheduler.work_buckets[WorkBucketStage::Release]
                    .add(ReleaseMutator::<C::VM>::new(mutator));
            }
        }
        for w in &mmtk.scheduler.worker_group.workers_shared {
            let result = w.designated_work.push(Box::new(ReleaseCollector));
            debug_assert!(result.is_ok());
        }
    }
}

/// The mutator release Work
pub struct ReleaseMutator<VM: VMBinding> {
    // The mutator reference has static lifetime.
    // It is safe because the actual lifetime of this work-packet will not exceed the lifetime of a GC.
    pub mutator: &'static mut Mutator<VM>,
}

impl<VM: VMBinding> ReleaseMutator<VM> {
    #[allow(unused)]
    pub fn new(mutator: &'static mut Mutator<VM>) -> Self {
        Self { mutator }
    }
}

impl<VM: VMBinding> GCWork<VM> for ReleaseMutator<VM> {
    fn do_work(&mut self, worker: &mut GCWorker<VM>, _mmtk: &'static MMTK<VM>) {
        trace!("Release Mutator");
        self.mutator.release(worker.tls);
    }
}

/// The collector release Work
#[derive(Default)]
pub struct ReleaseCollector;

impl<VM: VMBinding> GCWork<VM> for ReleaseCollector {
    fn do_work(&mut self, worker: &mut GCWorker<VM>, _mmtk: &'static MMTK<VM>) {
        trace!("Release Collector");
        worker.get_copy_context_mut().release();
    }
}

/// Stop all mutators
///
/// Schedule a `ScanStackRoots` immediately after a mutator is paused
///
/// TODO: Smaller work granularity
#[derive(Default)]
pub struct StopMutators<ScanEdges: ProcessEdgesWork>(PhantomData<ScanEdges>);

impl<ScanEdges: ProcessEdgesWork> StopMutators<ScanEdges> {
    pub fn new() -> Self {
        Self(PhantomData)
    }
}

impl<E: ProcessEdgesWork> GCWork<E::VM> for StopMutators<E> {
    fn do_work(&mut self, worker: &mut GCWorker<E::VM>, mmtk: &'static MMTK<E::VM>) {
        // If the VM requires that only the coordinator thread can stop the world,
        // we delegate the work to the coordinator.
        if <E::VM as VMBinding>::VMCollection::COORDINATOR_ONLY_STW && !worker.is_coordinator() {
            mmtk.scheduler
                .add_coordinator_work(StopMutators::<E>::new(), worker);
            return;
        }

        trace!("stop_all_mutators start");
        mmtk.plan.base().prepare_for_stack_scanning();
        <E::VM as VMBinding>::VMCollection::stop_all_mutators(worker.tls, |mutator| {
            mmtk.scheduler.work_buckets[WorkBucketStage::RCProcessIncs]
                .add(ScanStackRoot::<E>(mutator));
        });
        trace!("stop_all_mutators end");
        if crate::args::LOG_PER_GC_STATE {
            crate::RESERVED_PAGES_AT_GC_START
                .store(mmtk.plan.get_reserved_pages(), Ordering::SeqCst);
        }
        if crate::args::LOG_STAGES {
            println!(
                " - [{:.6}ms] Stop mutators done",
                crate::gc_trigger_time() as f64 / 1000000f64
            );
        }
        mmtk.plan.gc_pause_start(&mmtk.scheduler);
        mmtk.scheduler.notify_mutators_paused(mmtk);
        if <E::VM as VMBinding>::VMScanning::SCAN_MUTATORS_IN_SAFEPOINT {
            // Prepare mutators if necessary
            // FIXME: This test is probably redundant. JikesRVM requires to call `prepare_mutator` once after mutators are paused
            if !mmtk.plan.base().stacks_prepared() {
                for mutator in <E::VM as VMBinding>::VMActivePlan::mutators() {
                    <E::VM as VMBinding>::VMCollection::prepare_mutator(
                        worker.tls,
                        mutator.get_tls(),
                        mutator,
                    );
                }
            }
            // Scan mutators
            if <E::VM as VMBinding>::VMScanning::SINGLE_THREAD_MUTATOR_SCANNING {
                mmtk.scheduler.work_buckets[WorkBucketStage::Prepare]
                    .add(ScanStackRoots::<E>::new());
            } else {
                for mutator in <E::VM as VMBinding>::VMActivePlan::mutators() {
                    mmtk.scheduler.work_buckets[WorkBucketStage::Prepare]
                        .add(ScanStackRoot::<E>(mutator));
                }
            }
        }
        let factory = ProcessEdgesWorkRootsWorkFactory::<E>::new(mmtk);
        <E::VM as VMBinding>::VMScanning::scan_vm_specific_roots(worker.tls, factory);
    }
}

impl<E: ProcessEdgesWork> CoordinatorWork<E::VM> for StopMutators<E> {}

#[derive(Default)]
pub struct EndOfGC;

impl<VM: VMBinding> GCWork<VM> for EndOfGC {
    fn do_work(&mut self, worker: &mut GCWorker<VM>, mmtk: &'static MMTK<VM>) {
        info!("End of GC");
        let pause_time = crate::GC_START_TIME
            .load(Ordering::SeqCst)
            .elapsed()
            .unwrap();
        crate::add_copy_bytes(unsafe { crate::SLOPPY_COPY_BYTES });
        let pause = mmtk
            .plan
            .downcast_ref::<LXR<VM>>()
            .map(|ix| ix.current_pause().unwrap())
            .unwrap_or(Pause::FullTraceFast);
        crate::add_pause_time(pause, pause_time.as_nanos());
        if crate::args::LOG_PER_GC_STATE {
            let _released_n =
                crate::policy::immix::immixspace::RELEASED_NURSERY_BLOCKS.load(Ordering::SeqCst);
            let _released =
                crate::policy::immix::immixspace::RELEASED_BLOCKS.load(Ordering::SeqCst);
            // println!("Released {} blocks ({} nursery)", released, released_n);
            crate::policy::immix::immixspace::RELEASED_NURSERY_BLOCKS.store(0, Ordering::SeqCst);
            crate::policy::immix::immixspace::RELEASED_BLOCKS.store(0, Ordering::SeqCst);

            let pause_time = pause_time.as_micros() as f64 / 1000f64;
            let boot_time = crate::BOOT_TIME.elapsed().unwrap().as_millis() as f64 / 1000f64;
            let pause = match pause {
                Pause::RefCount => "RefCount",
                Pause::InitialMark => "InitialMark",
                Pause::FinalMark => "FinalMark",
                _ => "Full",
            };
            println!(
                "[{:.3}s][info][gc] GC({}) Pause {} {}M->{}M({}M) {:.3}ms",
                boot_time,
                crate::GC_EPOCH.load(Ordering::SeqCst),
                pause,
                crate::RESERVED_PAGES_AT_GC_START.load(Ordering::SeqCst) / 256,
                mmtk.plan.get_reserved_pages() / 256,
                mmtk.plan.get_total_pages() / 256,
                pause_time
            );
        }

        #[cfg(feature = "extreme_assertions")]
        if crate::util::edge_logger::should_check_duplicate_edges(&*mmtk.plan) {
            // reset the logging info at the end of each GC
            mmtk.edge_logger.reset();
        }

        mmtk.plan.gc_pause_end();
        if <VM as VMBinding>::VMCollection::COORDINATOR_ONLY_STW {
            assert!(worker.is_coordinator(),
                    "VM only allows coordinator to resume mutators, but the current worker is not the coordinator.");
        }

        mmtk.plan.base().set_gc_status(GcStatus::NotInGC);

        // Reset the triggering information.
        mmtk.plan.base().reset_collection_trigger();

        <VM as VMBinding>::VMCollection::resume_mutators(worker.tls);
    }
}

impl<VM: VMBinding> CoordinatorWork<VM> for EndOfGC {}

/// Delegate to the VM binding for reference processing.
///
/// Some VMs (e.g. v8) do not have a Java-like global weak reference storage, and the
/// processing of those weakrefs may be more complex. For such case, we delegate to the
/// VM binding to process weak references.
#[derive(Default)]
pub struct VMProcessWeakRefs<E: ProcessEdgesWork>(PhantomData<E>);

impl<E: ProcessEdgesWork> VMProcessWeakRefs<E> {
    pub fn new() -> Self {
        Self(PhantomData)
    }
}

impl<E: ProcessEdgesWork> GCWork<E::VM> for VMProcessWeakRefs<E> {
    fn do_work(&mut self, worker: &mut GCWorker<E::VM>, _mmtk: &'static MMTK<E::VM>) {
        trace!("ProcessWeakRefs");
        <E::VM as VMBinding>::VMCollection::process_weak_refs(worker); // TODO: Pass a factory/callback to decide what work packet to create.
    }
}

#[derive(Default)]
pub struct ScanStackRoots<Edges: ProcessEdgesWork>(PhantomData<Edges>);

impl<E: ProcessEdgesWork> ScanStackRoots<E> {
    pub fn new() -> Self {
        Self(PhantomData)
    }
}

impl<E: ProcessEdgesWork> GCWork<E::VM> for ScanStackRoots<E> {
    fn do_work(&mut self, worker: &mut GCWorker<E::VM>, mmtk: &'static MMTK<E::VM>) {
        trace!("ScanStackRoots");
        let factory = ProcessEdgesWorkRootsWorkFactory::<E>::new(mmtk);
        <E::VM as VMBinding>::VMScanning::scan_thread_roots(worker.tls, factory);
        <E::VM as VMBinding>::VMScanning::notify_initial_thread_scan_complete(false, worker.tls);
        for mutator in <E::VM as VMBinding>::VMActivePlan::mutators() {
            mutator.flush();
        }
        mmtk.plan.common().base.set_gc_status(GcStatus::GcProper);
    }
}

pub struct ScanStackRoot<Edges: ProcessEdgesWork>(pub &'static mut Mutator<Edges::VM>);

impl<E: ProcessEdgesWork> GCWork<E::VM> for ScanStackRoot<E> {
    fn do_work(&mut self, worker: &mut GCWorker<E::VM>, mmtk: &'static MMTK<E::VM>) {
        trace!("ScanStackRoot for mutator {:?}", self.0.get_tls());
        let base = &mmtk.plan.base();
        let mutators = <E::VM as VMBinding>::VMActivePlan::number_of_mutators();
        let factory = ProcessEdgesWorkRootsWorkFactory::<E>::new(mmtk);
        <E::VM as VMBinding>::VMScanning::scan_thread_root(
            worker.tls,
            unsafe { &mut *(self.0 as *mut _) },
            factory,
        );
        self.0.prepare(worker.tls);
        self.0.flush();

        if mmtk.plan.base().inform_stack_scanned(mutators) {
            <E::VM as VMBinding>::VMScanning::notify_initial_thread_scan_complete(
                false, worker.tls,
            );
            base.set_gc_status(GcStatus::GcProper);
        }
    }
}

#[derive(Default)]
pub struct ScanVMSpecificRoots<Edges: ProcessEdgesWork>(PhantomData<Edges>);

impl<E: ProcessEdgesWork> ScanVMSpecificRoots<E> {
    #[allow(unused)]
    pub fn new() -> Self {
        Self(PhantomData)
    }
}

impl<E: ProcessEdgesWork> GCWork<E::VM> for ScanVMSpecificRoots<E> {
    fn do_work(&mut self, worker: &mut GCWorker<E::VM>, mmtk: &'static MMTK<E::VM>) {
        trace!("ScanStaticRoots");
        let factory = ProcessEdgesWorkRootsWorkFactory::<E>::new(mmtk);
        <E::VM as VMBinding>::VMScanning::scan_vm_specific_roots(worker.tls, factory);
    }
}

pub struct ProcessEdgesBase<VM: VMBinding> {
    pub edges: Vec<VM::VMEdge>,
    pub nodes: VectorObjectQueue,
    mmtk: &'static MMTK<VM>,
    // Use raw pointer for fast pointer dereferencing, instead of using `Option<&'static mut GCWorker<E::VM>>`.
    // Because a copying gc will dereference this pointer at least once for every object copy.
    worker: *mut GCWorker<VM>,
    pub roots: bool,
}

unsafe impl<VM: VMBinding> Send for ProcessEdgesBase<VM> {}

impl<VM: VMBinding> ProcessEdgesBase<VM> {
    // Requires an MMTk reference. Each plan-specific type that uses ProcessEdgesBase can get a static plan reference
    // at creation. This avoids overhead for dynamic dispatch or downcasting plan for each object traced.
    pub fn new(edges: Vec<VM::VMEdge>, roots: bool, mmtk: &'static MMTK<VM>) -> Self {
        #[cfg(feature = "extreme_assertions")]
        if crate::util::edge_logger::should_check_duplicate_edges(&*mmtk.plan) {
            for edge in &edges {
                // log edge, panic if already logged
                mmtk.edge_logger.log_edge(*edge);
            }
        }
        Self {
            edges,
            nodes: VectorObjectQueue::new(),
            mmtk,
            worker: std::ptr::null_mut(),
            roots,
        }
    }
    pub fn set_worker(&mut self, worker: &mut GCWorker<VM>) {
        self.worker = worker;
    }
    #[inline]
    pub fn worker(&self) -> &'static mut GCWorker<VM> {
        unsafe { &mut *self.worker }
    }
    #[inline]
    pub fn mmtk(&self) -> &'static MMTK<VM> {
        self.mmtk
    }
    #[inline]
    pub fn plan(&self) -> &'static dyn Plan<VM = VM> {
        &*self.mmtk.plan
    }
    /// Pop all nodes from nodes, and clear nodes to an empty vector.
    #[inline]
    pub fn pop_nodes(&mut self) -> Vec<ObjectReference> {
        debug_assert!(
            !self.nodes.is_empty(),
            "Attempted to flush nodes in ProcessEdgesWork while nodes set is empty."
        );

        self.nodes.take()
    }
}

/// A short-hand for `<E::VM as VMBinding>::VMEdge`.
pub type EdgeOf<E> = <<E as ProcessEdgesWork>::VM as VMBinding>::VMEdge;

/// Scan & update a list of object slots
//
// Note: be very careful when using this trait. process_node() will push objects
// to the buffer, and it is expected that at the end of the operation, flush()
// is called to create new scan work from the buffered objects. If flush()
// is not called, we may miss the objects in the GC and have dangling pointers.
// FIXME: We possibly want to enforce Drop on this trait, and require calling
// flush() in Drop.
pub trait ProcessEdgesWork:
    Send + 'static + Sized + DerefMut + Deref<Target = ProcessEdgesBase<Self::VM>>
{
    type VM: VMBinding;

    /// The work packet type for scanning objects when using this ProcessEdgesWork.
    type ScanObjectsWorkType: ScanObjectsWork<Self::VM>;

    const CAPACITY: usize = crate::args::BUFFER_SIZE;
    const OVERWRITE_REFERENCE: bool = true;
    const SCAN_OBJECTS_IMMEDIATELY: bool = true;
    const RC_ROOTS: bool = false;
    fn new(edges: Vec<EdgeOf<Self>>, roots: bool, mmtk: &'static MMTK<Self::VM>) -> Self;

    /// Trace an MMTk object. The implementation should forward this call to the policy-specific
    /// `trace_object()` methods, depending on which space this object is in.
    /// If the object is not in any MMTk space, the implementation should forward the call to
    /// `ActivePlan::vm_trace_object()` to let the binding handle the tracing.
    fn trace_object(&mut self, object: ObjectReference) -> ObjectReference;

    #[cfg(feature = "sanity")]
    fn cache_roots_for_sanity_gc(&mut self) {
        assert!(self.roots);
        self.mmtk()
            .sanity_checker
            .lock()
            .unwrap()
            .add_roots(self.edges.clone());
    }

    /// Start the a scan work packet. If SCAN_OBJECTS_IMMEDIATELY, the work packet will be executed immediately, in this method.
    /// Otherwise, the work packet will be added the Closure work bucket and will be dispatched later by the scheduler.
    #[inline]
    fn start_or_dispatch_scan_work(&mut self, work_packet: impl GCWork<Self::VM>) {
        if Self::SCAN_OBJECTS_IMMEDIATELY {
            // We execute this `scan_objects_work` immediately.
            // This is expected to be a useful optimization because,
            // say for _pmd_ with 200M heap, we're likely to have 50000~60000 `ScanObjects` work packets
            // being dispatched (similar amount to `ProcessEdgesWork`).
            // Executing these work packets now can remarkably reduce the global synchronization time.
            self.worker().do_work(work_packet);
        } else {
            self.worker()
                .add_boxed_work(WorkBucketStage::Closure, Box::new(work_packet));
        }
    }

    /// Create an object-scanning work packet to be used for this ProcessEdgesWork.
    ///
    /// `roots` indicates if we are creating a packet for root scanning.  It is only true when this
    /// method is called to handle `RootsWorkFactory::create_process_node_roots_work`.
    fn create_scan_work(
        &self,
        nodes: Vec<ObjectReference>,
        roots: bool,
    ) -> Self::ScanObjectsWorkType;

    /// Flush the nodes in ProcessEdgesBase, and create a ScanObjects work packet for it. If the node set is empty,
    /// this method will simply return with no work packet created.
    #[cold]
    fn flush(&mut self) {
        if self.nodes.is_empty() {
            return;
        }
        let nodes = self.pop_nodes();
        self.start_or_dispatch_scan_work(self.create_scan_work(nodes, false));
    }

    #[inline]
    fn process_edge(&mut self, slot: EdgeOf<Self>) {
        let object = slot.load();
        let new_object = self.trace_object(object);
        if Self::OVERWRITE_REFERENCE {
            slot.store(new_object);
        }
    }

    #[inline]
    fn process_edges(&mut self) {
        for i in 0..self.edges.len() {
            self.process_edge(self.edges[i])
        }
    }
}

impl<E: ProcessEdgesWork> GCWork<E::VM> for E {
    #[inline]
    fn do_work(&mut self, worker: &mut GCWorker<E::VM>, _mmtk: &'static MMTK<E::VM>) {
        trace!("ProcessEdgesWork");
        self.set_worker(worker);
        self.process_edges();
        self.flush();
        #[cfg(feature = "sanity")]
        if self.roots {
            self.cache_roots_for_sanity_gc();
        }
        trace!("ProcessEdgesWork End");
    }
}

/// A general process edges implementation using SFT. A plan can always implement their own process edges. However,
/// Most plans can use this work packet for tracing amd they do not need to provide a plan-specific trace object work packet.
/// If they choose to use this type, they need to provide a correct implementation for some related methods
/// (such as `Space.set_copy_for_sft_trace()`, `SFT.sft_trace_object()`).
/// Some plans are not using this type, mostly due to more complex tracing. Either it is impossible to use this type, or
/// there is performance overheads for using this general trace type. In such cases, they implement their specific process edges.
// TODO: This is not used any more. Should we remove it?
pub struct SFTProcessEdges<VM: VMBinding> {
    pub base: ProcessEdgesBase<VM>,
}

impl<VM: VMBinding> ProcessEdgesWork for SFTProcessEdges<VM> {
    type VM = VM;
    type ScanObjectsWorkType = ScanObjects<Self>;

    fn new(edges: Vec<EdgeOf<Self>>, roots: bool, mmtk: &'static MMTK<VM>) -> Self {
        let base = ProcessEdgesBase::new(edges, roots, mmtk);
        Self { base }
    }

    #[inline]
    fn trace_object(&mut self, object: ObjectReference) -> ObjectReference {
        use crate::policy::space::*;

        if object.is_null() {
            return object;
        }

        // Make sure we have valid SFT entries for the object.
        #[cfg(debug_assertions)]
        crate::mmtk::SFT_MAP.assert_valid_entries_for_object::<VM>(object);

        // Erase <VM> type parameter
        let worker = GCWorkerMutRef::new(self.worker());

        // Invoke trace object on sft
        let sft = crate::mmtk::SFT_MAP.get(object.to_address());
        sft.sft_trace_object(&mut self.base.nodes, object, worker)
    }

    #[inline(always)]
    fn create_scan_work(&self, nodes: Vec<ObjectReference>, roots: bool) -> ScanObjects<Self> {
        ScanObjects::<Self>::new(nodes, false, roots)
    }
}

struct ProcessEdgesWorkRootsWorkFactory<E: ProcessEdgesWork> {
    mmtk: &'static MMTK<E::VM>,
}

impl<E: ProcessEdgesWork> Clone for ProcessEdgesWorkRootsWorkFactory<E> {
    fn clone(&self) -> Self {
        Self { mmtk: self.mmtk }
    }
}

impl<E: ProcessEdgesWork> RootsWorkFactory<EdgeOf<E>> for ProcessEdgesWorkRootsWorkFactory<E> {
    fn create_process_edge_roots_work(&mut self, edges: Vec<EdgeOf<E>>) {
        crate::memory_manager::add_work_packet(
            self.mmtk,
            if E::RC_ROOTS {
                WorkBucketStage::RCProcessIncs
            } else {
                WorkBucketStage::Closure
            },
            E::new(edges, true, self.mmtk),
        );
    }

    fn create_process_node_roots_work(&mut self, nodes: Vec<ObjectReference>) {
        // Note: Node roots cannot be moved.  Currently, this implies that the plan must never
        // move objects.  However, in the future, if we start to support object pinning, then
        // moving plans that support object pinning (such as Immix) can still use node roots.
        assert!(
            !self.mmtk.plan.constraints().moves_objects,
            "Attempted to add node roots when using a plan that moves objects.  Plan: {:?}",
            *self.mmtk.options.plan
        );

        // We want to use E::create_scan_work.
        let process_edges_work = E::new(vec![], true, self.mmtk);
        let work = process_edges_work.create_scan_work(nodes, true);
        crate::memory_manager::add_work_packet(self.mmtk, WorkBucketStage::Closure, work);
    }
}

impl<E: ProcessEdgesWork> ProcessEdgesWorkRootsWorkFactory<E> {
    fn new(mmtk: &'static MMTK<E::VM>) -> Self {
        Self { mmtk }
    }
}

impl<VM: VMBinding> Deref for SFTProcessEdges<VM> {
    type Target = ProcessEdgesBase<VM>;
    #[inline]
    fn deref(&self) -> &Self::Target {
        &self.base
    }
}

impl<VM: VMBinding> DerefMut for SFTProcessEdges<VM> {
    #[inline]
    fn deref_mut(&mut self) -> &mut Self::Target {
        &mut self.base
    }
}

/// Trait for a work packet that scans objects
pub trait ScanObjectsWork<VM: VMBinding>: GCWork<VM> + Sized {
    /// The associated ProcessEdgesWork for processing the edges of the objects in this packet.
    type E: ProcessEdgesWork<VM = VM>;

    /// Return true if the objects in this packet are pointed by roots, in which case we need to
    /// call trace_object on them.
    fn roots(&self) -> bool;

    /// Called after each object is scanned.
    fn post_scan_object(&self, object: ObjectReference);

    /// Create another object-scanning work packet of the same kind, to scan adjacent objects of
    /// the objects in this packet.
    fn make_another(&self, buffer: Vec<ObjectReference>) -> Self;

    /// The common code for ScanObjects and PlanScanObjects.
    fn do_work_common(
        &self,
        buffer: &[ObjectReference],
        worker: &mut GCWorker<<Self::E as ProcessEdgesWork>::VM>,
        mmtk: &'static MMTK<<Self::E as ProcessEdgesWork>::VM>,
    ) {
        let tls = worker.tls;

        // If this is a root packet, the objects in this packet will have not been traced, yet.
        //
        // This step conceptually traces the edges from root slots to the objects they point to.
        // However, VMs that deliver root objects instead of root edges are incapable of updating
        // root slots.  Like processing an edge, we call `trace_object` on those objects, and
        // assert the GC doesn't move those objects because we cannot store back to the slots.
        //
        // If this is a root packet, the `scanned_root_objects` variable will hold those root
        // objects which are traced for the first time.
        let scanned_root_objects = self.roots().then(|| {
            // We create an instance of E to use its `trace_object` method and its object queue.
            let mut process_edges_work = Self::E::new(vec![], false, mmtk);

            for object in buffer.iter().copied() {
                let new_object = process_edges_work.trace_object(object);
                debug_assert_eq!(
                    object, new_object,
                    "Object moved while tracing root unmovable root object: {} -> {}",
                    object, new_object
                );
            }

            // This contains root objects that are visited the first time.
            // It is sufficient to only scan these objects.
            process_edges_work.nodes.take()
        });

        // If it is a root packet, scan the nodes that are first scanned;
        // otherwise, scan the nodes in the buffer.
        let objects_to_scan = scanned_root_objects.as_deref().unwrap_or(buffer);

        // Then scan those objects for edges.
        let mut scan_later = vec![];
        {
            let mut closure = ObjectsClosure::<Self::E>::new(worker);
            for object in objects_to_scan.iter().copied() {
                if <VM as VMBinding>::VMScanning::support_edge_enqueuing(tls, object) {
                    // If an object supports edge-enqueuing, we enqueue its edges.
                    <VM as VMBinding>::VMScanning::scan_object(tls, object, &mut closure);
                    self.post_scan_object(object);
                } else {
                    // If an object does not support edge-enqueuing, we have to use
                    // `Scanning::scan_object_and_trace_edges` and offload the job of updating the
                    // reference field to the VM.
                    //
                    // However, at this point, `closure` is borrowing `worker`.
                    // So we postpone the processing of objects that needs object enqueuing
                    scan_later.push(object);
                }
            }
        }

        // If any object does not support edge-enqueuing, we process them now.
        if !scan_later.is_empty() {
            // We create an instance of E to use its `trace_object` method and its object queue.
            let mut process_edges_work = Self::E::new(vec![], false, mmtk);
            let mut closure = |object| process_edges_work.trace_object(object);

            // Scan objects and trace their edges at the same time.
            for object in scan_later.iter().copied() {
                <VM as VMBinding>::VMScanning::scan_object_and_trace_edges(
                    tls,
                    object,
                    &mut closure,
                );
                self.post_scan_object(object);
            }

            // Create work packets to scan adjacent objects.  We skip ProcessEdgesWork and create
            // object-scanning packets directly, because the edges are already traced.
            if !process_edges_work.nodes.is_empty() {
                let next_nodes = process_edges_work.nodes.take();
                let make_packet = |nodes| {
                    let work_packet = self.make_another(nodes);
                    memory_manager::add_work_packet(mmtk, WorkBucketStage::Closure, work_packet);
                };

                // Divide the resulting nodes into appropriately sized packets.
                if next_nodes.len() <= Self::E::CAPACITY {
                    make_packet(next_nodes);
                } else {
                    for chunk in next_nodes.chunks(Self::E::CAPACITY) {
                        make_packet(chunk.into());
                    }
                }
            }
        }
    }
}

/// Scan objects and enqueue the edges of the objects.  For objects that do not support
/// edge-enqueuing, this work packet also processes the edges.
///
/// This work packet does not execute policy-specific post-scanning hooks
/// (it won't call `post_scan_object()` in [`policy::gc_work::PolicyTraceObject`]).
/// It should be used only for policies that do not perform policy-specific actions when scanning
/// an object.
pub struct ScanObjects<Edges: ProcessEdgesWork> {
    buffer: Vec<ObjectReference>,
    #[allow(unused)]
    concurrent: bool,
    roots: bool,
    phantom: PhantomData<Edges>,
}

impl<Edges: ProcessEdgesWork> ScanObjects<Edges> {
    pub fn new(buffer: Vec<ObjectReference>, concurrent: bool, roots: bool) -> Self {
        Self {
            buffer,
            concurrent,
            roots,
            phantom: PhantomData,
        }
    }
}

impl<VM: VMBinding, E: ProcessEdgesWork<VM = VM>> ScanObjectsWork<VM> for ScanObjects<E> {
    type E = E;

    fn roots(&self) -> bool {
        self.roots
    }

    #[inline(always)]
    fn post_scan_object(&self, _object: ObjectReference) {
        // Do nothing.
    }

    fn make_another(&self, buffer: Vec<ObjectReference>) -> Self {
        Self::new(buffer, self.concurrent, false)
    }
}

impl<E: ProcessEdgesWork> GCWork<E::VM> for ScanObjects<E> {
    fn do_work(&mut self, worker: &mut GCWorker<E::VM>, mmtk: &'static MMTK<E::VM>) {
        trace!("ScanObjects");
        self.do_work_common(&self.buffer, worker, mmtk);
        trace!("ScanObjects End");
    }
}

pub struct ProcessModBuf<E: ProcessEdgesWork> {
    modbuf: Vec<ObjectReference>,
    phantom: PhantomData<E>,
    meta: MetadataSpec,
}

impl<E: ProcessEdgesWork> ProcessModBuf<E> {
    pub fn new(modbuf: Vec<ObjectReference>, meta: MetadataSpec) -> Self {
        Self {
            modbuf,
            meta,
            phantom: PhantomData,
        }
    }
}

impl<E: ProcessEdgesWork> GCWork<E::VM> for ProcessModBuf<E> {
    #[inline(always)]
    fn do_work(&mut self, worker: &mut GCWorker<E::VM>, mmtk: &'static MMTK<E::VM>) {
        if !self.modbuf.is_empty() {
            for obj in &self.modbuf {
<<<<<<< HEAD
                store_metadata::<E::VM>(
                    &self.meta,
                    *obj,
                    crate::plan::barriers::UNLOGGED_VALUE,
                    None,
                    Some(Ordering::SeqCst),
                );
=======
                self.meta
                    .store_atomic::<E::VM, u8>(*obj, 1, None, Ordering::SeqCst);
>>>>>>> 4ae23b1d
            }
        }
        if mmtk.plan.is_current_gc_nursery() {
            if !self.modbuf.is_empty() {
                let mut modbuf = vec![];
                ::std::mem::swap(&mut modbuf, &mut self.modbuf);
                GCWork::do_work(
                    &mut ScanObjects::<E>::new(modbuf, false, false),
                    worker,
                    mmtk,
                )
            }
        } else {
            // Do nothing
        }
    }
}

pub struct UnlogEdges {
    edges: Vec<Address>,
}

impl UnlogEdges {
    pub fn new(edges: Vec<Address>) -> Self {
        Self { edges }
    }
}

impl<VM: VMBinding> GCWork<VM> for UnlogEdges {
    #[inline(always)]
    fn do_work(&mut self, _worker: &mut GCWorker<VM>, _mmtk: &'static MMTK<VM>) {
        if !self.edges.is_empty() {
            for edge in &self.edges {
                let ptr = address_to_meta_address(
                    VM::VMObjectModel::GLOBAL_LOG_BIT_SPEC.extract_side_spec(),
                    *edge,
                );
                unsafe {
                    ptr.store(0b11111111u8);
                }
            }
        }
    }
}

use crate::mmtk::MMTK;
use crate::plan::Plan;
use crate::plan::PlanTraceObject;
use crate::policy::gc_work::TraceKind;

/// This provides an implementation of [`ProcessEdgesWork`](scheduler/gc_work/ProcessEdgesWork). A plan that implements
/// `PlanTraceObject` can use this work packet for tracing objects.
pub struct PlanProcessEdges<
    VM: VMBinding,
    P: Plan<VM = VM> + PlanTraceObject<VM>,
    const KIND: TraceKind,
> {
    plan: &'static P,
    base: ProcessEdgesBase<VM>,
}

impl<VM: VMBinding, P: PlanTraceObject<VM> + Plan<VM = VM>, const KIND: TraceKind> ProcessEdgesWork
    for PlanProcessEdges<VM, P, KIND>
{
    type VM = VM;
    type ScanObjectsWorkType = PlanScanObjects<Self, P>;

    fn new(edges: Vec<EdgeOf<Self>>, roots: bool, mmtk: &'static MMTK<VM>) -> Self {
        let base = ProcessEdgesBase::new(edges, roots, mmtk);
        let plan = base.plan().downcast_ref::<P>().unwrap();
        Self { plan, base }
    }

    #[inline(always)]
    fn create_scan_work(
        &self,
        nodes: Vec<ObjectReference>,
        roots: bool,
    ) -> Self::ScanObjectsWorkType {
        PlanScanObjects::<Self, P>::new(self.plan, nodes, false, roots)
    }

    #[inline(always)]
    fn trace_object(&mut self, object: ObjectReference) -> ObjectReference {
        if object.is_null() {
            return object;
        }
        // We cannot borrow `self` twice in a call, so we extract `worker` as a local variable.
        let worker = self.worker();
        self.plan
            .trace_object::<VectorObjectQueue, KIND>(&mut self.base.nodes, object, worker)
    }

    #[inline]
    fn process_edge(&mut self, slot: EdgeOf<Self>) {
        let object = slot.load();
        let new_object = self.trace_object(object);
        if P::may_move_objects::<KIND>() {
            slot.store(new_object);
        }
    }
}

// Impl Deref/DerefMut to ProcessEdgesBase for PlanProcessEdges
impl<VM: VMBinding, P: PlanTraceObject<VM> + Plan<VM = VM>, const KIND: TraceKind> Deref
    for PlanProcessEdges<VM, P, KIND>
{
    type Target = ProcessEdgesBase<VM>;
    #[inline]
    fn deref(&self) -> &Self::Target {
        &self.base
    }
}

impl<VM: VMBinding, P: PlanTraceObject<VM> + Plan<VM = VM>, const KIND: TraceKind> DerefMut
    for PlanProcessEdges<VM, P, KIND>
{
    #[inline]
    fn deref_mut(&mut self) -> &mut Self::Target {
        &mut self.base
    }
}

/// This is an alternative to `ScanObjects` that calls the `post_scan_object` of the policy
/// selected by the plan.  It is applicable to plans that derive `PlanTraceObject`.
pub struct PlanScanObjects<E: ProcessEdgesWork, P: Plan<VM = E::VM> + PlanTraceObject<E::VM>> {
    plan: &'static P,
    buffer: Vec<ObjectReference>,
    #[allow(dead_code)]
    concurrent: bool,
    roots: bool,
    phantom: PhantomData<E>,
}

impl<E: ProcessEdgesWork, P: Plan<VM = E::VM> + PlanTraceObject<E::VM>> PlanScanObjects<E, P> {
    pub fn new(
        plan: &'static P,
        buffer: Vec<ObjectReference>,
        concurrent: bool,
        roots: bool,
    ) -> Self {
        Self {
            plan,
            buffer,
            concurrent,
            roots,
            phantom: PhantomData,
        }
    }
}

impl<E: ProcessEdgesWork, P: Plan<VM = E::VM> + PlanTraceObject<E::VM>> ScanObjectsWork<E::VM>
    for PlanScanObjects<E, P>
{
    type E = E;

    fn roots(&self) -> bool {
        self.roots
    }

    #[inline(always)]
    fn post_scan_object(&self, object: ObjectReference) {
        self.plan.post_scan_object(object);
    }

    fn make_another(&self, buffer: Vec<ObjectReference>) -> Self {
        Self::new(self.plan, buffer, self.concurrent, false)
    }
}

impl<E: ProcessEdgesWork, P: Plan<VM = E::VM> + PlanTraceObject<E::VM>> GCWork<E::VM>
    for PlanScanObjects<E, P>
{
    fn do_work(&mut self, worker: &mut GCWorker<E::VM>, mmtk: &'static MMTK<E::VM>) {
        trace!("PlanScanObjects");
        self.do_work_common(&self.buffer, worker, mmtk);
        trace!("PlanScanObjects End");
    }
}<|MERGE_RESOLUTION|>--- conflicted
+++ resolved
@@ -861,18 +861,8 @@
     fn do_work(&mut self, worker: &mut GCWorker<E::VM>, mmtk: &'static MMTK<E::VM>) {
         if !self.modbuf.is_empty() {
             for obj in &self.modbuf {
-<<<<<<< HEAD
-                store_metadata::<E::VM>(
-                    &self.meta,
-                    *obj,
-                    crate::plan::barriers::UNLOGGED_VALUE,
-                    None,
-                    Some(Ordering::SeqCst),
-                );
-=======
                 self.meta
                     .store_atomic::<E::VM, u8>(*obj, 1, None, Ordering::SeqCst);
->>>>>>> 4ae23b1d
             }
         }
         if mmtk.plan.is_current_gc_nursery() {
