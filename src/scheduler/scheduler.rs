--- conflicted
+++ resolved
@@ -119,7 +119,6 @@
         })
     }
 
-<<<<<<< HEAD
     pub fn pause_concurrent_work_packets_during_gc(&self) {
         let mut old_queue = Injector::new();
         old_queue = self.work_buckets[WorkBucketStage::Unconstrained].swap_queue(old_queue);
@@ -190,8 +189,6 @@
             .for_each(|w| postponed_concurrent_work.push(w));
     }
 
-=======
->>>>>>> c2c70673
     pub fn num_workers(&self) -> usize {
         self.worker_group.as_ref().worker_count()
     }
