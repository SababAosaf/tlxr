use super::stat::SchedulerStat;
use super::work_bucket::*;
use super::worker::{GCWorker, WorkerGroup};
use super::*;
use crate::mmtk::MMTK;
use crate::util::opaque_pointer::*;
use crate::vm::VMBinding;
use enum_map::{enum_map, EnumMap};
use std::collections::HashMap;
use std::sync::atomic::Ordering;
use std::sync::mpsc::{channel, Receiver, Sender};
use std::sync::{Arc, Condvar, Mutex, RwLock};

pub enum CoordinatorMessage<VM: VMBinding> {
    Work(Box<dyn CoordinatorWork<VM>>),
    AllWorkerParked,
    BucketDrained,
}

pub struct GCWorkScheduler<VM: VMBinding> {
    pub work_buckets: EnumMap<WorkBucketStage, WorkBucket<VM>>,
    /// Work for the coordinator thread
    pub coordinator_work: WorkBucket<VM>,
    /// workers
    worker_group: Option<Arc<WorkerGroup<VM>>>,
    /// Condition Variable for worker synchronization
    pub worker_monitor: Arc<(Mutex<()>, Condvar)>,
    mmtk: Option<&'static MMTK<VM>>,
    coordinator_worker: Option<RwLock<GCWorker<VM>>>,
    /// A message channel to send new coordinator work and other actions to the coordinator thread
    channel: (
        Sender<CoordinatorMessage<VM>>,
        Receiver<CoordinatorMessage<VM>>,
    ),
    startup: Mutex<Option<Box<dyn CoordinatorWork<VM>>>>,
    finalizer: Mutex<Option<Box<dyn CoordinatorWork<VM>>>>,
    /// A callback to be fired after the `Closure` bucket is drained.
    /// This callback should return `true` if it adds more work packets to the
    /// `Closure` bucket. `WorkBucket::can_open` then consult this return value
    /// to prevent the GC from proceeding to the next stage, if we still have
    /// `Closure` work to do.
    ///
    /// We use this callback to process ephemeron objects. `closure_end` can re-enable
    /// the `Closure` bucket multiple times to iteratively discover and process
    /// more ephemeron objects.
    closure_end: Mutex<Option<Box<dyn Send + Fn() -> bool>>>,
}

// The 'channel' inside Scheduler disallows Sync for Scheduler. We have to make sure we use channel properly:
// 1. We should never directly use Sender. We clone the sender and let each worker have their own copy.
// 2. Only the coordinator can use Receiver.
// TODO: We should remove channel from Scheduler, and directly send Sender/Receiver when creating the coordinator and
// the workers.
unsafe impl<VM: VMBinding> Sync for GCWorkScheduler<VM> {}

impl<VM: VMBinding> GCWorkScheduler<VM> {
    pub fn new() -> Arc<Self> {
        let worker_monitor: Arc<(Mutex<()>, Condvar)> = Default::default();
        Arc::new(Self {
            work_buckets: enum_map! {
                WorkBucketStage::Unconstrained => WorkBucket::new(true, worker_monitor.clone()),
                WorkBucketStage::Prepare => WorkBucket::new(false, worker_monitor.clone()),
                WorkBucketStage::ForwardRoots => WorkBucket::new(false, worker_monitor.clone()),
                WorkBucketStage::Closure => WorkBucket::new(false, worker_monitor.clone()),
                WorkBucketStage::RefClosure => WorkBucket::new(false, worker_monitor.clone()),
                WorkBucketStage::RefForwarding => WorkBucket::new(false, worker_monitor.clone()),
                WorkBucketStage::Release => WorkBucket::new(false, worker_monitor.clone()),
                WorkBucketStage::Final => WorkBucket::new(false, worker_monitor.clone()),
                WorkBucketStage::PreClosure => WorkBucket::new(false, worker_monitor.clone()),
                WorkBucketStage::PostClosure => WorkBucket::new(false, worker_monitor.clone()),
            },
            coordinator_work: WorkBucket::new(true, worker_monitor.clone()),
            worker_group: None,
            worker_monitor,
            mmtk: None,
            coordinator_worker: None,
            channel: channel(),
            startup: Mutex::new(None),
            finalizer: Mutex::new(None),
            closure_end: Mutex::new(None),
        })
    }

    #[inline]
    pub fn num_workers(&self) -> usize {
        self.worker_group.as_ref().unwrap().worker_count()
    }

    pub fn initialize(
        self: &'static Arc<Self>,
        num_workers: usize,
        mmtk: &'static MMTK<VM>,
        tls: VMThread,
    ) {
        use crate::scheduler::work_bucket::WorkBucketStage::*;
        let num_workers = if cfg!(feature = "single_worker") {
            1
        } else {
            num_workers
        };

        let mut self_mut = self.clone();
        let self_mut = unsafe { Arc::get_mut_unchecked(&mut self_mut) };

        self_mut.mmtk = Some(mmtk);
        self_mut.coordinator_worker = Some(RwLock::new(GCWorker::new(
<<<<<<< HEAD
            233,
            Arc::downgrade(&self),
=======
            0,
            Arc::downgrade(self),
>>>>>>> 53a46c55
            true,
            self.channel.0.clone(),
        )));
        self_mut.worker_group = Some(WorkerGroup::new(
            num_workers,
            Arc::downgrade(self),
            self.channel.0.clone(),
        ));
        self.worker_group.as_ref().unwrap().spawn_workers(tls, mmtk);

        {
            // Unconstrained is always open. Prepare will be opened at the beginning of a GC.
            // This vec will grow for each stage we call with open_next()
            let mut open_stages: Vec<WorkBucketStage> = vec![Unconstrained, Prepare];
            // The rest will open after the previous stage is done.
            let mut open_next = |s: WorkBucketStage| {
                let cur_stages = open_stages.clone();
                self_mut.work_buckets[s].set_open_condition(move || {
                    let should_open =
                        self.are_buckets_drained(&cur_stages) && self.worker_group().all_parked();
                    // Additional check before the `RefClosure` bucket opens.
                    if should_open && s == WorkBucketStage::RefClosure {
                        if let Some(closure_end) = self.closure_end.lock().unwrap().as_ref() {
                            if closure_end() {
                                // Don't open `RefClosure` if `closure_end` added more works to `Closure`.
                                return false;
                            }
                        }
                    }
                    should_open
                });
                open_stages.push(s);
            };

            open_next(ForwardRoots);
            open_next(PreClosure);
            open_next(Closure);
            open_next(PostClosure);
            open_next(RefClosure);
            open_next(RefForwarding);
            open_next(Release);
            open_next(Final);
        }
    }

    fn are_buckets_drained(&self, buckets: &[WorkBucketStage]) -> bool {
        buckets.iter().all(|&b| self.work_buckets[b].is_drained())
    }

    pub fn initialize_worker(self: &Arc<Self>, tls: VMWorkerThread) {
        let mut coordinator_worker = self.coordinator_worker.as_ref().unwrap().write().unwrap();
        coordinator_worker.init(tls);
    }

    pub fn set_initializer<W: CoordinatorWork<VM>>(&self, w: Option<W>) {
        *self.startup.lock().unwrap() = w.map(|w| box w as Box<dyn CoordinatorWork<VM>>);
    }

    pub fn set_finalizer<W: CoordinatorWork<VM>>(&self, w: Option<W>) {
        *self.finalizer.lock().unwrap() = w.map(|w| box w as Box<dyn CoordinatorWork<VM>>);
    }

    pub fn on_closure_end(&self, f: Box<dyn Send + Fn() -> bool>) {
        *self.closure_end.lock().unwrap() = Some(f);
    }

    pub fn worker_group(&self) -> Arc<WorkerGroup<VM>> {
        self.worker_group.as_ref().unwrap().clone()
    }

    fn all_buckets_empty(&self) -> bool {
        self.work_buckets.values().all(|bucket| bucket.is_empty())
    }

    /// Open buckets if their conditions are met
    fn update_buckets(&self) {
        let mut buckets_updated = false;
        for (id, bucket) in self.work_buckets.iter() {
            if id == WorkBucketStage::Unconstrained {
                continue;
            }
            buckets_updated |= bucket.update();
        }
        if buckets_updated {
            // Notify the workers for new work
            let _guard = self.worker_monitor.0.lock().unwrap();
            self.worker_monitor.1.notify_all();
        }
    }

    /// Execute coordinator work, in the controller thread
    fn process_coordinator_work(&self, mut work: Box<dyn CoordinatorWork<VM>>) {
        let mut coordinator_worker = self.coordinator_worker.as_ref().unwrap().write().unwrap();
        let mmtk = self.mmtk.unwrap();
        work.do_work_with_stat(&mut coordinator_worker, mmtk);
    }

    /// Drain the message queue and execute coordinator work. Only the coordinator should call this.
    pub fn wait_for_completion(&self) {
        // At the start of a GC, we probably already have received a `ScheduleCollection` work. Run it now.
        if let Some(initializer) = self.startup.lock().unwrap().take() {
            self.process_coordinator_work(initializer);
        }
        loop {
            let message = self.channel.1.recv().unwrap();
            match message {
                CoordinatorMessage::Work(work) => {
                    self.process_coordinator_work(work);
                }
                CoordinatorMessage::AllWorkerParked | CoordinatorMessage::BucketDrained => {
                    self.update_buckets();
                }
            }
            let _guard = self.worker_monitor.0.lock().unwrap();
            if self.worker_group().all_parked() && self.all_buckets_empty() {
                break;
            }
        }
        for message in self.channel.1.try_iter() {
            if let CoordinatorMessage::Work(work) = message {
                self.process_coordinator_work(work);
            }
        }
        self.deactivate_all();
        // Finalization: Resume mutators, reset gc states
        // Note: Resume-mutators must happen after all work buckets are closed.
        //       Otherwise, for generational GCs, workers will receive and process
        //       newly generated remembered-sets from those open buckets.
        //       But these remsets should be preserved until next GC.
        if let Some(finalizer) = self.finalizer.lock().unwrap().take() {
            self.process_coordinator_work(finalizer);
        }
        debug_assert!(!self.work_buckets[WorkBucketStage::Prepare].is_activated());
        debug_assert!(!self.work_buckets[WorkBucketStage::ForwardRoots].is_activated());
        debug_assert!(!self.work_buckets[WorkBucketStage::PreClosure].is_activated());
        debug_assert!(!self.work_buckets[WorkBucketStage::Closure].is_activated());
        debug_assert!(!self.work_buckets[WorkBucketStage::PostClosure].is_activated());
        debug_assert!(!self.work_buckets[WorkBucketStage::RefClosure].is_activated());
        debug_assert!(!self.work_buckets[WorkBucketStage::RefForwarding].is_activated());
        debug_assert!(!self.work_buckets[WorkBucketStage::Release].is_activated());
        debug_assert!(!self.work_buckets[WorkBucketStage::Final].is_activated());
    }

    pub fn assert_all_deactivated(&self) {
        debug_assert!(!self.work_buckets[WorkBucketStage::Prepare].is_activated());
        debug_assert!(!self.work_buckets[WorkBucketStage::ForwardRoots].is_activated());
        debug_assert!(!self.work_buckets[WorkBucketStage::PreClosure].is_activated());
        debug_assert!(!self.work_buckets[WorkBucketStage::Closure].is_activated());
        debug_assert!(!self.work_buckets[WorkBucketStage::PostClosure].is_activated());
        debug_assert!(!self.work_buckets[WorkBucketStage::RefClosure].is_activated());
        debug_assert!(!self.work_buckets[WorkBucketStage::RefForwarding].is_activated());
        debug_assert!(!self.work_buckets[WorkBucketStage::Release].is_activated());
        debug_assert!(!self.work_buckets[WorkBucketStage::Final].is_activated());
    }

    pub fn deactivate_all(&self) {
        self.work_buckets[WorkBucketStage::Prepare].deactivate();
        self.work_buckets[WorkBucketStage::ForwardRoots].deactivate();
        self.work_buckets[WorkBucketStage::PreClosure].deactivate();
        self.work_buckets[WorkBucketStage::Closure].deactivate();
        self.work_buckets[WorkBucketStage::PostClosure].deactivate();
        self.work_buckets[WorkBucketStage::RefClosure].deactivate();
        self.work_buckets[WorkBucketStage::RefForwarding].deactivate();
        self.work_buckets[WorkBucketStage::Release].deactivate();
        self.work_buckets[WorkBucketStage::Final].deactivate();
    }

    pub fn reset_state(&self) {
        // self.work_buckets[WorkBucketStage::Prepare].deactivate();
        self.work_buckets[WorkBucketStage::ForwardRoots].deactivate();
        self.work_buckets[WorkBucketStage::PreClosure].deactivate();
        self.work_buckets[WorkBucketStage::PostClosure].deactivate();
        self.work_buckets[WorkBucketStage::Closure].deactivate();
        self.work_buckets[WorkBucketStage::RefClosure].deactivate();
        self.work_buckets[WorkBucketStage::RefForwarding].deactivate();
        self.work_buckets[WorkBucketStage::Release].deactivate();
        self.work_buckets[WorkBucketStage::Final].deactivate();
    }

    pub fn add_coordinator_work(&self, work: impl CoordinatorWork<VM>, worker: &GCWorker<VM>) {
        worker
            .sender
            .send(CoordinatorMessage::Work(box work))
            .unwrap();
    }

    #[inline]
    fn pop_scheduable_work(&self, worker: &GCWorker<VM>) -> Option<(Box<dyn GCWork<VM>>, bool)> {
        if let Some(work) = worker.local_work_bucket.poll() {
            return Some((work, worker.local_work_bucket.is_empty()));
        }
        for work_bucket in self.work_buckets.values() {
            if let Some(work) = work_bucket.poll() {
                return Some((work, work_bucket.is_empty()));
            }
        }
        None
    }

    /// Get a scheduable work. Called by workers
    #[inline]
    pub fn poll(&self, worker: &GCWorker<VM>) -> Box<dyn GCWork<VM>> {
        let work = if let Some((work, bucket_is_empty)) = self.pop_scheduable_work(worker) {
            if bucket_is_empty {
                worker
                    .sender
                    .send(CoordinatorMessage::BucketDrained)
                    .unwrap();
            }
            work
        } else {
            self.poll_slow(worker)
        };
        work
    }

    #[cold]
    fn poll_slow(&self, worker: &GCWorker<VM>) -> Box<dyn GCWork<VM>> {
        debug_assert!(!worker.is_parked());
        let mut guard = self.worker_monitor.0.lock().unwrap();
        loop {
            debug_assert!(!worker.is_parked());
            if let Some((work, bucket_is_empty)) = self.pop_scheduable_work(worker) {
                if bucket_is_empty {
                    worker
                        .sender
                        .send(CoordinatorMessage::BucketDrained)
                        .unwrap();
                }
                return work;
            }
            // Park this worker
            worker.parked.store(true, Ordering::SeqCst);
            if self.worker_group().all_parked() {
                worker
                    .sender
                    .send(CoordinatorMessage::AllWorkerParked)
                    .unwrap();
            }
            // Wait
            guard = self.worker_monitor.1.wait(guard).unwrap();
            // Unpark this worker
            worker.parked.store(false, Ordering::SeqCst);
        }
    }

    pub fn enable_stat(&self) {
        for worker in &self.worker_group().workers {
            worker.stat.enable();
        }
        let coordinator_worker = self.coordinator_worker.as_ref().unwrap().read().unwrap();
        coordinator_worker.stat.enable();
    }

    pub fn statistics(&self) -> HashMap<String, String> {
        let mut summary = SchedulerStat::default();
        for worker in &self.worker_group().workers {
            summary.merge(&worker.stat);
        }
        let coordinator_worker = self.coordinator_worker.as_ref().unwrap().read().unwrap();
        summary.merge(&coordinator_worker.stat);
        summary.harness_stat()
    }

    pub fn notify_mutators_paused(&self, mmtk: &'static MMTK<VM>) {
        mmtk.plan.base().control_collector_context.clear_request();
        debug_assert!(!self.work_buckets[WorkBucketStage::Prepare].is_activated());
        self.work_buckets[WorkBucketStage::Prepare].activate();
        let _guard = self.worker_monitor.0.lock().unwrap();
        self.worker_monitor.1.notify_all();
    }
}<|MERGE_RESOLUTION|>--- conflicted
+++ resolved
@@ -104,13 +104,8 @@
 
         self_mut.mmtk = Some(mmtk);
         self_mut.coordinator_worker = Some(RwLock::new(GCWorker::new(
-<<<<<<< HEAD
             233,
-            Arc::downgrade(&self),
-=======
-            0,
             Arc::downgrade(self),
->>>>>>> 53a46c55
             true,
             self.channel.0.clone(),
         )));
