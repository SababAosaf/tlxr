use super::stat::SchedulerStat;
use super::work_bucket::*;
use super::worker::{GCWorker, GCWorkerShared, WorkerGroup};
use super::*;
use crate::mmtk::MMTK;
use crate::util::cm::ImmixConcurrentTraceObjects;
use crate::util::opaque_pointer::*;
use crate::vm::Collection;
use crate::vm::{GCThreadContext, VMBinding};
use crossbeam_deque::{Injector, Steal};
use enum_map::{enum_map, EnumMap};
use std::any::TypeId;
use std::collections::HashMap;
use std::sync::atomic::{AtomicBool, Ordering};
use std::sync::mpsc::channel;
use std::sync::{Arc, Condvar, Mutex};
use std::time::SystemTime;

pub enum CoordinatorMessage<VM: VMBinding> {
    Work(Box<dyn CoordinatorWork<VM>>),
    AllWorkerParked,
    BucketDrained,
    Finish,
}

pub struct GCWorkScheduler<VM: VMBinding> {
    /// Work buckets
    pub work_buckets: EnumMap<WorkBucketStage, WorkBucket<VM>>,
    /// workers
    pub worker_group: Arc<WorkerGroup<VM>>,
    /// The shared part of the GC worker object of the controller thread
    coordinator_worker_shared: Arc<GCWorkerShared<VM>>,
    /// Condition Variable for worker synchronization
    pub worker_monitor: Arc<(Mutex<()>, Condvar)>,
    /// A callback to be fired after the `Closure` bucket is drained.
    /// This callback should return `true` if it adds more work packets to the
    /// `Closure` bucket. `WorkBucket::can_open` then consult this return value
    /// to prevent the GC from proceeding to the next stage, if we still have
    /// `Closure` work to do.
    ///
    /// We use this callback to process ephemeron objects. `closure_end` can re-enable
    /// the `Closure` bucket multiple times to iteratively discover and process
    /// more ephemeron objects.
    closure_end: Mutex<Option<Box<dyn Send + Fn() -> bool>>>,
    pub(super) postponed_concurrent_work: spin::RwLock<Injector<Box<dyn GCWork<VM>>>>,
    pub(super) postponed_concurrent_work_prioritized: spin::RwLock<Injector<Box<dyn GCWork<VM>>>>,
    pub(super) in_gc_pause: AtomicBool,
}

// The 'channel' inside Scheduler disallows Sync for Scheduler. We have to make sure we use channel properly:
// 1. We should never directly use Sender. We clone the sender and let each worker have their own copy.
// 2. Only the coordinator can use Receiver.
// TODO: We should remove channel from Scheduler, and directly send Sender/Receiver when creating the coordinator and
// the workers.
unsafe impl<VM: VMBinding> Sync for GCWorkScheduler<VM> {}

impl<VM: VMBinding> GCWorkScheduler<VM> {
    pub fn new(num_workers: usize) -> Arc<Self> {
        let worker_monitor: Arc<(Mutex<()>, Condvar)> = Default::default();

        // Create work buckets for workers.
        let mut work_buckets = enum_map! {
<<<<<<< HEAD
            WorkBucketStage::Unconstrained => WorkBucket::new(true, worker_monitor.clone(), true),
            WorkBucketStage::FinishConcurrentWork => WorkBucket::new(false, worker_monitor.clone(), false),
            WorkBucketStage::Initial => WorkBucket::new(false, worker_monitor.clone(), false),
            WorkBucketStage::Prepare => WorkBucket::new(false, worker_monitor.clone(), false),
            WorkBucketStage::Closure => WorkBucket::new(false, worker_monitor.clone(), false),
            WorkBucketStage::RefClosure => WorkBucket::new(false, worker_monitor.clone(), false),
            WorkBucketStage::CalculateForwarding => WorkBucket::new(false, worker_monitor.clone(), false),
            WorkBucketStage::SecondRoots => WorkBucket::new(false, worker_monitor.clone(),false),
            WorkBucketStage::RefForwarding => WorkBucket::new(false, worker_monitor.clone(), false),
            WorkBucketStage::Compact => WorkBucket::new(false, worker_monitor.clone(), false),
            WorkBucketStage::Release => WorkBucket::new(false, worker_monitor.clone(), false),
            WorkBucketStage::Final => WorkBucket::new(false, worker_monitor.clone(), false),
=======
            WorkBucketStage::Unconstrained => WorkBucket::new(true, worker_monitor.clone()),
            WorkBucketStage::Prepare => WorkBucket::new(false, worker_monitor.clone()),
            WorkBucketStage::Closure => WorkBucket::new(false, worker_monitor.clone()),
            WorkBucketStage::SoftRefClosure => WorkBucket::new(false, worker_monitor.clone()),
            WorkBucketStage::WeakRefClosure => WorkBucket::new(false, worker_monitor.clone()),
            WorkBucketStage::FinalRefClosure => WorkBucket::new(false, worker_monitor.clone()),
            WorkBucketStage::PhantomRefClosure => WorkBucket::new(false, worker_monitor.clone()),
            WorkBucketStage::CalculateForwarding => WorkBucket::new(false, worker_monitor.clone()),
            WorkBucketStage::SecondRoots => WorkBucket::new(false, worker_monitor.clone()),
            WorkBucketStage::RefForwarding => WorkBucket::new(false, worker_monitor.clone()),
            WorkBucketStage::FinalizableForwarding => WorkBucket::new(false, worker_monitor.clone()),
            WorkBucketStage::Compact => WorkBucket::new(false, worker_monitor.clone()),
            WorkBucketStage::Release => WorkBucket::new(false, worker_monitor.clone()),
            WorkBucketStage::Final => WorkBucket::new(false, worker_monitor.clone()),
>>>>>>> 21176127
        };

        // Set the open condition of each bucket.
        {
            // Unconstrained is always open. Prepare will be opened at the beginning of a GC.
            // This vec will grow for each stage we call with open_next()
            let first_stw_stage = work_buckets
                .iter()
                .skip(1)
                .next()
                .map(|(id, _)| id)
                .unwrap();
            let mut open_stages: Vec<WorkBucketStage> = vec![first_stw_stage];
            // The rest will open after the previous stage is done.
            let stages = work_buckets
                .iter()
                .map(|(stage, _)| stage)
                .collect::<Vec<_>>();
            let mut open_next = |s: WorkBucketStage| {
                let cur_stages = open_stages.clone();
                work_buckets[s].set_open_condition(move |scheduler: &GCWorkScheduler<VM>| {
                    let should_open = scheduler.are_buckets_drained(&cur_stages);
                    // && self.worker_group.all_parked();
                    // Additional check before the `RefClosure` bucket opens.
<<<<<<< HEAD
                    // if should_open && s == WorkBucketStage::RefClosure {
                    //     if let Some(closure_end) = scheduler.closure_end.lock().unwrap().as_ref() {
                    //         if closure_end() {
                    //             // Don't open `RefClosure` if `closure_end` added more works to `Closure`.
                    //             return false;
                    //         }
                    //     }
                    // }
=======
                    if should_open && s == crate::scheduler::work_bucket::LAST_CLOSURE_BUCKET {
                        if let Some(closure_end) = scheduler.closure_end.lock().unwrap().as_ref() {
                            if closure_end() {
                                // Don't open `RefClosure` if `closure_end` added more works to `Closure`.
                                return false;
                            }
                        }
                    }
>>>>>>> 21176127
                    should_open
                });
                open_stages.push(s);
            };

<<<<<<< HEAD
            for stages in stages {
                if stages != WorkBucketStage::Unconstrained && stages != first_stw_stage {
                    open_next(stages);
                }
            }
=======
            open_next(Closure);
            open_next(SoftRefClosure);
            open_next(WeakRefClosure);
            open_next(FinalRefClosure);
            open_next(PhantomRefClosure);
            open_next(CalculateForwarding);
            open_next(SecondRoots);
            open_next(RefForwarding);
            open_next(FinalizableForwarding);
            open_next(Compact);
            open_next(Release);
            open_next(Final);
>>>>>>> 21176127
        }

        let coordinator_worker_shared = Arc::new(GCWorkerShared::<VM>::new(worker_monitor.clone()));

        let worker_group = WorkerGroup::new(num_workers, worker_monitor.clone());
        work_buckets.values_mut().for_each(|bucket| {
            bucket.set_group(worker_group.clone());
        });

        Arc::new(Self {
            work_buckets,
            worker_group,
            coordinator_worker_shared,
            worker_monitor,
            closure_end: Mutex::new(None),
            postponed_concurrent_work: spin::RwLock::new(Injector::new()),
            postponed_concurrent_work_prioritized: spin::RwLock::new(Injector::new()),
            in_gc_pause: AtomicBool::new(false),
        })
    }

    #[inline]
    pub fn pause_concurrent_work_packets_during_gc(&self) {
        let mut old_queue = Injector::new();
        old_queue = self.work_buckets[WorkBucketStage::Unconstrained].swap_queue(old_queue);
        let mut queue = self.postponed_concurrent_work.write();
        assert!(queue.is_empty());
        *queue = old_queue;
        crate::PAUSE_CONCURRENT_MARKING.store(true, Ordering::SeqCst);
    }

    #[inline]
    pub fn process_lazy_decrement_packets(&self) {
        crate::DISABLE_LASY_DEC_FOR_CURRENT_GC.store(false, Ordering::SeqCst);
        let mut no_postpone = vec![];
        let mut cm_packets = vec![];
        // Buggy
        let postponed_concurrent_work = self.postponed_concurrent_work.read();
        loop {
            if postponed_concurrent_work.is_empty() {
                break;
            }
            match postponed_concurrent_work.steal() {
                Steal::Success(w) => {
                    if w.type_id() != TypeId::of::<ImmixConcurrentTraceObjects<VM>>() {
                        no_postpone.push(w)
                    } else {
                        cm_packets.push(w)
                    }
                }
                Steal::Empty => break,
                Steal::Retry => {}
            }
        }
        for w in cm_packets {
            postponed_concurrent_work.push(w)
        }
        self.work_buckets[WorkBucketStage::RCProcessDecs].bulk_add(no_postpone);
    }

    #[inline]
    pub fn postpone(&self, w: impl GCWork<VM>) {
        debug_assert!(!crate::args::BARRIER_MEASUREMENT);
        self.postponed_concurrent_work.read().push(Box::new(w))
    }

    #[inline]
    pub fn postpone_prioritized(&self, w: impl GCWork<VM>) {
        debug_assert!(!crate::args::BARRIER_MEASUREMENT);
        self.postponed_concurrent_work_prioritized
            .read()
            .push(Box::new(w))
    }

    #[inline]
    pub fn postpone_dyn(&self, w: Box<dyn GCWork<VM>>) {
        debug_assert!(!crate::args::BARRIER_MEASUREMENT);
        self.postponed_concurrent_work.read().push(w)
    }

    #[inline]
    pub fn postpone_dyn_prioritized(&self, w: Box<dyn GCWork<VM>>) {
        debug_assert!(!crate::args::BARRIER_MEASUREMENT);
        self.postponed_concurrent_work_prioritized.read().push(w)
    }

    #[inline]
    pub fn postpone_all(&self, ws: Vec<Box<dyn GCWork<VM>>>) {
        let postponed_concurrent_work = self.postponed_concurrent_work.read();
        ws.into_iter()
            .for_each(|w| postponed_concurrent_work.push(w));
    }

    #[inline]
    pub fn postpone_all_prioritized(&self, ws: Vec<Box<dyn GCWork<VM>>>) {
        let postponed_concurrent_work = self.postponed_concurrent_work_prioritized.read();
        ws.into_iter()
            .for_each(|w| postponed_concurrent_work.push(w));
    }

    #[inline]
    pub fn num_workers(&self) -> usize {
        self.worker_group.as_ref().worker_count()
    }

    /// Create GC threads, including the controller thread and all workers.
    pub fn spawn_gc_threads(self: &Arc<Self>, mmtk: &'static MMTK<VM>, tls: VMThread) {
        // Create the communication channel.
        let (sender, receiver) = channel::<CoordinatorMessage<VM>>();

        // Spawn the controller thread.
        let coordinator_worker = GCWorker::new(
            mmtk,
            0,
            self.clone(),
            true,
            sender.clone(),
            self.coordinator_worker_shared.clone(),
        );
        let gc_controller = GCController::new(
            mmtk,
            mmtk.plan.base().gc_requester.clone(),
            self.clone(),
            receiver,
            coordinator_worker,
        );
        VM::VMCollection::spawn_gc_thread(tls, GCThreadContext::<VM>::Controller(gc_controller));

        self.worker_group.spawn(mmtk, sender, tls)
    }

    /// Schedule all the common work packets
    pub fn schedule_common_work<C: GCWorkContext<VM = VM> + 'static>(
        &self,
        plan: &'static C::PlanType,
    ) {
        use crate::plan::Plan;
        use crate::scheduler::gc_work::*;
        // Stop & scan mutators (mutator scanning can happen before STW)
        self.work_buckets[WorkBucketStage::Unconstrained]
            .add(StopMutators::<C::ProcessEdgesWorkType>::new());

        // Prepare global/collectors/mutators
        self.work_buckets[WorkBucketStage::Prepare].add(Prepare::<C>::new(plan));

        // Release global/collectors/mutators
        self.work_buckets[WorkBucketStage::Release].add(Release::<C>::new(plan));

        // Analysis GC work
        #[cfg(feature = "analysis")]
        {
            use crate::util::analysis::GcHookWork;
            self.work_buckets[WorkBucketStage::Unconstrained].add(GcHookWork);
        }

        // Sanity
        #[cfg(feature = "sanity")]
        {
            use crate::util::sanity::sanity_checker::ScheduleSanityGC;
            self.work_buckets[WorkBucketStage::Final]
                .add(ScheduleSanityGC::<C::PlanType>::new(plan));
        }

        // Reference processing
        if !*plan.base().options.no_reference_types {
            use crate::util::reference_processor::{
                PhantomRefProcessing, SoftRefProcessing, WeakRefProcessing,
            };
            self.work_buckets[WorkBucketStage::SoftRefClosure]
                .add(SoftRefProcessing::<C::ProcessEdgesWorkType>::new());
            self.work_buckets[WorkBucketStage::WeakRefClosure]
                .add(WeakRefProcessing::<C::ProcessEdgesWorkType>::new());
            self.work_buckets[WorkBucketStage::PhantomRefClosure]
                .add(PhantomRefProcessing::<C::ProcessEdgesWorkType>::new());

            // VM-specific weak ref processing
            self.work_buckets[WorkBucketStage::WeakRefClosure]
                .add(VMProcessWeakRefs::<C::ProcessEdgesWorkType>::new());

            use crate::util::reference_processor::RefForwarding;
            if plan.constraints().needs_forward_after_liveness {
                self.work_buckets[WorkBucketStage::RefForwarding]
                    .add(RefForwarding::<C::ProcessEdgesWorkType>::new());
            }

            use crate::util::reference_processor::RefEnqueue;
            self.work_buckets[WorkBucketStage::Release].add(RefEnqueue::<VM>::new());
        }

        // Finalization
        if !*plan.base().options.no_finalizer {
            use crate::util::finalizable_processor::{Finalization, ForwardFinalization};
            // finalization
            self.work_buckets[WorkBucketStage::FinalRefClosure]
                .add(Finalization::<C::ProcessEdgesWorkType>::new());
            // forward refs
            if plan.constraints().needs_forward_after_liveness {
                self.work_buckets[WorkBucketStage::FinalizableForwarding]
                    .add(ForwardFinalization::<C::ProcessEdgesWorkType>::new());
            }
        }
    }

    fn are_buckets_drained(&self, buckets: &[WorkBucketStage]) -> bool {
        buckets.iter().all(|&b| self.work_buckets[b].is_drained())
    }

    pub fn on_closure_end(&self, f: Box<dyn Send + Fn() -> bool>) {
        *self.closure_end.lock().unwrap() = Some(f);
    }

    pub fn all_buckets_empty(&self) -> bool {
        self.work_buckets.values().all(|bucket| bucket.is_empty())
    }

    /// Open buckets if their conditions are met
    fn update_buckets(&self) -> bool {
        let mut buckets_updated = false;
        let mut new_packets = false;
        for (id, bucket) in self.work_buckets.iter() {
            if id == WorkBucketStage::Unconstrained {
                continue;
            }
            let x = bucket.update(self);
            if (crate::args::LOG_STAGES || cfg!(feature = "pause_time")) && x {
                unsafe {
                    let since_prev_stage = LAST_ACTIVATE_TIME
                        .unwrap_or_else(|| crate::GC_START_TIME.load(Ordering::SeqCst))
                        .elapsed()
                        .unwrap()
                        .as_nanos();
                    crate::add_bucket_time(id, since_prev_stage);
                    if crate::args::LOG_STAGES {
                        println!(" - [{:.6}ms] Activate {:?} (since prev stage: {} ns,    since gc trigger = {} ns,    since gc = {} ns)",
                            crate::gc_trigger_time() as f64 / 1000000f64,
                            id, since_prev_stage,
                            crate::GC_TRIGGER_TIME.load(Ordering::SeqCst).elapsed().unwrap().as_nanos(),
                            crate::GC_START_TIME.load(Ordering::SeqCst).elapsed().unwrap().as_nanos(),
                        );
                    }
                    LAST_ACTIVATE_TIME = Some(SystemTime::now());
                }
            }
            if cfg!(feature = "yield_and_roots_timer") && x && id == WorkBucketStage::Prepare {
                let t = crate::GC_START_TIME
                    .load(Ordering::SeqCst)
                    .elapsed()
                    .unwrap()
                    .as_nanos();
                crate::COUNTERS.roots_nanos.fetch_add(t, Ordering::SeqCst);
            }
            buckets_updated |= x;
            if x {
                new_packets |= !bucket.is_drained();
            }
        }
        buckets_updated && new_packets
    }

    pub(super) fn schedule_concurrent_packets(
        &self,
        queue: Injector<Box<dyn GCWork<VM>>>,
        pqueue: Injector<Box<dyn GCWork<VM>>>,
    ) {
        crate::MOVE_CONCURRENT_MARKING_TO_STW.store(false, Ordering::SeqCst);
        crate::PAUSE_CONCURRENT_MARKING.store(false, Ordering::SeqCst);
        let mut notify = false;
        if !queue.is_empty() {
            let old_queue = self.work_buckets[WorkBucketStage::Unconstrained].swap_queue(queue);
            debug_assert!(old_queue.is_empty());
            notify = true;
        }
        if !pqueue.is_empty() {
            let old_queue =
                self.work_buckets[WorkBucketStage::Unconstrained].swap_queue_prioritized(pqueue);
            debug_assert!(old_queue.is_empty());
            notify = true;
        }
        if notify {
            self.work_buckets[WorkBucketStage::Unconstrained].notify_all_workers();
        }
    }

    pub fn deactivate_all(&self) {
        self.work_buckets.iter().for_each(|(id, bkt)| {
            if id != WorkBucketStage::Unconstrained {
                bkt.deactivate();
            }
        });
    }

    pub fn reset_state(&self) {
        let first_stw_stage = self
            .work_buckets
            .iter()
            .skip(1)
            .next()
            .map(|(id, _)| id)
            .unwrap();
        self.work_buckets.iter().for_each(|(id, bkt)| {
            if id != WorkBucketStage::Unconstrained && id != first_stw_stage {
                bkt.deactivate();
            }
        });
    }

    pub fn debug_assert_all_buckets_deactivated(&self) {
        if cfg!(debug_assertions) {
            self.work_buckets.iter().for_each(|(id, bkt)| {
                if id != WorkBucketStage::Unconstrained {
                    assert!(!bkt.is_activated());
                }
            });
        }
    }

    pub fn add_coordinator_work(&self, work: impl CoordinatorWork<VM>, worker: &GCWorker<VM>) {
        worker
            .sender
            .send(CoordinatorMessage::Work(Box::new(work)))
            .unwrap();
    }

    #[inline(always)]
    pub fn in_concurrent(&self) -> bool {
        !self.in_gc_pause.load(Ordering::SeqCst)
    }

    #[inline(always)]
    fn all_activated_buckets_are_empty(&self) -> bool {
        for bucket in self.work_buckets.values() {
            if bucket.is_activated() && !bucket.is_drained() {
                return false;
            }
        }
        true
    }

    #[inline(always)]
    fn pop_schedulable_work_once(&self, worker: &GCWorker<VM>) -> Steal<Box<dyn GCWork<VM>>> {
        let mut retry = false;
        match worker.shared.local_work_bucket.poll_no_batch() {
            Steal::Success(w) => return Steal::Success(w),
            Steal::Retry => retry = true,
            _ => {}
        }
        if self.in_concurrent() && !worker.is_concurrent_worker() {
            return Steal::Empty;
        }
        for work_bucket in self.work_buckets.values() {
            match work_bucket.poll(&worker.shared.local_work_buffer) {
                Steal::Success(w) => return Steal::Success(w),
                Steal::Retry => retry = true,
                _ => {}
            }
        }
        for (id, stealer) in &self.worker_group.stealers {
            if *id == worker.ordinal {
                continue;
            }
            match stealer.steal() {
                Steal::Success(w) => return Steal::Success(w),
                Steal::Retry => retry = true,
                _ => {}
            }
        }
        if retry {
            Steal::Retry
        } else {
            Steal::Empty
        }
    }

    #[inline]
    fn pop_schedulable_work(&self, worker: &GCWorker<VM>) -> Option<Box<dyn GCWork<VM>>> {
        loop {
            std::hint::spin_loop();
            match self.pop_schedulable_work_once(worker) {
                Steal::Success(w) => {
                    return Some(w);
                }
                Steal::Retry => {
                    // std::thread::yield_now();
                    continue;
                }
                Steal::Empty => {
                    return None;
                }
            }
        }
    }

    /// Get a schedulable work. Called by workers
    #[inline]
    pub fn poll(&self, worker: &GCWorker<VM>) -> Box<dyn GCWork<VM>> {
        self.pop_schedulable_work(worker)
            .unwrap_or_else(|| self.poll_slow(worker))
    }

    #[cold]
    fn poll_slow(&self, worker: &GCWorker<VM>) -> Box<dyn GCWork<VM>> {
        debug_assert!(!worker.shared.is_parked());
        let mut guard = self.worker_monitor.0.lock().unwrap();
        loop {
            debug_assert!(!worker.shared.is_parked());
            if let Some(work) = self.pop_schedulable_work(worker) {
                return work;
            }
            // Park this worker
            let all_parked = self.worker_group.inc_parked_workers();
            if all_parked {
                if self.update_buckets() {
                    self.worker_group.dec_parked_workers();
                    // We guarantee that we can at least fetch one packet.
                    let work = self.pop_schedulable_work(worker).unwrap();
                    // Optimize for the case that a newly opened bucket only has one packet.
                    if !self.all_activated_buckets_are_empty() {
                        // Have more jobs in this buckets. Notify other workers.
                        self.worker_monitor.1.notify_all();
                    }
                    return work;
                }
                worker.sender.send(CoordinatorMessage::Finish).unwrap();
            }
            // Wait
            // println!("[{}] sleep", worker.ordinal);
            guard = self.worker_monitor.1.wait(guard).unwrap();
            // println!("[{}] wake", worker.ordinal);
            // Unpark this worker
            self.worker_group.dec_parked_workers();
            worker.shared.parked.store(false, Ordering::SeqCst);
        }
    }

    pub fn enable_stat(&self) {
        for worker in &self.worker_group.workers_shared {
            let worker_stat = worker.borrow_stat();
            worker_stat.enable();
        }
        let coordinator_worker_stat = self.coordinator_worker_shared.borrow_stat();
        coordinator_worker_stat.enable();
    }

    pub fn statistics(&self) -> HashMap<String, String> {
        let mut summary = SchedulerStat::default();
        for worker in &self.worker_group.workers_shared {
            let worker_stat = worker.borrow_stat();
            summary.merge(&worker_stat);
        }
        let coordinator_worker_stat = self.coordinator_worker_shared.borrow_stat();
        summary.merge(&coordinator_worker_stat);
        let mut stat = summary.harness_stat();
        if crate::plan::barriers::TAKERATE_MEASUREMENT {
            let fast = crate::plan::barriers::FAST_COUNT.load(Ordering::SeqCst);
            let slow = crate::plan::barriers::SLOW_COUNT.load(Ordering::SeqCst);
            stat.insert("barrier.fast".to_owned(), format!("{:?}", fast));
            stat.insert("barrier.slow".to_owned(), format!("{:?}", slow));
            stat.insert(
                "barrier.takerate".to_owned(),
                format!("{}", slow as f64 / fast as f64),
            );
            if crate::args::HARNESS_PRETTY_PRINT {
                println!(
                    "barrier: fast={} slow={} takerate={}",
                    fast,
                    slow,
                    slow as f64 / fast as f64
                );
            }
        }
        stat
    }

    pub fn notify_mutators_paused(&self, mmtk: &'static MMTK<VM>) {
        mmtk.plan.base().gc_requester.clear_request();
        let first_stw_bucket = self.work_buckets.values().skip(1).next().unwrap();
        // debug_assert!(!first_stw_bucket.is_activated());
        first_stw_bucket.activate();
        let _guard = self.worker_monitor.0.lock().unwrap();
        self.worker_monitor.1.notify_all();
    }
}

pub static mut LAST_ACTIVATE_TIME: Option<SystemTime> = None;<|MERGE_RESOLUTION|>--- conflicted
+++ resolved
@@ -60,35 +60,22 @@
 
         // Create work buckets for workers.
         let mut work_buckets = enum_map! {
-<<<<<<< HEAD
             WorkBucketStage::Unconstrained => WorkBucket::new(true, worker_monitor.clone(), true),
             WorkBucketStage::FinishConcurrentWork => WorkBucket::new(false, worker_monitor.clone(), false),
             WorkBucketStage::Initial => WorkBucket::new(false, worker_monitor.clone(), false),
             WorkBucketStage::Prepare => WorkBucket::new(false, worker_monitor.clone(), false),
             WorkBucketStage::Closure => WorkBucket::new(false, worker_monitor.clone(), false),
-            WorkBucketStage::RefClosure => WorkBucket::new(false, worker_monitor.clone(), false),
+            WorkBucketStage::SoftRefClosure => WorkBucket::new(false, worker_monitor.clone(),false),
+            WorkBucketStage::WeakRefClosure => WorkBucket::new(false, worker_monitor.clone(),false),
+            WorkBucketStage::FinalRefClosure => WorkBucket::new(false, worker_monitor.clone(),false),
+            WorkBucketStage::PhantomRefClosure => WorkBucket::new(false, worker_monitor.clone(),false),
             WorkBucketStage::CalculateForwarding => WorkBucket::new(false, worker_monitor.clone(), false),
             WorkBucketStage::SecondRoots => WorkBucket::new(false, worker_monitor.clone(),false),
             WorkBucketStage::RefForwarding => WorkBucket::new(false, worker_monitor.clone(), false),
+            WorkBucketStage::FinalizableForwarding => WorkBucket::new(false, worker_monitor.clone(), false),
             WorkBucketStage::Compact => WorkBucket::new(false, worker_monitor.clone(), false),
             WorkBucketStage::Release => WorkBucket::new(false, worker_monitor.clone(), false),
             WorkBucketStage::Final => WorkBucket::new(false, worker_monitor.clone(), false),
-=======
-            WorkBucketStage::Unconstrained => WorkBucket::new(true, worker_monitor.clone()),
-            WorkBucketStage::Prepare => WorkBucket::new(false, worker_monitor.clone()),
-            WorkBucketStage::Closure => WorkBucket::new(false, worker_monitor.clone()),
-            WorkBucketStage::SoftRefClosure => WorkBucket::new(false, worker_monitor.clone()),
-            WorkBucketStage::WeakRefClosure => WorkBucket::new(false, worker_monitor.clone()),
-            WorkBucketStage::FinalRefClosure => WorkBucket::new(false, worker_monitor.clone()),
-            WorkBucketStage::PhantomRefClosure => WorkBucket::new(false, worker_monitor.clone()),
-            WorkBucketStage::CalculateForwarding => WorkBucket::new(false, worker_monitor.clone()),
-            WorkBucketStage::SecondRoots => WorkBucket::new(false, worker_monitor.clone()),
-            WorkBucketStage::RefForwarding => WorkBucket::new(false, worker_monitor.clone()),
-            WorkBucketStage::FinalizableForwarding => WorkBucket::new(false, worker_monitor.clone()),
-            WorkBucketStage::Compact => WorkBucket::new(false, worker_monitor.clone()),
-            WorkBucketStage::Release => WorkBucket::new(false, worker_monitor.clone()),
-            WorkBucketStage::Final => WorkBucket::new(false, worker_monitor.clone()),
->>>>>>> 21176127
         };
 
         // Set the open condition of each bucket.
@@ -113,50 +100,24 @@
                     let should_open = scheduler.are_buckets_drained(&cur_stages);
                     // && self.worker_group.all_parked();
                     // Additional check before the `RefClosure` bucket opens.
-<<<<<<< HEAD
-                    // if should_open && s == WorkBucketStage::RefClosure {
-                    //     if let Some(closure_end) = scheduler.closure_end.lock().unwrap().as_ref() {
-                    //         if closure_end() {
-                    //             // Don't open `RefClosure` if `closure_end` added more works to `Closure`.
-                    //             return false;
-                    //         }
-                    //     }
-                    // }
-=======
                     if should_open && s == crate::scheduler::work_bucket::LAST_CLOSURE_BUCKET {
                         if let Some(closure_end) = scheduler.closure_end.lock().unwrap().as_ref() {
                             if closure_end() {
-                                // Don't open `RefClosure` if `closure_end` added more works to `Closure`.
+                                // Don't open `LAST_CLOSURE_BUCKET` if `closure_end` added more works to `Closure`.
                                 return false;
                             }
                         }
                     }
->>>>>>> 21176127
                     should_open
                 });
                 open_stages.push(s);
             };
 
-<<<<<<< HEAD
             for stages in stages {
                 if stages != WorkBucketStage::Unconstrained && stages != first_stw_stage {
                     open_next(stages);
                 }
             }
-=======
-            open_next(Closure);
-            open_next(SoftRefClosure);
-            open_next(WeakRefClosure);
-            open_next(FinalRefClosure);
-            open_next(PhantomRefClosure);
-            open_next(CalculateForwarding);
-            open_next(SecondRoots);
-            open_next(RefForwarding);
-            open_next(FinalizableForwarding);
-            open_next(Compact);
-            open_next(Release);
-            open_next(Final);
->>>>>>> 21176127
         }
 
         let coordinator_worker_shared = Arc::new(GCWorkerShared::<VM>::new(worker_monitor.clone()));
