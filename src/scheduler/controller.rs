--- conflicted
+++ resolved
@@ -121,7 +121,6 @@
                 CoordinatorMessage::Finish => {}
             }
         }
-<<<<<<< HEAD
         {
             // Note: GC workers may spuriously wake up, examining the states of work buckets and
             // trying to open them.  Use lock to ensure workers do not wake up when we deactivate
@@ -143,12 +142,9 @@
             &mut pqueue,
             &mut self.scheduler.postponed_concurrent_work_prioritized.write(),
         );
-=======
-        self.scheduler.deactivate_all();
 
         // Tell GC trigger that GC ended - this happens before EndOfGC where we resume mutators.
         self.mmtk.plan.base().gc_trigger.policy.on_gc_end(self.mmtk);
->>>>>>> 2300ce1d
 
         // Finalization: Resume mutators, reset gc states
         // Note: Resume-mutators must happen after all work buckets are closed.
