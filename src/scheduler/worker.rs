--- conflicted
+++ resolved
@@ -197,11 +197,8 @@
     /// Entry of the worker thread. Resolve thread affinity, if it has been specified by the user.
     /// Each worker will keep polling and executing work packets in a loop.
     pub fn run(&mut self, tls: VMWorkerThread, mmtk: &'static MMTK<VM>) {
-<<<<<<< HEAD
         WORKER_ORDINAL.with(|x| x.store(Some(self.ordinal), Ordering::SeqCst));
-=======
         self.scheduler.resolve_affinity(self.ordinal);
->>>>>>> 53b6d57c
         self.tls = tls;
         self.copy = crate::plan::create_gc_worker_context(tls, mmtk);
         WORKER_ID.with(|x| x.store(Some(self.ordinal), Ordering::SeqCst));
