use super::stat::WorkerLocalStat;
use super::work_bucket::*;
use super::*;
use crate::mmtk::MMTK;
use crate::util::copy::GCWorkerCopyContext;
use crate::util::opaque_pointer::*;
use crate::vm::{Collection, GCThreadContext, VMBinding};
use atomic::Atomic;
use atomic_refcell::{AtomicRef, AtomicRefCell, AtomicRefMut};
use crossbeam_deque::{Stealer, Worker};
use std::sync::atomic::{AtomicBool, AtomicUsize, Ordering};
use std::sync::mpsc::Sender;
use std::sync::{Arc, Condvar, Mutex};
use thread_priority::ThreadPriority;

/// The part shared between a GCWorker and the scheduler.
/// This structure is used for communication, e.g. adding new work packets.
pub struct GCWorkerShared<VM: VMBinding> {
    /// True if the GC worker is parked.
    pub parked: AtomicBool,
    /// Worker-local statistics data.
    stat: AtomicRefCell<WorkerLocalStat<VM>>,
    /// Incoming work packets to be executed by the current worker.
    pub local_work_bucket: WorkBucket<VM>,
    /// Cache of work packets created by the current worker.
    /// May be flushed to the global pool or executed locally.
    pub local_work_buffer: Worker<Box<dyn GCWork<VM>>>,
}

impl<VM: VMBinding> GCWorkerShared<VM> {
    pub fn new(worker_monitor: Arc<(Mutex<()>, Condvar)>) -> Self {
        Self {
            parked: AtomicBool::new(true),
            stat: Default::default(),
            local_work_bucket: WorkBucket::new(true, worker_monitor, false),
            local_work_buffer: Worker::new_fifo(),
        }
    }
}

/// A GC worker.  This part is privately owned by a worker thread.
/// The GC controller also has an embedded `GCWorker` because it may also execute work packets.
pub struct GCWorker<VM: VMBinding> {
    /// The VM-specific thread-local state of the GC thread.
    pub tls: VMWorkerThread,
    /// The ordinal of the worker, numbered from 0 to the number of workers minus one.
    /// 0 if it is the embedded worker of the GC controller thread.
    pub ordinal: usize,
    /// The reference to the scheduler.
    scheduler: Arc<GCWorkScheduler<VM>>,
    /// The copy context, used to implement copying GC.
    copy: GCWorkerCopyContext<VM>,
    /// The sending end of the channel to send message to the controller thread.
    pub sender: Sender<CoordinatorMessage<VM>>,
    /// The reference to the MMTk instance.
    pub mmtk: &'static MMTK<VM>,
    /// True if this struct is the embedded GCWorker of the controller thread.
    /// False if this struct belongs to a standalone GCWorker thread.
    is_coordinator: bool,
    /// Reference to the shared part of the GC worker.  It is used for synchronization.
    pub shared: Arc<GCWorkerShared<VM>>,
}

unsafe impl<VM: VMBinding> Sync for GCWorkerShared<VM> {}
unsafe impl<VM: VMBinding> Send for GCWorkerShared<VM> {}

// Error message for borrowing `GCWorkerShared::stat`.
const STAT_BORROWED_MSG: &str = "GCWorkerShared.stat is already borrowed.  This may happen if \
    the mutator calls harness_begin or harness_end while the GC is running.";

impl<VM: VMBinding> GCWorkerShared<VM> {
    pub fn is_parked(&self) -> bool {
        self.parked.load(Ordering::SeqCst)
    }

    pub fn borrow_stat(&self) -> AtomicRef<WorkerLocalStat<VM>> {
        self.stat.try_borrow().expect(STAT_BORROWED_MSG)
    }

    pub fn borrow_stat_mut(&self) -> AtomicRefMut<WorkerLocalStat<VM>> {
        self.stat.try_borrow_mut().expect(STAT_BORROWED_MSG)
    }
}

impl<VM: VMBinding> GCWorker<VM> {
    pub fn new(
        mmtk: &'static MMTK<VM>,
        ordinal: usize,
        scheduler: Arc<GCWorkScheduler<VM>>,
        is_coordinator: bool,
        sender: Sender<CoordinatorMessage<VM>>,
        shared: Arc<GCWorkerShared<VM>>,
    ) -> Self {
        Self {
            tls: VMWorkerThread(VMThread::UNINITIALIZED),
            ordinal,
            // We will set this later
            copy: GCWorkerCopyContext::new_non_copy(),
            sender,
            scheduler,
            mmtk,
            is_coordinator,
            shared,
        }
    }

    #[inline]
    pub fn add_work_prioritized(&mut self, bucket: WorkBucketStage, work: impl GCWork<VM>) {
        if !self.scheduler().work_buckets[bucket].is_activated()
            || !self.shared.local_work_buffer.is_empty()
        {
            self.scheduler.work_buckets[bucket].add_prioritized(Box::new(work));
            return;
        }
        self.shared.local_work_buffer.push(Box::new(work));
    }

    #[inline]
    pub fn add_work(&mut self, bucket: WorkBucketStage, work: impl GCWork<VM>) {
        if !self.scheduler().work_buckets[bucket].is_activated()
            || !self.shared.local_work_buffer.is_empty()
        {
            self.scheduler.work_buckets[bucket].add(work);
            return;
        }
        self.shared.local_work_buffer.push(Box::new(work));
    }

    pub fn is_coordinator(&self) -> bool {
        self.is_coordinator
    }

    pub fn scheduler(&self) -> &GCWorkScheduler<VM> {
        &self.scheduler
    }

    pub fn get_copy_context_mut(&mut self) -> &mut GCWorkerCopyContext<VM> {
        &mut self.copy
    }

    pub fn do_work(&'static mut self, mut work: impl GCWork<VM>) {
        work.do_work(self, self.mmtk);
    }

<<<<<<< HEAD
    fn poll(&self) -> Box<dyn GCWork<VM>> {
        self.shared
            .local_work_buffer
            .pop()
            .or_else(|| Some(self.scheduler().poll(self)))
            .unwrap()
=======
    pub fn do_boxed_work(&'static mut self, mut work: Box<dyn GCWork<VM>>) {
        work.do_work(self, self.mmtk);
>>>>>>> e0273429
    }

    pub fn run(&mut self, tls: VMWorkerThread, mmtk: &'static MMTK<VM>) {
        self.tls = tls;
        self.copy = crate::plan::create_gc_worker_context(tls, mmtk);
        self.shared.parked.store(false, Ordering::SeqCst);
        WORKER_ID.with(|x| x.store(Some(self.ordinal), Ordering::SeqCst));
        let lower_priority_for_concurrent_work = *crate::args::LOWER_CONCURRENT_GC_THREAD_PRIORITY;
        let mut low_priority = false;
        loop {
            let mut work = self.poll();

            if lower_priority_for_concurrent_work {
                let in_concurrent = self.scheduler().in_concurrent();
                if in_concurrent && !low_priority {
                    let _ = thread_priority::set_current_thread_priority(ThreadPriority::Min);
                    low_priority = true;
                }
                if !in_concurrent && low_priority {
                    let _ = thread_priority::set_current_thread_priority(ThreadPriority::Max);
                    low_priority = false;
                }
            }

            debug_assert!(!self.shared.is_parked());
            if work.should_defer() {
                mmtk.scheduler.postpone_dyn(work);
                continue;
            }
            if let Some(stage) = work.should_move_to_stw() {
                if !self.scheduler.work_buckets[stage].is_activated() {
                    self.scheduler.work_buckets[stage].add_dyn(work);
                    continue;
                }
            }
            work.do_work_with_stat(self, mmtk);
        }
    }

    #[inline]
    pub fn is_concurrent_worker(&self) -> bool {
        self.ordinal
            < usize::max(
                1,
                (self.scheduler().num_workers() * *crate::args::CONCURRENT_GC_THREADS_RATIO / 100)
                    as usize,
            )
    }
}

thread_local! {
    pub static WORKER_ID: Atomic<Option<usize>> = Atomic::new(None);
}

pub struct WorkerGroup<VM: VMBinding> {
    pub workers_shared: Vec<Arc<GCWorkerShared<VM>>>,
    pub stealers: Vec<(usize, Stealer<Box<dyn GCWork<VM>>>)>,
    parked_workers: AtomicUsize,
}

impl<VM: VMBinding> WorkerGroup<VM> {
    pub fn new(num_workers: usize, worker_monitor: Arc<(Mutex<()>, Condvar)>) -> Arc<Self> {
        let workers_shared = (0..num_workers)
            .map(|_| Arc::new(GCWorkerShared::<VM>::new(worker_monitor.clone())))
            .collect::<Vec<_>>();

        let stealers = workers_shared
            .iter()
            .zip(0..num_workers)
            .map(|(w, ordinal)| (ordinal, w.local_work_buffer.stealer()))
            .collect();

        Arc::new(Self {
            workers_shared,
            stealers,
            parked_workers: Default::default(),
        })
    }

    pub fn spawn(
        &self,
        mmtk: &'static MMTK<VM>,
        sender: Sender<CoordinatorMessage<VM>>,
        tls: VMThread,
    ) {
        // Spawn each worker thread.
        for (ordinal, shared) in self.workers_shared.iter().enumerate() {
            let worker = Box::new(GCWorker::new(
                mmtk,
                ordinal,
                mmtk.scheduler.clone(),
                false,
                sender.clone(),
                shared.clone(),
            ));
            VM::VMCollection::spawn_gc_thread(tls, GCThreadContext::<VM>::Worker(worker));
        }
    }

    #[inline(always)]
    pub fn worker_count(&self) -> usize {
        self.workers_shared.len()
    }

    #[inline(always)]
    pub fn inc_parked_workers(&self) -> bool {
        let old = self.parked_workers.fetch_add(1, Ordering::SeqCst);
        old + 1 == self.worker_count()
    }

    #[inline(always)]
    pub fn dec_parked_workers(&self) {
        self.parked_workers.fetch_sub(1, Ordering::SeqCst);
    }

    #[inline(always)]
    pub fn parked_workers(&self) -> usize {
        self.parked_workers.load(Ordering::SeqCst)
    }

    #[inline(always)]
    pub fn all_parked(&self) -> bool {
        self.parked_workers() == self.worker_count()
    }
}<|MERGE_RESOLUTION|>--- conflicted
+++ resolved
@@ -126,6 +126,17 @@
         self.shared.local_work_buffer.push(Box::new(work));
     }
 
+    #[inline]
+    pub fn add_boxed_work(&mut self, bucket: WorkBucketStage, work: Box<dyn GCWork<VM>>) {
+        if !self.scheduler().work_buckets[bucket].is_activated()
+            || !self.shared.local_work_buffer.is_empty()
+        {
+            self.scheduler.work_buckets[bucket].add_dyn(work);
+            return;
+        }
+        self.shared.local_work_buffer.push(work);
+    }
+
     pub fn is_coordinator(&self) -> bool {
         self.is_coordinator
     }
@@ -142,17 +153,16 @@
         work.do_work(self, self.mmtk);
     }
 
-<<<<<<< HEAD
+    pub fn do_boxed_work(&'static mut self, mut work: Box<dyn GCWork<VM>>) {
+        work.do_work(self, self.mmtk);
+    }
+
     fn poll(&self) -> Box<dyn GCWork<VM>> {
         self.shared
             .local_work_buffer
             .pop()
             .or_else(|| Some(self.scheduler().poll(self)))
             .unwrap()
-=======
-    pub fn do_boxed_work(&'static mut self, mut work: Box<dyn GCWork<VM>>) {
-        work.do_work(self, self.mmtk);
->>>>>>> e0273429
     }
 
     pub fn run(&mut self, tls: VMWorkerThread, mmtk: &'static MMTK<VM>) {
