use std::sync::Arc;

use atomic::Ordering;

use crate::{
    policy::{marksweepspace::native_ms::*, sft::GCWorkerMutRef},
    scheduler::{GCWorkScheduler, GCWorker},
    util::{
        copy::CopySemantics,
<<<<<<< HEAD
        heap::{
            layout::heap_layout::{Map, Mmapper},
            FreeListPageResource, HeapMeta, VMRequest,
        },
        metadata::{
            self,
            side_metadata::{SideMetadataContext, SideMetadataSpec},
            MetadataSpec,
        },
=======
        heap::FreeListPageResource,
        metadata::{self, side_metadata::SideMetadataSpec, MetadataSpec},
>>>>>>> 2300ce1d
        ObjectReference,
    },
    vm::VMBinding,
};

#[cfg(feature = "is_mmtk_object")]
use crate::util::Address;

use crate::plan::ObjectQueue;
use crate::plan::VectorObjectQueue;
use crate::policy::sft::SFT;
use crate::policy::space::{CommonSpace, Space};
use crate::util::constants::LOG_BYTES_IN_PAGE;
use crate::util::heap::chunk_map::*;
use crate::util::linear_scan::Region;
use crate::util::VMThread;
use crate::vm::ObjectModel;
use std::sync::Mutex;

/// The result for `MarkSweepSpace.acquire_block()`. `MarkSweepSpace` will attempt
/// to allocate from abandoned blocks first. If none found, it will get a new block
/// from the page resource.
pub enum BlockAcquireResult {
    Exhausted,
    /// A new block we just acquired from the page resource
    Fresh(Block),
    /// An available block. The block can be directly used if there is any free cell in it.
    AbandonedAvailable(Block),
    /// An unswept block. The block needs to be swept first before it can be used.
    AbandonedUnswept(Block),
}

/// A mark sweep space.
pub struct MarkSweepSpace<VM: VMBinding> {
    pub common: CommonSpace<VM>,
    pr: FreeListPageResource<VM>,
    /// Allocation status for all chunks in MS space
    pub chunk_map: ChunkMap,
    /// Work packet scheduler
    scheduler: Arc<GCWorkScheduler<VM>>,
    /// Abandoned blocks. If a mutator dies, all its blocks go to this abandoned block
    /// lists. In a GC, we also 'flush' all the local blocks to this global pool so they
    /// can be used by allocators from other threads.
    pub abandoned: Mutex<AbandonedBlockLists>,
}

pub struct AbandonedBlockLists {
    pub available: BlockLists,
    pub unswept: BlockLists,
    pub consumed: BlockLists,
}

impl AbandonedBlockLists {
    fn move_consumed_to_unswept(&mut self) {
        let mut i = 0;
        while i < MI_BIN_FULL {
            if !self.consumed[i].is_empty() {
                self.unswept[i].append(&mut self.consumed[i]);
            }
            i += 1;
        }
    }
}

impl<VM: VMBinding> SFT for MarkSweepSpace<VM> {
    fn name(&self) -> &str {
        self.common.name
    }

    fn is_live(&self, object: crate::util::ObjectReference) -> bool {
        VM::VMObjectModel::LOCAL_MARK_BIT_SPEC.is_marked::<VM>(object, Ordering::SeqCst)
    }

    #[cfg(feature = "object_pinning")]
    fn pin_object(&self, _object: ObjectReference) -> bool {
        false
    }

    #[cfg(feature = "object_pinning")]
    fn unpin_object(&self, _object: ObjectReference) -> bool {
        false
    }

    #[cfg(feature = "object_pinning")]
    fn is_object_pinned(&self, _object: ObjectReference) -> bool {
        false
    }

    fn is_movable(&self) -> bool {
        false
    }

    #[cfg(feature = "sanity")]
    fn is_sane(&self) -> bool {
        true
    }

    fn initialize_object_metadata(
        &self,
        _object: crate::util::ObjectReference,
        _bytes: usize,
        _alloc: bool,
    ) {
        #[cfg(feature = "global_alloc_bit")]
        crate::util::alloc_bit::set_alloc_bit::<VM>(_object);
    }

    #[cfg(feature = "is_mmtk_object")]
    fn is_mmtk_object(&self, addr: Address) -> bool {
        crate::util::alloc_bit::is_alloced_object::<VM>(addr).is_some()
    }

    fn sft_trace_object(
        &self,
        queue: &mut VectorObjectQueue,
        object: ObjectReference,
        _worker: GCWorkerMutRef,
    ) -> ObjectReference {
        self.trace_object(queue, object)
    }
}

impl<VM: VMBinding> Space<VM> for MarkSweepSpace<VM> {
    fn as_space(&self) -> &dyn Space<VM> {
        self
    }

    fn as_sft(&self) -> &(dyn SFT + Sync + 'static) {
        self
    }

    fn get_page_resource(&self) -> &dyn crate::util::heap::PageResource<VM> {
        &self.pr
    }

    fn initialize_sft(&self) {
        self.common().initialize_sft(self.as_sft())
    }

    fn common(&self) -> &CommonSpace<VM> {
        &self.common
    }

    fn release_multiple_pages(&mut self, _start: crate::util::Address) {
        todo!()
    }
}

impl<VM: VMBinding> crate::policy::gc_work::PolicyTraceObject<VM> for MarkSweepSpace<VM> {
    fn trace_object<Q: ObjectQueue, const KIND: crate::policy::gc_work::TraceKind>(
        &self,
        queue: &mut Q,
        object: ObjectReference,
        _copy: Option<CopySemantics>,
        _worker: &mut GCWorker<VM>,
    ) -> ObjectReference {
        self.trace_object(queue, object)
    }

    fn may_move_objects<const KIND: crate::policy::gc_work::TraceKind>() -> bool {
        false
    }
}

// We cannot allocate objects that are larger than the max bin size.
#[allow(dead_code)]
pub const MAX_OBJECT_SIZE: usize = crate::policy::marksweepspace::native_ms::MI_LARGE_OBJ_SIZE_MAX;

impl<VM: VMBinding> MarkSweepSpace<VM> {
    pub fn extend_global_side_metadata_specs(_specs: &mut Vec<SideMetadataSpec>) {
        // MarkSweepSpace does not need any special global specs. This method exists, as
        // we need this method for MallocSpace, and we want those two spaces to be used interchangably.
    }

<<<<<<< HEAD
    #[allow(clippy::too_many_arguments)]
    pub fn new(
        name: &'static str,
        zeroed: bool,
        vmrequest: VMRequest,
        global_side_metadata_specs: Vec<SideMetadataSpec>,
        vm_map: &'static dyn Map,
        mmapper: &'static dyn Mmapper,
        heap: &mut HeapMeta,
        scheduler: Arc<GCWorkScheduler<VM>>,
    ) -> MarkSweepSpace<VM> {
=======
    pub fn new(args: crate::policy::space::PlanCreateSpaceArgs<VM>) -> MarkSweepSpace<VM> {
        let scheduler = args.scheduler.clone();
        let vm_map = args.vm_map;
        let is_discontiguous = args.vmrequest.is_discontiguous();
>>>>>>> 2300ce1d
        let local_specs = {
            metadata::extract_side_metadata(&vec![
                MetadataSpec::OnSide(Block::NEXT_BLOCK_TABLE),
                MetadataSpec::OnSide(Block::PREV_BLOCK_TABLE),
                MetadataSpec::OnSide(Block::FREE_LIST_TABLE),
                MetadataSpec::OnSide(Block::SIZE_TABLE),
                #[cfg(feature = "malloc_native_mimalloc")]
                MetadataSpec::OnSide(Block::LOCAL_FREE_LIST_TABLE),
                #[cfg(feature = "malloc_native_mimalloc")]
                MetadataSpec::OnSide(Block::THREAD_FREE_LIST_TABLE),
                MetadataSpec::OnSide(Block::BLOCK_LIST_TABLE),
                MetadataSpec::OnSide(Block::TLS_TABLE),
                MetadataSpec::OnSide(Block::MARK_TABLE),
                MetadataSpec::OnSide(ChunkMap::ALLOC_TABLE),
                *VM::VMObjectModel::LOCAL_MARK_BIT_SPEC,
            ])
        };
<<<<<<< HEAD

        let common = CommonSpace::new(
            SpaceOptions {
                name,
                movable: false,
                immortal: false,
                needs_log_bit: false,
                needs_field_log_bit: false,
                zeroed,
                vmrequest,
                side_metadata_specs: SideMetadataContext {
                    global: global_side_metadata_specs,
                    local: local_specs,
                },
            },
            vm_map,
            mmapper,
            heap,
        );
=======
        let common = CommonSpace::new(args.into_policy_args(false, false, local_specs));
>>>>>>> 2300ce1d
        MarkSweepSpace {
            pr: if is_discontiguous {
                FreeListPageResource::new_discontiguous(vm_map)
            } else {
                FreeListPageResource::new_contiguous(common.start, common.extent, vm_map)
            },
            common,
            chunk_map: ChunkMap::new(),
            scheduler,
            abandoned: Mutex::new(AbandonedBlockLists {
                available: new_empty_block_lists(),
                unswept: new_empty_block_lists(),
                consumed: new_empty_block_lists(),
            }),
        }
    }

    fn trace_object<Q: ObjectQueue>(
        &self,
        queue: &mut Q,
        object: ObjectReference,
    ) -> ObjectReference {
        if object.is_null() {
            return object;
        }
        debug_assert!(
            self.in_space(object),
            "Cannot mark an object {} that was not alloced by free list allocator.",
            object,
        );
        if !VM::VMObjectModel::LOCAL_MARK_BIT_SPEC.is_marked::<VM>(object, Ordering::SeqCst) {
            VM::VMObjectModel::LOCAL_MARK_BIT_SPEC.mark::<VM>(object, Ordering::SeqCst);
            let block = Block::containing::<VM>(object);
            block.set_state(BlockState::Marked);
            queue.enqueue(object);
        }
        object
    }

    pub fn record_new_block(&self, block: Block) {
        block.init();
        self.chunk_map.set(block.chunk(), ChunkState::Allocated);
    }

    pub fn get_next_metadata_spec(&self) -> SideMetadataSpec {
        Block::NEXT_BLOCK_TABLE
    }

    pub fn prepare(&mut self) {
        if let MetadataSpec::OnSide(side) = *VM::VMObjectModel::LOCAL_MARK_BIT_SPEC {
            for chunk in self.chunk_map.all_chunks() {
                side.bzero_metadata(chunk.start(), Chunk::BYTES);
            }
        } else {
            unimplemented!("in header mark bit is not supported");
        }
    }

    pub fn release(&mut self) {
        // We sweep and release unmarked blocks here. For sweeping cells inside each block, we either
        // do that when we release mutators (eager sweeping), or do that at allocation time (lazy sweeping).
        use crate::scheduler::WorkBucketStage;
        let work_packets = self.generate_sweep_tasks();
        self.scheduler.work_buckets[WorkBucketStage::Release].bulk_add(work_packets);

        let mut abandoned = self.abandoned.lock().unwrap();
        abandoned.move_consumed_to_unswept();
    }

    /// Release a block.
    pub fn release_block(&self, block: Block) {
        self.block_clear_metadata(block);

        block.deinit();
        self.pr.release_pages(block.start());
    }

    pub fn block_clear_metadata(&self, block: Block) {
        for metadata_spec in Block::METADATA_SPECS {
            metadata_spec.set_zero_atomic(block.start(), Ordering::SeqCst);
        }
        #[cfg(feature = "global_alloc_bit")]
        crate::util::alloc_bit::bzero_alloc_bit(block.start(), Block::BYTES);
    }

    pub fn acquire_block(&self, tls: VMThread, size: usize, align: usize) -> BlockAcquireResult {
        {
            let mut abandoned = self.abandoned.lock().unwrap();
            let bin = mi_bin::<VM>(size, align);

            {
                let abandoned_available = &mut abandoned.available;
                if !abandoned_available[bin].is_empty() {
                    let block = abandoned_available[bin].pop().unwrap();
                    return BlockAcquireResult::AbandonedAvailable(block);
                }
            }

            {
                let abandoned_unswept = &mut abandoned.unswept;
                if !abandoned_unswept[bin].is_empty() {
                    let block = abandoned_unswept[bin].pop().unwrap();
                    return BlockAcquireResult::AbandonedUnswept(block);
                }
            }
        }

        let acquired = self.acquire(tls, Block::BYTES >> LOG_BYTES_IN_PAGE);
        if acquired.is_zero() {
            BlockAcquireResult::Exhausted
        } else {
            BlockAcquireResult::Fresh(Block::from_unaligned_address(acquired))
        }
    }

    pub fn generate_sweep_tasks(&self) -> Vec<Box<dyn GCWork<VM>>> {
        // # Safety: ImmixSpace reference is always valid within this collection cycle.
        let space = unsafe { &*(self as *const Self) };
        self.chunk_map
            .generate_tasks(|chunk| Box::new(SweepChunk { space, chunk }))
    }
}

use crate::scheduler::GCWork;
use crate::MMTK;

/// Chunk sweeping work packet.
struct SweepChunk<VM: VMBinding> {
    space: &'static MarkSweepSpace<VM>,
    chunk: Chunk,
}

impl<VM: VMBinding> GCWork<VM> for SweepChunk<VM> {
    fn do_work(&mut self, _worker: &mut GCWorker<VM>, _mmtk: &'static MMTK<VM>) {
        debug_assert!(self.space.chunk_map.get(self.chunk) == ChunkState::Allocated);
        // number of allocated blocks.
        let mut allocated_blocks = 0;
        // Iterate over all allocated blocks in this chunk.
        for block in self
            .chunk
            .iter_region::<Block>()
            .filter(|block| block.get_state() != BlockState::Unallocated)
        {
            if !block.attempt_release(self.space) {
                // Block is live. Increment the allocated block count.
                allocated_blocks += 1;
            }
        }
        // Set this chunk as free if there is not live blocks.
        if allocated_blocks == 0 {
            self.space.chunk_map.set(self.chunk, ChunkState::Free)
        }
    }
}<|MERGE_RESOLUTION|>--- conflicted
+++ resolved
@@ -7,20 +7,8 @@
     scheduler::{GCWorkScheduler, GCWorker},
     util::{
         copy::CopySemantics,
-<<<<<<< HEAD
-        heap::{
-            layout::heap_layout::{Map, Mmapper},
-            FreeListPageResource, HeapMeta, VMRequest,
-        },
-        metadata::{
-            self,
-            side_metadata::{SideMetadataContext, SideMetadataSpec},
-            MetadataSpec,
-        },
-=======
         heap::FreeListPageResource,
         metadata::{self, side_metadata::SideMetadataSpec, MetadataSpec},
->>>>>>> 2300ce1d
         ObjectReference,
     },
     vm::VMBinding,
@@ -195,24 +183,10 @@
         // we need this method for MallocSpace, and we want those two spaces to be used interchangably.
     }
 
-<<<<<<< HEAD
-    #[allow(clippy::too_many_arguments)]
-    pub fn new(
-        name: &'static str,
-        zeroed: bool,
-        vmrequest: VMRequest,
-        global_side_metadata_specs: Vec<SideMetadataSpec>,
-        vm_map: &'static dyn Map,
-        mmapper: &'static dyn Mmapper,
-        heap: &mut HeapMeta,
-        scheduler: Arc<GCWorkScheduler<VM>>,
-    ) -> MarkSweepSpace<VM> {
-=======
     pub fn new(args: crate::policy::space::PlanCreateSpaceArgs<VM>) -> MarkSweepSpace<VM> {
         let scheduler = args.scheduler.clone();
         let vm_map = args.vm_map;
         let is_discontiguous = args.vmrequest.is_discontiguous();
->>>>>>> 2300ce1d
         let local_specs = {
             metadata::extract_side_metadata(&vec![
                 MetadataSpec::OnSide(Block::NEXT_BLOCK_TABLE),
@@ -230,29 +204,7 @@
                 *VM::VMObjectModel::LOCAL_MARK_BIT_SPEC,
             ])
         };
-<<<<<<< HEAD
-
-        let common = CommonSpace::new(
-            SpaceOptions {
-                name,
-                movable: false,
-                immortal: false,
-                needs_log_bit: false,
-                needs_field_log_bit: false,
-                zeroed,
-                vmrequest,
-                side_metadata_specs: SideMetadataContext {
-                    global: global_side_metadata_specs,
-                    local: local_specs,
-                },
-            },
-            vm_map,
-            mmapper,
-            heap,
-        );
-=======
         let common = CommonSpace::new(args.into_policy_args(false, false, local_specs));
->>>>>>> 2300ce1d
         MarkSweepSpace {
             pr: if is_discontiguous {
                 FreeListPageResource::new_discontiguous(vm_map)
