--- conflicted
+++ resolved
@@ -49,21 +49,15 @@
 pub trait SFT {
     /// The space name
     fn name(&self) -> &str;
-<<<<<<< HEAD
-=======
     /// Get forwarding pointer if the object is forwarded.
     #[inline(always)]
->>>>>>> 598f59d6
     fn get_forwarded_object(&self, _object: ObjectReference) -> Option<ObjectReference> {
         None
     }
     /// Is the object live, determined by the policy?
     fn is_live(&self, object: ObjectReference) -> bool;
-<<<<<<< HEAD
-=======
     /// Is the object reachable, determined by the policy?
     /// Note: Objects in ImmortalSpace may have `is_live = true` but are actually unreachable.
->>>>>>> 598f59d6
     #[inline(always)]
     fn is_reachable(&self, object: ObjectReference) -> bool {
         self.is_live(object)
