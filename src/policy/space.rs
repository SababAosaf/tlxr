--- conflicted
+++ resolved
@@ -424,10 +424,7 @@
             bytes,
             new_chunk
         );
-<<<<<<< HEAD
-=======
         // FIXME: This assertion is too strict. See https://github.com/mmtk/mmtk-core/issues/374
->>>>>>> 78c00be9
         // debug_assert!(
         //     (new_chunk && start.is_aligned_to(BYTES_IN_CHUNK)) || !new_chunk,
         //     "should only grow space for new chunks at chunk-aligned start address"
