use crate::util::conversions::*;
use crate::util::metadata::side_metadata::{SideMetadataContext, SideMetadataSanity};
use crate::util::Address;
use crate::util::ObjectReference;

use crate::util::heap::layout::vm_layout_constants::{LOG_BYTES_IN_CHUNK, VM_LAYOUT_CONSTANTS};
use crate::util::heap::{PageResource, VMRequest};
use crate::vm::{ActivePlan, Collection, ObjectModel};

use crate::util::constants::LOG_BYTES_IN_MBYTE;
use crate::util::conversions;
use crate::util::opaque_pointer::*;

use crate::mmtk::SFT_MAP;
#[cfg(debug_assertions)]
use crate::policy::sft::EMPTY_SFT_NAME;
use crate::policy::sft::SFT;
use crate::policy::sft_map::SFTMap;
use crate::util::copy::*;
use crate::util::heap::layout::heap_layout::Mmapper;
use crate::util::heap::layout::map::Map;
use crate::util::heap::layout::vm_layout_constants::BYTES_IN_CHUNK;
<<<<<<< HEAD
=======
use crate::util::heap::layout::Mmapper as IMmapper;
>>>>>>> f8284884
use crate::util::heap::space_descriptor::SpaceDescriptor;
use crate::util::heap::HeapMeta;
use crate::util::memory;

use crate::vm::VMBinding;
use std::marker::PhantomData;
use std::sync::Mutex;

use downcast_rs::Downcast;

<<<<<<< HEAD
/// Space Function Table (SFT).
///
/// This trait captures functions that reflect _space-specific per-object
/// semantics_.   These functions are implemented for each object via a special
/// space-based dynamic dispatch mechanism where the semantics are _not_
/// determined by the object's _type_, but rather, are determined by the _space_
/// that the object is in.
///
/// The underlying mechanism exploits the fact that spaces use the address space
/// at an MMTk chunk granularity with the consequence that each chunk maps to
/// exactluy one space, so knowing the chunk for an object reveals its space.
/// The dispatch then works by performing simple address arithmetic on the object
/// reference to find a chunk index which is used to index a table which returns
/// the space.   The relevant function is then dispatched against that space
/// object.
///
/// We use the SFT trait to simplify typing for Rust, so our table is a
/// table of SFT rather than Space.
pub trait SFT {
    /// The space name
    fn name(&self) -> &str;
    /// Get forwarding pointer if the object is forwarded.
    #[inline(always)]
    fn get_forwarded_object(&self, _object: ObjectReference) -> Option<ObjectReference> {
        None
    }
    /// Is the object live, determined by the policy?
    fn is_live(&self, object: ObjectReference) -> bool;
    /// Is the object reachable, determined by the policy?
    /// Note: Objects in ImmortalSpace may have `is_live = true` but are actually unreachable.
    #[inline(always)]
    fn is_reachable(&self, object: ObjectReference) -> bool {
        self.is_live(object)
    }
    /// Is the object movable, determined by the policy? E.g. the policy is non-moving,
    /// or the object is pinned.
    fn is_movable(&self) -> bool;
    /// Is the object sane? A policy should return false if there is any abnormality about
    /// object - the sanity checker will fail if an object is not sane.
    #[cfg(feature = "sanity")]
    fn is_sane(&self) -> bool;
    /// Is the object managed by MMTk? For most cases, if we find the sft for an object, that means
    /// the object is in the space and managed by MMTk. However, for some spaces, like MallocSpace,
    /// we mark the entire chunk in the SFT table as a malloc space, but only some of the addresses
    /// in the space contain actual MMTk objects. So they need a further check.
    #[inline(always)]
    fn is_in_space(&self, _object: ObjectReference) -> bool {
        true
    }
    /// Is `addr` a valid object reference to an object allocated in this space?
    /// This default implementation works for all spaces that use MMTk's mapper to allocate memory.
    /// Some spaces, like `MallocSpace`, use third-party libraries to allocate memory.
    /// Such spaces needs to override this method.
    #[cfg(feature = "is_mmtk_object")]
    #[inline(always)]
    fn is_mmtk_object(&self, addr: Address) -> bool {
        // Having found the SFT means the `addr` is in one of our spaces.
        // Although the SFT map is allocated eagerly when the space is contiguous,
        // the pages of the space itself are acquired on demand.
        // Therefore, the page of `addr` may not have been mapped, yet.
        if !addr.is_mapped() {
            return false;
        }
        // The `addr` is mapped. We use the global alloc bit to get the exact answer.
        alloc_bit::is_alloced_object(addr)
    }
    /// Initialize object metadata (in the header, or in the side metadata).
    fn initialize_object_metadata(&self, object: ObjectReference, alloc: bool);
    /// Trace objects through SFT. This along with [`SFTProcessEdges`](mmtk/scheduler/gc_work/SFTProcessEdges)
    /// provides an easy way for most plans to trace objects without the need to implement any plan-specific
    /// code. However, tracing objects for some policies are more complicated, and they do not provide an
    /// implementation of this method. For example, mark compact space requires trace twice in each GC.
    /// Immix has defrag trace and fast trace.
    fn sft_trace_object(
        &self,
        // We use concrete type for `queue` because SFT doesn't support generic parameters,
        // and SFTProcessEdges uses `VectorObjectQueue`.
        queue: &mut VectorObjectQueue,
        object: ObjectReference,
        worker: GCWorkerMutRef,
    ) -> ObjectReference;
}

// Create erased VM refs for these types that will be used in `sft_trace_object()`.
// In this way, we can store the refs with <VM> in SFT (which cannot have parameters with generic type parameters)

use crate::util::erase_vm::define_erased_vm_mut_ref;
define_erased_vm_mut_ref!(GCWorkerMutRef = GCWorker<VM>);

/// Print debug info for SFT. Should be false when committed.
const DEBUG_SFT: bool = cfg!(debug_assertions) && false;

#[derive(Debug)]
struct EmptySpaceSFT {}

const EMPTY_SFT_NAME: &str = "empty";

impl SFT for EmptySpaceSFT {
    fn name(&self) -> &str {
        EMPTY_SFT_NAME
    }
    fn is_live(&self, object: ObjectReference) -> bool {
        panic!(
            "Called is_live() on {:x}, which maps to an empty space",
            object
        )
    }
    #[cfg(feature = "sanity")]
    fn is_sane(&self) -> bool {
        warn!("Object in empty space!");
        false
    }
    fn is_movable(&self) -> bool {
        /*
         * FIXME steveb I think this should panic (ie the function should not
         * be invoked on an empty space).   However, JikesRVM currently does
         * call this in an unchecked way and expects 'false' for out of bounds
         * addresses.  So until that is fixed upstream, we'll return false here.
         *
         * panic!("called is_movable() on empty space")
         */
        false
    }
    #[inline(always)]
    fn is_in_space(&self, _object: ObjectReference) -> bool {
        false
    }
    #[cfg(feature = "is_mmtk_object")]
    #[inline(always)]
    fn is_mmtk_object(&self, _addr: Address) -> bool {
        false
    }

    fn initialize_object_metadata(&self, object: ObjectReference, _alloc: bool) {
        panic!(
            "Called initialize_object_metadata() on {:x}, which maps to an empty space",
            object
        )
    }

    fn sft_trace_object(
        &self,
        _queue: &mut VectorObjectQueue,
        object: ObjectReference,
        _worker: GCWorkerMutRef,
    ) -> ObjectReference {
        // We do not have the `VM` type parameter here, so we cannot forward the call to the VM.
        panic!(
            "Call trace_object() on {} (chunk {}), which maps to an empty space. SFTProcessEdges does not support the fallback to vm_trace_object().",
            object,
            conversions::chunk_align_down(object.to_address()),
        )
    }
}

pub struct SFTMap<'a> {
    sft: Vec<&'a (dyn SFT + Sync + 'static)>,
}

// TODO: MMTK<VM> holds a reference to SFTMap. We should have a safe implementation rather than use raw pointers for dyn SFT.
unsafe impl<'a> Sync for SFTMap<'a> {}

const EMPTY_SPACE_SFT: EmptySpaceSFT = EmptySpaceSFT {};

impl<'a> SFTMap<'a> {
    pub fn new() -> Self {
        SFTMap {
            sft: vec![&EMPTY_SPACE_SFT; VM_LAYOUT_CONSTANTS.max_chunks()],
        }
    }
    // This is a temporary solution to allow unsafe mut reference. We do not want several occurrence
    // of the same unsafe code.
    // FIXME: We need a safe implementation.
    #[allow(clippy::cast_ref_to_mut)]
    #[allow(clippy::mut_from_ref)]
    unsafe fn mut_self(&self) -> &mut Self {
        &mut *(self as *const _ as *mut _)
    }

    pub fn get(&self, address: Address) -> &'a dyn SFT {
        debug_assert!(address.chunk_index() < VM_LAYOUT_CONSTANTS.max_chunks());
        let res = unsafe { *self.sft.get_unchecked(address.chunk_index()) };
        if DEBUG_SFT {
            trace!(
                "Get SFT for {} #{} = {}",
                address,
                address.chunk_index(),
                res.name()
            );
        }
        res
    }

    fn log_update(&self, space: &(dyn SFT + Sync + 'static), start: Address, bytes: usize) {
        debug!("Update SFT for Chunk {} as {}", start, space.name(),);
        let first = start.chunk_index();
        let start_chunk = chunk_index_to_address(first);
        debug!(
            "Update SFT for {} bytes of Chunk {} #{}",
            bytes, start_chunk, first
        );
    }

    fn trace_sft_map(&self) {
        trace!("{}", self.print_sft_map());
    }

    // This can be used during debugging to print SFT map.
    fn print_sft_map(&self) -> String {
        // print the entire SFT map
        let mut res = String::new();

        const SPACE_PER_LINE: usize = 10;
        for i in (0..self.sft.len()).step_by(SPACE_PER_LINE) {
            let max = if i + SPACE_PER_LINE > self.sft.len() {
                self.sft.len()
            } else {
                i + SPACE_PER_LINE
            };
            let chunks: Vec<usize> = (i..max).collect();
            let space_names: Vec<&str> = chunks.iter().map(|&x| self.sft[x].name()).collect();
            res.push_str(&format!(
                "{}: {}",
                chunk_index_to_address(i),
                space_names.join(",")
            ));
            res.push('\n');
        }

        res
    }

    /// Update SFT map for the given address range.
    /// It should be used when we acquire new memory and use it as part of a space. For example, the cases include:
    /// 1. when a space grows, 2. when initializing a contiguous space, 3. when ensure_mapped() is called on a space.
    pub fn update(&self, space: &(dyn SFT + Sync + 'static), start: Address, bytes: usize) {
        if DEBUG_SFT {
            self.log_update(space, start, bytes);
        }
        let first = start.chunk_index();
        let last = conversions::chunk_align_up(start + bytes).chunk_index();
        for chunk in first..last {
            self.set(chunk, space);
        }
        if DEBUG_SFT {
            self.trace_sft_map();
        }
    }

    // TODO: We should clear a SFT entry when a space releases a chunk.
    #[allow(dead_code)]
    pub fn clear(&self, chunk_start: Address) {
        if DEBUG_SFT {
            debug!(
                "Clear SFT for chunk {} (was {})",
                chunk_start,
                self.get(chunk_start).name()
            );
        }
        assert!(chunk_start.is_aligned_to(BYTES_IN_CHUNK));
        let chunk_idx = chunk_start.chunk_index();
        self.set(chunk_idx, &EMPTY_SPACE_SFT);
    }

    // Currently only used by 32 bits vm map
    #[allow(dead_code)]
    pub fn clear_by_index(&self, chunk_idx: usize) {
        if DEBUG_SFT {
            let chunk_start = chunk_index_to_address(chunk_idx);
            debug!(
                "Clear SFT for chunk {} by index (was {})",
                chunk_start,
                self.get(chunk_start).name()
            );
        }
        self.set(chunk_idx, &EMPTY_SPACE_SFT)
    }

    fn set(&self, chunk: usize, sft: &(dyn SFT + Sync + 'static)) {
        /*
         * This is safe (only) because a) this is only called during the
         * allocation and deallocation of chunks, which happens under a global
         * lock, and b) it only transitions from empty to valid and valid to
         * empty, so if there were a race to view the contents, in the one case
         * it would either see the new (valid) space or an empty space (both of
         * which are reasonable), and in the other case it would either see the
         * old (valid) space or an empty space, both of which are valid.
         */
        let self_mut = unsafe { self.mut_self() };
        // It is okay to set empty to valid, or set valid to empty. It is wrong if we overwrite a valid value with another valid value.
        if cfg!(debug_assertions) {
            let old = self_mut.sft[chunk].name();
            let new = sft.name();
            // Allow overwriting the same SFT pointer. E.g., if we have set SFT map for a space, then ensure_mapped() is called on the same,
            // in which case, we still set SFT map again.
            debug_assert!(
                old == EMPTY_SFT_NAME || new == EMPTY_SFT_NAME || old == new,
                "attempt to overwrite a non-empty chunk {} in SFT map (from {} to {})",
                chunk,
                old,
                new
            );
        }
        self_mut.sft[chunk] = sft;
    }

    pub fn is_in_any_space(&self, object: ObjectReference) -> bool {
        if object.to_address().chunk_index() >= self.sft.len() {
            return false;
        }
        self.get(object.to_address()).is_in_space(object)
    }

    #[cfg(feature = "is_mmtk_object")]
    pub fn is_mmtk_object(&self, addr: Address) -> bool {
        if addr.chunk_index() >= self.sft.len() {
            return false;
        }
        self.get(addr).is_mmtk_object(addr)
    }

    /// Make sure we have valid SFT entries for the object reference.
    #[cfg(debug_assertions)]
    pub fn assert_valid_entries_for_object<VM: VMBinding>(&self, object: ObjectReference) {
        let object_sft = self.get(object.to_address());
        let object_start_sft = self.get(VM::VMObjectModel::object_start_ref(object));

        debug_assert!(
            object_sft.name() != EMPTY_SFT_NAME,
            "Object {} has empty SFT",
            object
        );
        debug_assert_eq!(
            object_sft.name(),
            object_start_sft.name(),
            "Object {} has incorrect SFT entries (object start = {}, object = {}).",
            object,
            object_start_sft.name(),
            object_sft.name()
        );
    }
}

=======
>>>>>>> f8284884
pub trait Space<VM: VMBinding>: 'static + SFT + Sync + Downcast {
    fn as_space(&self) -> &dyn Space<VM>;
    fn as_sft(&self) -> &(dyn SFT + Sync + 'static);
    fn get_page_resource(&self) -> &dyn PageResource<VM>;

    /// Initialize entires in SFT map for the space. This is called when the Space object
    /// has a non-moving address, as we will use the address to set sft.
    /// Currently after we create a boxed plan, spaces in the plan have a non-moving address.
    fn initialize_sft(&self);

    fn acquire(&self, tls: VMThread, pages: usize) -> Address {
        trace!("Space.acquire, tls={:?}", tls);
        // Should we poll to attempt to GC?
        // - If tls is collector, we cannot attempt a GC.
        // - If gc is disabled, we cannot attempt a GC.
        let should_poll = VM::VMActivePlan::is_mutator(tls)
            && VM::VMActivePlan::global().should_trigger_gc_when_heap_is_full();
        // Is a GC allowed here? If we should poll but are not allowed to poll, we will panic.
        // initialize_collection() has to be called so we know GC is initialized.
        let allow_gc = should_poll && VM::VMActivePlan::global().is_initialized();

        trace!("Reserving pages");
        let pr = self.get_page_resource();
        let pages_reserved = pr.reserve_pages(pages);
        trace!("Pages reserved");
        trace!("Polling ..");

        if should_poll && VM::VMActivePlan::global().poll(false, Some(self.as_space())) {
            debug!("Collection required");
            assert!(allow_gc, "GC is not allowed here: collection is not initialized (did you call initialize_collection()?).");
            pr.clear_request(pages_reserved);
            VM::VMCollection::block_for_gc(VMMutatorThread(tls)); // We have checked that this is mutator
            unsafe { Address::zero() }
        } else {
            debug!("Collection not required");

            // We need this lock: Othrewise, it is possible that one thread acquires pages in a new chunk, but not yet
            // set SFT for it (in grow_space()), and another thread acquires pages in the same chunk, which is not
            // a new chunk so grow_space() won't be called on it. The second thread could return a result in the chunk before
            // its SFT is properly set.
            // We need to minimize the scope of this lock for performance when we have many threads (mutator threads, or GC threads with copying allocators).
            // See: https://github.com/mmtk/mmtk-core/issues/610
            let lock = self.common().acquire_lock.lock().unwrap();

            match pr.get_new_pages(self.common().descriptor, pages_reserved, pages, tls) {
                Ok(res) => {
                    debug!(
                        "Got new pages {} ({} pages) for {} in chunk {}, new_chunk? {}",
                        res.start,
                        res.pages,
                        self.get_name(),
                        conversions::chunk_align_down(res.start),
                        res.new_chunk
                    );
                    let bytes = conversions::pages_to_bytes(res.pages);

                    let map_sidemetadata = || {
                        // Mmap the pages and the side metadata, and handle error. In case of any error,
                        // we will either call back to the VM for OOM, or simply panic.
                        if let Err(mmap_error) = self
                            .common()
                            .mmapper
                            .ensure_mapped(res.start, res.pages)
                            .and(
                                self.common()
                                    .metadata
                                    .try_map_metadata_space(res.start, bytes),
                            )
                        {
                            memory::handle_mmap_error::<VM>(mmap_error, tls);
                        }
                    };
                    let grow_space = || {
                        self.grow_space(res.start, bytes, res.new_chunk);
                    };

                    // The scope of the lock is important in terms of performance when we have many allocator threads.
                    if SFT_MAP.get_side_metadata().is_some() {
                        // If the SFT map uses side metadata, so we have to initialize side metadata first.
                        map_sidemetadata();
                        // then grow space, which will use the side metadata we mapped above
                        grow_space();
                        // then we can drop the lock after grow_space()
                        drop(lock);
                    } else {
                        // In normal cases, we can drop lock immediately after grow_space()
                        grow_space();
                        drop(lock);
                        // and map side metadata without holding the lock
                        map_sidemetadata();
                    }

                    // TODO: Concurrent zeroing
                    if self.common().zeroed {
                        memory::zero(res.start, bytes);
                    }

                    // Some assertions
                    {
                        // --- Assert the start of the allocated region ---
                        // The start address SFT should be correct.
                        debug_assert_eq!(SFT_MAP.get_checked(res.start).name(), self.get_name());
                        // The start address is in our space.
                        debug_assert!(self.address_in_space(res.start));
                        // The descriptor should be correct.
                        debug_assert_eq!(
                            self.common().vm_map().get_descriptor_for_address(res.start),
                            self.common().descriptor
                        );

                        // --- Assert the last byte in the allocated region ---
                        let last_byte = res.start + bytes - 1;
                        // The SFT for the last byte in the allocated memory should be correct.
                        debug_assert_eq!(SFT_MAP.get_checked(last_byte).name(), self.get_name());
                        // The last byte in the allocated memory should be in this space.
                        debug_assert!(self.address_in_space(last_byte));
                        // The descriptor for the last byte should be correct.
                        debug_assert_eq!(
                            self.common().vm_map().get_descriptor_for_address(last_byte),
                            self.common().descriptor
                        );
                    }

                    debug!("Space.acquire(), returned = {}", res.start);
                    res.start
                }
                Err(_) => {
                    drop(lock); // drop the lock immediately

                    // We thought we had memory to allocate, but somehow failed the allocation. Will force a GC.
                    assert!(
                        allow_gc,
                        "Physical allocation failed when GC is not allowed!"
                    );

                    let gc_performed = VM::VMActivePlan::global().poll(true, Some(self.as_space()));
                    debug_assert!(gc_performed, "GC not performed when forced.");
                    pr.clear_request(pages_reserved);
                    VM::VMCollection::block_for_gc(VMMutatorThread(tls)); // We asserted that this is mutator.
                    unsafe { Address::zero() }
                }
            }
        }
    }

    fn address_in_space(&self, start: Address) -> bool {
        if !self.common().descriptor.is_contiguous() {
            self.common().vm_map().get_descriptor_for_address(start) == self.common().descriptor
        } else {
            start >= self.common().start && start < self.common().start + self.common().extent
        }
    }

    fn in_space(&self, object: ObjectReference) -> bool {
        let start = VM::VMObjectModel::ref_to_address(object);
        self.address_in_space(start)
    }

    /**
     * This is called after we get result from page resources.  The space may
     * tap into the hook to monitor heap growth.  The call is made from within the
     * page resources' critical region, immediately before yielding the lock.
     *
     * @param start The start of the newly allocated space
     * @param bytes The size of the newly allocated space
     * @param new_chunk {@code true} if the new space encroached upon or started a new chunk or chunks.
     */
    fn grow_space(&self, start: Address, bytes: usize, new_chunk: bool) {
        trace!(
            "Grow space from {} for {} bytes (new chunk = {})",
            start,
            bytes,
            new_chunk
        );

        // If this is not a new chunk, the SFT for [start, start + bytes) should alreayd be initialized.
        #[cfg(debug_assertions)]
        if !new_chunk {
            debug_assert!(
                SFT_MAP.get_checked(start).name() != EMPTY_SFT_NAME,
                "In grow_space(start = {}, bytes = {}, new_chunk = {}), we have empty SFT entries (chunk for {} = {})",
                start,
                bytes,
                new_chunk,
                start,
                SFT_MAP.get_checked(start).name()
            );
            debug_assert!(
                SFT_MAP.get_checked(start + bytes - 1).name() != EMPTY_SFT_NAME,
                "In grow_space(start = {}, bytes = {}, new_chunk = {}), we have empty SFT entries (chunk for {} = {})",
                start,
                bytes,
                new_chunk,
                start + bytes - 1,
                SFT_MAP.get_checked(start + bytes - 1).name()
            );
        }

        if new_chunk {
            unsafe { SFT_MAP.update(self.as_sft(), start, bytes) };
        }
    }

    /// Ensure this space is marked as mapped -- used when the space is already
    /// mapped (e.g. for a vm image which is externally mmapped.)
    fn ensure_mapped(&self) {
        if self
            .common()
            .metadata
            .try_map_metadata_space(self.common().start, self.common().extent)
            .is_err()
        {
            // TODO(Javad): handle meta space allocation failure
            panic!("failed to mmap meta memory");
        }

        self.common()
            .mmapper
            .mark_as_mapped(self.common().start, self.common().extent);
    }

    fn reserved_pages(&self) -> usize {
        let data_pages = self.get_page_resource().reserved_pages();
        let meta_pages = self.common().metadata.calculate_reserved_pages(data_pages);
        data_pages + meta_pages
    }

    /// Return the number of physical pages available.
    fn available_physical_pages(&self) -> usize {
        self.get_page_resource().get_available_physical_pages()
    }

    fn get_name(&self) -> &'static str {
        self.common().name
    }

    fn common(&self) -> &CommonSpace<VM>;

    fn release_multiple_pages(&mut self, start: Address);

    /// What copy semantic we should use for this space if we copy objects from this space.
    /// This is only needed for plans that use SFTProcessEdges
    fn set_copy_for_sft_trace(&mut self, _semantics: Option<CopySemantics>) {
        panic!("A copying space should override this method")
    }

    /// Ensure that the current space's metadata context does not have any issues.
    /// Panics with a suitable message if any issue is detected.
    /// It also initialises the sanity maps which will then be used if the `extreme_assertions` feature is active.
    /// Internally this calls verify_metadata_context() from `util::metadata::sanity`
    ///
    /// This function is called once per space by its parent plan but may be called multiple times per policy.
    ///
    /// Arguments:
    /// * `side_metadata_sanity_checker`: The `SideMetadataSanity` object instantiated in the calling plan.
    fn verify_side_metadata_sanity(&self, side_metadata_sanity_checker: &mut SideMetadataSanity) {
        side_metadata_sanity_checker
            .verify_metadata_context(std::any::type_name::<Self>(), &self.common().metadata)
    }
}

/// Print the VM map for a space.
/// Space needs to be object-safe, so it cannot have methods that use extra generic type paramters. So this method is placed outside the Space trait.
/// This method can be invoked on a &dyn Space (space.as_space() will return &dyn Space).
#[allow(unused)]
pub(crate) fn print_vm_map<VM: VMBinding>(
    space: &dyn Space<VM>,
    out: &mut impl std::fmt::Write,
) -> Result<(), std::fmt::Error> {
    let common = space.common();
    write!(out, "{} ", common.name)?;
    if common.immortal {
        write!(out, "I")?;
    } else {
        write!(out, " ")?;
    }
    if common.movable {
        write!(out, " ")?;
    } else {
        write!(out, "N")?;
    }
    write!(out, " ")?;
    if common.contiguous {
        write!(
            out,
            "{}->{}",
            common.start,
            common.start + common.extent - 1
        )?;
        match common.vmrequest {
            VMRequest::Extent { extent, .. } => {
                write!(out, " E {}", extent)?;
            }
            VMRequest::Fraction { frac, .. } => {
                write!(out, " F {}", frac)?;
            }
            _ => {}
        }
    } else {
        let mut a = space
            .get_page_resource()
            .common()
            .get_head_discontiguous_region();
        while !a.is_zero() {
            write!(
                out,
                "{}->{}",
                a,
                a + space.common().vm_map().get_contiguous_region_size(a) - 1
            )?;
            a = space.common().vm_map().get_next_contiguous_region(a);
            if !a.is_zero() {
                write!(out, " ")?;
            }
        }
    }
    writeln!(out)?;

    Ok(())
}

impl_downcast!(Space<VM> where VM: VMBinding);

pub struct CommonSpace<VM: VMBinding> {
    pub name: &'static str,
    pub descriptor: SpaceDescriptor,
    pub vmrequest: VMRequest,

    /// For a copying space that allows sft_trace_object(), this should be set before each GC so we know
    // the copy semantics for the space.
    pub copy: Option<CopySemantics>,

    immortal: bool,
    movable: bool,
    pub contiguous: bool,
    pub zeroed: bool,

    pub start: Address,
    pub extent: usize,
    pub head_discontiguous_region: Address,

    pub vm_map: &'static dyn Map,
    pub mmapper: &'static dyn Mmapper,

    pub metadata: SideMetadataContext,

    /// This field equals to needs_log_bit in the plan constraints.
    // TODO: This should be a constant for performance.
    pub needs_log_bit: bool,

    /// A lock used during acquire() to make sure only one thread can allocate.
    pub acquire_lock: Mutex<()>,

    p: PhantomData<VM>,
}

pub struct SpaceOptions {
    pub name: &'static str,
    pub movable: bool,
    pub immortal: bool,
    pub zeroed: bool,
    pub needs_log_bit: bool,
    pub vmrequest: VMRequest,
    pub side_metadata_specs: SideMetadataContext,
}

impl<VM: VMBinding> CommonSpace<VM> {
    pub fn new(
        opt: SpaceOptions,
        vm_map: &'static dyn Map,
        mmapper: &'static dyn Mmapper,
        heap: &mut HeapMeta,
    ) -> Self {
        let mut rtn = CommonSpace {
            name: opt.name,
            descriptor: SpaceDescriptor::UNINITIALIZED,
            vmrequest: opt.vmrequest,
            copy: None,
            immortal: opt.immortal,
            movable: opt.movable,
            contiguous: true,
            zeroed: opt.zeroed,
            start: unsafe { Address::zero() },
            extent: 0,
            head_discontiguous_region: unsafe { Address::zero() },
            vm_map,
            mmapper,
            needs_log_bit: opt.needs_log_bit,
            metadata: opt.side_metadata_specs,
            p: PhantomData,
            acquire_lock: Mutex::new(()),
        };

        let vmrequest = opt.vmrequest;
        if vmrequest.is_discontiguous() {
            rtn.contiguous = false;
            // FIXME
            rtn.descriptor = SpaceDescriptor::create_descriptor();
            // VM.memory.setHeapRange(index, HEAP_START, HEAP_END);
            return rtn;
        }

        let (extent, top) = match vmrequest {
            VMRequest::Fraction { frac, top: _top } => (get_frac_available(frac), _top),
            VMRequest::Extent {
                extent: _extent,
                top: _top,
            } => (_extent, _top),
            VMRequest::Fixed {
                extent: _extent,
                top: _top,
                ..
            } => (_extent, _top),
            _ => unreachable!(),
        };

        assert!(
            extent == raw_align_up(extent, BYTES_IN_CHUNK),
            "{} requested non-aligned extent: {} bytes",
            rtn.name,
            extent
        );

        let start = if let VMRequest::Fixed { start: _start, .. } = vmrequest {
            _start
        } else {
            // FIXME
            //if (HeapLayout.vmMap.isFinalized()) VM.assertions.fail("heap is narrowed after regionMap is finalized: " + name);
            heap.reserve(extent, top)
        };
        assert!(
            start == chunk_align_up(start),
            "{} starting on non-aligned boundary: {}",
            rtn.name,
            start
        );

        rtn.contiguous = true;
        rtn.start = start;
        rtn.extent = extent;
        // FIXME
        rtn.descriptor = SpaceDescriptor::create_descriptor_from_heap_range(start, start + extent);
        // VM.memory.setHeapRange(index, start, start.plus(extent));
        vm_map.insert(start, extent, rtn.descriptor);

        // For contiguous space, we know its address range so we reserve metadata memory for its range.
        if rtn
            .metadata
            .try_map_metadata_address_range(rtn.start, rtn.extent)
            .is_err()
        {
            // TODO(Javad): handle meta space allocation failure
            panic!("failed to mmap meta memory");
        }

        debug!(
            "Created space {} [{}, {}) for {} bytes",
            rtn.name,
            start,
            start + extent,
            extent
        );

        rtn
    }

    pub fn initialize_sft(&self, sft: &(dyn SFT + Sync + 'static)) {
        // For contiguous space, we eagerly initialize SFT map based on its address range.
        if self.contiguous {
            // We have to keep this for now: if a space is contiguous, our page resource will NOT consider newly allocated chunks
            // as new chunks (new_chunks = true). In that case, in grow_space(), we do not set SFT when new_chunks = false.
            // We can fix this by either of these:
            // * fix page resource, so it propelry returns new_chunk
            // * change grow_space() so it sets SFT no matter what the new_chunks value is.
            // FIXME: eagerly initializing SFT is not a good idea.
            unsafe { SFT_MAP.eager_initialize(sft, self.start, self.extent) };
        }
    }

    pub fn vm_map(&self) -> &'static dyn Map {
        self.vm_map
    }
}

fn get_frac_available(frac: f32) -> usize {
    trace!("AVAILABLE_START={}", VM_LAYOUT_CONSTANTS.available_start());
    trace!("AVAILABLE_END={}", VM_LAYOUT_CONSTANTS.available_end());
    let bytes = (frac * VM_LAYOUT_CONSTANTS.available_bytes() as f32) as usize;
    trace!(
        "bytes={}*{}={}",
        frac,
        VM_LAYOUT_CONSTANTS.available_bytes(),
        bytes
    );
    let mb = bytes >> LOG_BYTES_IN_MBYTE;
    let rtn = mb << LOG_BYTES_IN_MBYTE;
    trace!("rtn={}", rtn);
    let aligned_rtn = raw_align_up(rtn, BYTES_IN_CHUNK);
    trace!("aligned_rtn={}", aligned_rtn);
    aligned_rtn
}

pub fn required_chunks(pages: usize) -> usize {
    let extent = raw_align_up(pages_to_bytes(pages), BYTES_IN_CHUNK);
    extent >> LOG_BYTES_IN_CHUNK
}<|MERGE_RESOLUTION|>--- conflicted
+++ resolved
@@ -20,10 +20,6 @@
 use crate::util::heap::layout::heap_layout::Mmapper;
 use crate::util::heap::layout::map::Map;
 use crate::util::heap::layout::vm_layout_constants::BYTES_IN_CHUNK;
-<<<<<<< HEAD
-=======
-use crate::util::heap::layout::Mmapper as IMmapper;
->>>>>>> f8284884
 use crate::util::heap::space_descriptor::SpaceDescriptor;
 use crate::util::heap::HeapMeta;
 use crate::util::memory;
@@ -34,7 +30,6 @@
 
 use downcast_rs::Downcast;
 
-<<<<<<< HEAD
 /// Space Function Table (SFT).
 ///
 /// This trait captures functions that reflect _space-specific per-object
@@ -202,7 +197,7 @@
 impl<'a> SFTMap<'a> {
     pub fn new() -> Self {
         SFTMap {
-            sft: vec![&EMPTY_SPACE_SFT; VM_LAYOUT_CONSTANTS.max_chunks()],
+            sft: vec![&EMPTY_SPACE_SFT; MAX_CHUNKS],
         }
     }
     // This is a temporary solution to allow unsafe mut reference. We do not want several occurrence
@@ -215,7 +210,7 @@
     }
 
     pub fn get(&self, address: Address) -> &'a dyn SFT {
-        debug_assert!(address.chunk_index() < VM_LAYOUT_CONSTANTS.max_chunks());
+        debug_assert!(address.chunk_index() < MAX_CHUNKS);
         let res = unsafe { *self.sft.get_unchecked(address.chunk_index()) };
         if DEBUG_SFT {
             trace!(
@@ -378,8 +373,6 @@
     }
 }
 
-=======
->>>>>>> f8284884
 pub trait Space<VM: VMBinding>: 'static + SFT + Sync + Downcast {
     fn as_space(&self) -> &dyn Space<VM>;
     fn as_sft(&self) -> &(dyn SFT + Sync + 'static);
