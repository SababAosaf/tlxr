use crate::util::conversions::*;
use crate::util::metadata::side_metadata::{SideMetadataContext, SideMetadataSanity};
use crate::util::Address;
use crate::util::ObjectReference;

use crate::util::heap::layout::vm_layout_constants::{AVAILABLE_BYTES, LOG_BYTES_IN_CHUNK};
use crate::util::heap::layout::vm_layout_constants::{AVAILABLE_END, AVAILABLE_START};
use crate::util::heap::{PageResource, VMRequest};
use crate::vm::{ActivePlan, Collection, ObjectModel};

use crate::util::constants::LOG_BYTES_IN_MBYTE;
use crate::util::conversions;
use crate::util::opaque_pointer::*;

use crate::mmtk::SFT_MAP;
#[cfg(debug_assertions)]
use crate::policy::sft::EMPTY_SFT_NAME;
use crate::policy::sft::SFT;
use crate::policy::sft_map::SFTMap;
use crate::util::copy::*;
use crate::util::heap::layout::heap_layout::Mmapper;
use crate::util::heap::layout::heap_layout::VMMap;
use crate::util::heap::layout::map::Map;
use crate::util::heap::layout::vm_layout_constants::BYTES_IN_CHUNK;
use crate::util::heap::layout::Mmapper as IMmapper;
use crate::util::heap::space_descriptor::SpaceDescriptor;
use crate::util::heap::HeapMeta;
use crate::util::memory;

use crate::vm::VMBinding;
use std::marker::PhantomData;
use std::sync::Mutex;

use downcast_rs::Downcast;

<<<<<<< HEAD
/// Space Function Table (SFT).
///
/// This trait captures functions that reflect _space-specific per-object
/// semantics_.   These functions are implemented for each object via a special
/// space-based dynamic dispatch mechanism where the semantics are _not_
/// determined by the object's _type_, but rather, are determined by the _space_
/// that the object is in.
///
/// The underlying mechanism exploits the fact that spaces use the address space
/// at an MMTk chunk granularity with the consequence that each chunk maps to
/// exactluy one space, so knowing the chunk for an object reveals its space.
/// The dispatch then works by performing simple address arithmetic on the object
/// reference to find a chunk index which is used to index a table which returns
/// the space.   The relevant function is then dispatched against that space
/// object.
///
/// We use the SFT trait to simplify typing for Rust, so our table is a
/// table of SFT rather than Space.
pub trait SFT {
    /// The space name
    fn name(&self) -> &str;
    /// Get forwarding pointer if the object is forwarded.
    #[inline(always)]
    fn get_forwarded_object(&self, _object: ObjectReference) -> Option<ObjectReference> {
        None
    }
    /// Is the object live, determined by the policy?
    fn is_live(&self, object: ObjectReference) -> bool;
    /// Is the object reachable, determined by the policy?
    /// Note: Objects in ImmortalSpace may have `is_live = true` but are actually unreachable.
    #[inline(always)]
    fn is_reachable(&self, object: ObjectReference) -> bool {
        self.is_live(object)
    }
    /// Is the object movable, determined by the policy? E.g. the policy is non-moving,
    /// or the object is pinned.
    fn is_movable(&self) -> bool;
    /// Is the object sane? A policy should return false if there is any abnormality about
    /// object - the sanity checker will fail if an object is not sane.
    #[cfg(feature = "sanity")]
    fn is_sane(&self) -> bool;
    /// Is the object managed by MMTk? For most cases, if we find the sft for an object, that means
    /// the object is in the space and managed by MMTk. However, for some spaces, like MallocSpace,
    /// we mark the entire chunk in the SFT table as a malloc space, but only some of the addresses
    /// in the space contain actual MMTk objects. So they need a further check.
    #[inline(always)]
    fn is_in_space(&self, _object: ObjectReference) -> bool {
        true
    }
    /// Is `addr` a valid object reference to an object allocated in this space?
    /// This default implementation works for all spaces that use MMTk's mapper to allocate memory.
    /// Some spaces, like `MallocSpace`, use third-party libraries to allocate memory.
    /// Such spaces needs to override this method.
    #[cfg(feature = "is_mmtk_object")]
    #[inline(always)]
    fn is_mmtk_object(&self, addr: Address) -> bool {
        // Having found the SFT means the `addr` is in one of our spaces.
        // Although the SFT map is allocated eagerly when the space is contiguous,
        // the pages of the space itself are acquired on demand.
        // Therefore, the page of `addr` may not have been mapped, yet.
        if !addr.is_mapped() {
            return false;
        }
        // The `addr` is mapped. We use the global alloc bit to get the exact answer.
        alloc_bit::is_alloced_object(addr)
    }
    /// Initialize object metadata (in the header, or in the side metadata).
    fn initialize_object_metadata(&self, object: ObjectReference, _bytes: usize, alloc: bool);
    /// Trace objects through SFT. This along with [`SFTProcessEdges`](mmtk/scheduler/gc_work/SFTProcessEdges)
    /// provides an easy way for most plans to trace objects without the need to implement any plan-specific
    /// code. However, tracing objects for some policies are more complicated, and they do not provide an
    /// implementation of this method. For example, mark compact space requires trace twice in each GC.
    /// Immix has defrag trace and fast trace.
    fn sft_trace_object(
        &self,
        // We use concrete type for `queue` because SFT doesn't support generic parameters,
        // and SFTProcessEdges uses `VectorObjectQueue`.
        queue: &mut VectorObjectQueue,
        object: ObjectReference,
        worker: GCWorkerMutRef,
    ) -> ObjectReference;
}

// Create erased VM refs for these types that will be used in `sft_trace_object()`.
// In this way, we can store the refs with <VM> in SFT (which cannot have parameters with generic type parameters)

use crate::util::erase_vm::define_erased_vm_mut_ref;
define_erased_vm_mut_ref!(GCWorkerMutRef = GCWorker<VM>);

/// Print debug info for SFT. Should be false when committed.
const DEBUG_SFT: bool = cfg!(debug_assertions) && false;

#[derive(Debug)]
struct EmptySpaceSFT {}

const EMPTY_SFT_NAME: &str = "empty";

impl SFT for EmptySpaceSFT {
    fn name(&self) -> &str {
        EMPTY_SFT_NAME
    }
    fn is_live(&self, object: ObjectReference) -> bool {
        panic!(
            "Called is_live() on {:x}, which maps to an empty space",
            object
        )
    }
    #[cfg(feature = "sanity")]
    fn is_sane(&self) -> bool {
        warn!("Object in empty space!");
        false
    }
    fn is_movable(&self) -> bool {
        /*
         * FIXME steveb I think this should panic (ie the function should not
         * be invoked on an empty space).   However, JikesRVM currently does
         * call this in an unchecked way and expects 'false' for out of bounds
         * addresses.  So until that is fixed upstream, we'll return false here.
         *
         * panic!("called is_movable() on empty space")
         */
        false
    }
    #[inline(always)]
    fn is_in_space(&self, _object: ObjectReference) -> bool {
        false
    }
    #[cfg(feature = "is_mmtk_object")]
    #[inline(always)]
    fn is_mmtk_object(&self, _addr: Address) -> bool {
        false
    }

    fn initialize_object_metadata(&self, object: ObjectReference, _bytes: usize, _alloc: bool) {
        panic!(
            "Called initialize_object_metadata() on {:x}, which maps to an empty space",
            object
        )
    }

    fn sft_trace_object(
        &self,
        _queue: &mut VectorObjectQueue,
        object: ObjectReference,
        _worker: GCWorkerMutRef,
    ) -> ObjectReference {
        // We do not have the `VM` type parameter here, so we cannot forward the call to the VM.
        panic!(
            "Call trace_object() on {} (chunk {}), which maps to an empty space. SFTProcessEdges does not support the fallback to vm_trace_object().",
            object,
            conversions::chunk_align_down(object.to_address()),
        )
    }
}

pub struct SFTMap<'a> {
    sft: Vec<&'a (dyn SFT + Sync + 'static)>,
}

// TODO: MMTK<VM> holds a reference to SFTMap. We should have a safe implementation rather than use raw pointers for dyn SFT.
unsafe impl<'a> Sync for SFTMap<'a> {}

const EMPTY_SPACE_SFT: EmptySpaceSFT = EmptySpaceSFT {};

impl<'a> SFTMap<'a> {
    pub fn new() -> Self {
        SFTMap {
            sft: vec![&EMPTY_SPACE_SFT; MAX_CHUNKS],
        }
    }
    // This is a temporary solution to allow unsafe mut reference. We do not want several occurrence
    // of the same unsafe code.
    // FIXME: We need a safe implementation.
    #[allow(clippy::cast_ref_to_mut)]
    #[allow(clippy::mut_from_ref)]
    unsafe fn mut_self(&self) -> &mut Self {
        &mut *(self as *const _ as *mut _)
    }

    pub fn get(&self, address: Address) -> &'a dyn SFT {
        debug_assert!(address.chunk_index() < MAX_CHUNKS);
        let res = unsafe { *self.sft.get_unchecked(address.chunk_index()) };
        if DEBUG_SFT {
            trace!(
                "Get SFT for {} #{} = {}",
                address,
                address.chunk_index(),
                res.name()
            );
        }
        res
    }

    fn log_update(&self, space: &(dyn SFT + Sync + 'static), start: Address, bytes: usize) {
        debug!("Update SFT for Chunk {} as {}", start, space.name(),);
        let first = start.chunk_index();
        let start_chunk = chunk_index_to_address(first);
        debug!(
            "Update SFT for {} bytes of Chunk {} #{}",
            bytes, start_chunk, first
        );
    }

    fn trace_sft_map(&self) {
        trace!("{}", self.print_sft_map());
    }

    // This can be used during debugging to print SFT map.
    fn print_sft_map(&self) -> String {
        // print the entire SFT map
        let mut res = String::new();

        const SPACE_PER_LINE: usize = 10;
        for i in (0..self.sft.len()).step_by(SPACE_PER_LINE) {
            let max = if i + SPACE_PER_LINE > self.sft.len() {
                self.sft.len()
            } else {
                i + SPACE_PER_LINE
            };
            let chunks: Vec<usize> = (i..max).collect();
            let space_names: Vec<&str> = chunks.iter().map(|&x| self.sft[x].name()).collect();
            res.push_str(&format!(
                "{}: {}",
                chunk_index_to_address(i),
                space_names.join(",")
            ));
            res.push('\n');
        }

        res
    }

    /// Update SFT map for the given address range.
    /// It should be used when we acquire new memory and use it as part of a space. For example, the cases include:
    /// 1. when a space grows, 2. when initializing a contiguous space, 3. when ensure_mapped() is called on a space.
    pub fn update(&self, space: &(dyn SFT + Sync + 'static), start: Address, bytes: usize) {
        if DEBUG_SFT {
            self.log_update(space, start, bytes);
        }
        let first = start.chunk_index();
        let last = conversions::chunk_align_up(start + bytes).chunk_index();
        for chunk in first..last {
            self.set(chunk, space);
        }
        if DEBUG_SFT {
            self.trace_sft_map();
        }
    }

    // TODO: We should clear a SFT entry when a space releases a chunk.
    #[allow(dead_code)]
    pub fn clear(&self, chunk_start: Address) {
        if DEBUG_SFT {
            debug!(
                "Clear SFT for chunk {} (was {})",
                chunk_start,
                self.get(chunk_start).name()
            );
        }
        assert!(chunk_start.is_aligned_to(BYTES_IN_CHUNK));
        let chunk_idx = chunk_start.chunk_index();
        self.set(chunk_idx, &EMPTY_SPACE_SFT);
    }

    // Currently only used by 32 bits vm map
    #[allow(dead_code)]
    pub fn clear_by_index(&self, chunk_idx: usize) {
        if DEBUG_SFT {
            let chunk_start = chunk_index_to_address(chunk_idx);
            debug!(
                "Clear SFT for chunk {} by index (was {})",
                chunk_start,
                self.get(chunk_start).name()
            );
        }
        self.set(chunk_idx, &EMPTY_SPACE_SFT)
    }

    fn set(&self, chunk: usize, sft: &(dyn SFT + Sync + 'static)) {
        /*
         * This is safe (only) because a) this is only called during the
         * allocation and deallocation of chunks, which happens under a global
         * lock, and b) it only transitions from empty to valid and valid to
         * empty, so if there were a race to view the contents, in the one case
         * it would either see the new (valid) space or an empty space (both of
         * which are reasonable), and in the other case it would either see the
         * old (valid) space or an empty space, both of which are valid.
         */
        let self_mut = unsafe { self.mut_self() };
        // It is okay to set empty to valid, or set valid to empty. It is wrong if we overwrite a valid value with another valid value.
        if cfg!(debug_assertions) {
            let old = self_mut.sft[chunk].name();
            let new = sft.name();
            // Allow overwriting the same SFT pointer. E.g., if we have set SFT map for a space, then ensure_mapped() is called on the same,
            // in which case, we still set SFT map again.
            debug_assert!(
                old == EMPTY_SFT_NAME || new == EMPTY_SFT_NAME || old == new,
                "attempt to overwrite a non-empty chunk {} in SFT map (from {} to {})",
                chunk,
                old,
                new
            );
        }
        self_mut.sft[chunk] = sft;
    }

    pub fn is_in_any_space(&self, object: ObjectReference) -> bool {
        if object.to_address().chunk_index() >= self.sft.len() {
            return false;
        }
        // if crate::args::REF_COUNT {
        //     return self.get(object.to_address()) as *const dyn SFT != &EMPTY_SPACE_SFT;
        // }
        self.get(object.to_address()).is_in_space(object)
    }

    #[cfg(feature = "is_mmtk_object")]
    pub fn is_mmtk_object(&self, addr: Address) -> bool {
        if addr.chunk_index() >= self.sft.len() {
            return false;
        }
        self.get(addr).is_mmtk_object(addr)
    }

    /// Make sure we have valid SFT entries for the object reference.
    #[cfg(debug_assertions)]
    pub fn assert_valid_entries_for_object<VM: VMBinding>(&self, object: ObjectReference) {
        let object_sft = self.get(object.to_address());
        let object_start_sft = self.get(VM::VMObjectModel::object_start_ref(object));

        debug_assert!(
            object_sft.name() != EMPTY_SFT_NAME,
            "Object {} has empty SFT",
            object
        );
        debug_assert_eq!(
            object_sft.name(),
            object_start_sft.name(),
            "Object {} has incorrect SFT entries (object start = {}, object = {}).",
            object,
            object_start_sft.name(),
            object_sft.name()
        );
    }
}

=======
>>>>>>> f8284884
pub trait Space<VM: VMBinding>: 'static + SFT + Sync + Downcast {
    fn as_space(&self) -> &dyn Space<VM>;
    fn as_sft(&self) -> &(dyn SFT + Sync + 'static);
    fn get_page_resource(&self) -> &dyn PageResource<VM>;

    /// Initialize entires in SFT map for the space. This is called when the Space object
    /// has a non-moving address, as we will use the address to set sft.
    /// Currently after we create a boxed plan, spaces in the plan have a non-moving address.
    fn initialize_sft(&self);

    fn acquire(&self, tls: VMThread, pages: usize) -> Address {
        trace!("Space.acquire, tls={:?}", tls);
        // Should we poll to attempt to GC?
        // - If tls is collector, we cannot attempt a GC.
        // - If gc is disabled, we cannot attempt a GC.
        let should_poll = VM::VMActivePlan::is_mutator(tls)
            && VM::VMActivePlan::global().should_trigger_gc_when_heap_is_full();
        // Is a GC allowed here? If we should poll but are not allowed to poll, we will panic.
        // initialize_collection() has to be called so we know GC is initialized.
        let allow_gc = should_poll && VM::VMActivePlan::global().is_initialized();

        trace!("Reserving pages");
        let pr = self.get_page_resource();
        let pages_reserved = pr.reserve_pages(pages);
        trace!("Pages reserved");
        trace!("Polling ..");

        if should_poll && VM::VMActivePlan::global().poll(false, Some(self.as_space())) {
            debug!("Collection required");
            assert!(allow_gc, "GC is not allowed here: collection is not initialized (did you call initialize_collection()?).");
            pr.clear_request(pages_reserved);
            VM::VMCollection::block_for_gc(VMMutatorThread(tls)); // We have checked that this is mutator
            unsafe { Address::zero() }
        } else {
            debug!("Collection not required");

            // We need this lock: Othrewise, it is possible that one thread acquires pages in a new chunk, but not yet
            // set SFT for it (in grow_space()), and another thread acquires pages in the same chunk, which is not
            // a new chunk so grow_space() won't be called on it. The second thread could return a result in the chunk before
            // its SFT is properly set.
            // We need to minimize the scope of this lock for performance when we have many threads (mutator threads, or GC threads with copying allocators).
            // See: https://github.com/mmtk/mmtk-core/issues/610
            let lock = self.common().acquire_lock.lock().unwrap();

            match pr.get_new_pages(self.common().descriptor, pages_reserved, pages, tls) {
                Ok(res) => {
                    debug!(
                        "Got new pages {} ({} pages) for {} in chunk {}, new_chunk? {}",
                        res.start,
                        res.pages,
                        self.get_name(),
                        conversions::chunk_align_down(res.start),
                        res.new_chunk
                    );
                    let bytes = conversions::pages_to_bytes(res.pages);

                    let map_sidemetadata = || {
                        // Mmap the pages and the side metadata, and handle error. In case of any error,
                        // we will either call back to the VM for OOM, or simply panic.
                        if let Err(mmap_error) = self
                            .common()
                            .mmapper
                            .ensure_mapped(res.start, res.pages)
                            .and(
                                self.common()
                                    .metadata
                                    .try_map_metadata_space(res.start, bytes),
                            )
                        {
                            memory::handle_mmap_error::<VM>(mmap_error, tls);
                        }
                    };
                    let grow_space = || {
                        self.grow_space(res.start, bytes, res.new_chunk);
                    };

                    // The scope of the lock is important in terms of performance when we have many allocator threads.
                    if SFT_MAP.get_side_metadata().is_some() {
                        // If the SFT map uses side metadata, so we have to initialize side metadata first.
                        map_sidemetadata();
                        // then grow space, which will use the side metadata we mapped above
                        grow_space();
                        // then we can drop the lock after grow_space()
                        drop(lock);
                    } else {
                        // In normal cases, we can drop lock immediately after grow_space()
                        grow_space();
                        drop(lock);
                        // and map side metadata without holding the lock
                        map_sidemetadata();
                    }

                    // TODO: Concurrent zeroing
                    // if self.common().zeroed {
                    //     memory::zero(res.start, bytes);
                    // }

                    // Some assertions
                    {
                        // --- Assert the start of the allocated region ---
                        // The start address SFT should be correct.
                        debug_assert_eq!(SFT_MAP.get_checked(res.start).name(), self.get_name());
                        // The start address is in our space.
                        debug_assert!(self.address_in_space(res.start));
                        // The descriptor should be correct.
                        debug_assert_eq!(
                            self.common().vm_map().get_descriptor_for_address(res.start),
                            self.common().descriptor
                        );

                        // --- Assert the last byte in the allocated region ---
                        let last_byte = res.start + bytes - 1;
                        // The SFT for the last byte in the allocated memory should be correct.
                        debug_assert_eq!(SFT_MAP.get_checked(last_byte).name(), self.get_name());
                        // The last byte in the allocated memory should be in this space.
                        debug_assert!(self.address_in_space(last_byte));
                        // The descriptor for the last byte should be correct.
                        debug_assert_eq!(
                            self.common().vm_map().get_descriptor_for_address(last_byte),
                            self.common().descriptor
                        );
                    }

                    debug!("Space.acquire(), returned = {}", res.start);
                    res.start
                }
                Err(_) => {
                    drop(lock); // drop the lock immediately

                    // We thought we had memory to allocate, but somehow failed the allocation. Will force a GC.
                    assert!(
                        allow_gc,
                        "Physical allocation failed when GC is not allowed!"
                    );

                    let gc_performed = VM::VMActivePlan::global().poll(true, Some(self.as_space()));
                    debug_assert!(gc_performed, "GC not performed when forced.");
                    pr.clear_request(pages_reserved);
                    VM::VMCollection::block_for_gc(VMMutatorThread(tls)); // We asserted that this is mutator.
                    unsafe { Address::zero() }
                }
            }
        }
    }

    fn bulk_poll(&self, tls: VMThread, total_pages: usize) -> Result<(), ()> {
        let should_poll = VM::VMActivePlan::is_mutator(tls);
        let allow_poll = should_poll && VM::VMActivePlan::global().is_initialized();
        let pr = self.get_page_resource();
        let pages_reserved = pr.reserve_pages(total_pages);
        let gc_required =
            should_poll && VM::VMActivePlan::global().poll(false, Some(self.as_space()));
        pr.clear_request(pages_reserved);
        if gc_required {
            if !allow_poll {
                panic!("Collection is not enabled.");
            }
            Err(())
        } else {
            Ok(())
        }
    }

    /// The caller needs to ensure this is called by only one thread.
    unsafe fn bulk_acquire_uninterruptible(
        &self,
        tls: VMThread,
        pages: usize,
        poll_on_failure: bool,
    ) -> Option<Address> {
        let pr = self.get_page_resource();
        let pages_reserved = pr.reserve_pages(pages);
        let should_poll = VM::VMActivePlan::is_mutator(tls);
        let allow_poll = should_poll && VM::VMActivePlan::global().is_initialized();
        match pr.alloc_pages(self.common().descriptor, pages_reserved, pages, tls) {
            Ok(res) => {
                // The following code was guarded by a page resource lock in Java MMTk.
                // I think they are thread safe and we do not need a lock. So they
                // are no longer guarded by a lock. If we see any issue here, considering
                // adding a space lock here.
                let bytes = crate::util::conversions::pages_to_bytes(res.pages);
                self.grow_space(res.start, bytes, res.new_chunk);
                // Mmap the pages and the side metadata, and handle error. In case of any error,
                // we will either call back to the VM for OOM, or simply panic.
                if res.new_chunk {
                    use crate::util::heap::layout::mmapper::Mmapper;
                    if let Err(mmap_error) = self
                        .common()
                        .mmapper
                        .ensure_mapped(res.start, res.pages)
                        .and(
                            self.common()
                                .metadata
                                .try_map_metadata_space(res.start, bytes),
                        )
                    {
                        crate::util::memory::handle_mmap_error::<VM>(mmap_error, tls);
                    }
                }
                debug!("Space.acquire(), returned = {}", res.start);
                Some(res.start)
            }
            Err(_) => {
                if poll_on_failure {
                    if !allow_poll {
                        panic!("Physical allocation failed when polling not allowed!");
                    }
                    let gc_performed = VM::VMActivePlan::global().poll(true, Some(self.as_space()));
                    debug_assert!(gc_performed, "GC not performed when forced.");
                }
                pr.clear_request(pages_reserved);
                None
            }
        }
    }

    #[inline(always)]
    fn address_in_space(&self, start: Address) -> bool {
        debug_assert!(self.common().descriptor.is_contiguous());
        start >= self.common().start && start < self.common().start + self.common().extent
    }

    #[inline(always)]
    fn in_space(&self, object: ObjectReference) -> bool {
        let start = VM::VMObjectModel::ref_to_address(object);
        self.address_in_space(start)
    }

    /**
     * This is called after we get result from page resources.  The space may
     * tap into the hook to monitor heap growth.  The call is made from within the
     * page resources' critical region, immediately before yielding the lock.
     *
     * @param start The start of the newly allocated space
     * @param bytes The size of the newly allocated space
     * @param new_chunk {@code true} if the new space encroached upon or started a new chunk or chunks.
     */
    fn grow_space(&self, start: Address, bytes: usize, new_chunk: bool) {
        trace!(
            "Grow space from {} for {} bytes (new chunk = {})",
            start,
            bytes,
            new_chunk
        );

        // If this is not a new chunk, the SFT for [start, start + bytes) should alreayd be initialized.
        #[cfg(debug_assertions)]
        if !new_chunk {
            debug_assert!(
                SFT_MAP.get_checked(start).name() != EMPTY_SFT_NAME,
                "In grow_space(start = {}, bytes = {}, new_chunk = {}), we have empty SFT entries (chunk for {} = {})",
                start,
                bytes,
                new_chunk,
                start,
                SFT_MAP.get_checked(start).name()
            );
            debug_assert!(
                SFT_MAP.get_checked(start + bytes - 1).name() != EMPTY_SFT_NAME,
                "In grow_space(start = {}, bytes = {}, new_chunk = {}), we have empty SFT entries (chunk for {} = {})",
                start,
                bytes,
                new_chunk,
                start + bytes - 1,
                SFT_MAP.get_checked(start + bytes - 1).name()
            );
        }

        if new_chunk {
            unsafe { SFT_MAP.update(self.as_sft(), start, bytes) };
        }
    }

    /// Ensure this space is marked as mapped -- used when the space is already
    /// mapped (e.g. for a vm image which is externally mmapped.)
    fn ensure_mapped(&self) {
        if self
            .common()
            .metadata
            .try_map_metadata_space(self.common().start, self.common().extent)
            .is_err()
        {
            // TODO(Javad): handle meta space allocation failure
            panic!("failed to mmap meta memory");
        }

        use crate::util::heap::layout::mmapper::Mmapper;
        self.common()
            .mmapper
            .mark_as_mapped(self.common().start, self.common().extent);
    }

    fn reserved_pages(&self) -> usize {
        let data_pages = self.get_page_resource().reserved_pages();
        let meta_pages = self.common().metadata.calculate_reserved_pages(data_pages);
        data_pages + meta_pages
    }

    /// Return the number of physical pages available.
    fn available_physical_pages(&self) -> usize {
        self.get_page_resource().get_available_physical_pages()
    }

    fn get_name(&self) -> &'static str {
        self.common().name
    }

    fn common(&self) -> &CommonSpace<VM>;

    fn release_multiple_pages(&mut self, start: Address);

    /// What copy semantic we should use for this space if we copy objects from this space.
    /// This is only needed for plans that use SFTProcessEdges
    fn set_copy_for_sft_trace(&mut self, _semantics: Option<CopySemantics>) {
        panic!("A copying space should override this method")
    }

    /// Ensure that the current space's metadata context does not have any issues.
    /// Panics with a suitable message if any issue is detected.
    /// It also initialises the sanity maps which will then be used if the `extreme_assertions` feature is active.
    /// Internally this calls verify_metadata_context() from `util::metadata::sanity`
    ///
    /// This function is called once per space by its parent plan but may be called multiple times per policy.
    ///
    /// Arguments:
    /// * `side_metadata_sanity_checker`: The `SideMetadataSanity` object instantiated in the calling plan.
    fn verify_side_metadata_sanity(&self, side_metadata_sanity_checker: &mut SideMetadataSanity) {
        side_metadata_sanity_checker
            .verify_metadata_context(std::any::type_name::<Self>(), &self.common().metadata)
    }
}

/// Print the VM map for a space.
/// Space needs to be object-safe, so it cannot have methods that use extra generic type paramters. So this method is placed outside the Space trait.
/// This method can be invoked on a &dyn Space (space.as_space() will return &dyn Space).
#[allow(unused)]
pub(crate) fn print_vm_map<VM: VMBinding>(
    space: &dyn Space<VM>,
    out: &mut impl std::fmt::Write,
) -> Result<(), std::fmt::Error> {
    let common = space.common();
    write!(out, "{} ", common.name)?;
    if common.immortal {
        write!(out, "I")?;
    } else {
        write!(out, " ")?;
    }
    if common.movable {
        write!(out, " ")?;
    } else {
        write!(out, "N")?;
    }
    write!(out, " ")?;
    if common.contiguous {
        write!(
            out,
            "{}->{}",
            common.start,
            common.start + common.extent - 1
        )?;
        match common.vmrequest {
            VMRequest::Extent { extent, .. } => {
                write!(out, " E {}", extent)?;
            }
            VMRequest::Fraction { frac, .. } => {
                write!(out, " F {}", frac)?;
            }
            _ => {}
        }
    } else {
        let mut a = space
            .get_page_resource()
            .common()
            .get_head_discontiguous_region();
        while !a.is_zero() {
            write!(
                out,
                "{}->{}",
                a,
                a + space.common().vm_map().get_contiguous_region_size(a) - 1
            )?;
            a = space.common().vm_map().get_next_contiguous_region(a);
            if !a.is_zero() {
                write!(out, " ")?;
            }
        }
    }
    writeln!(out)?;

    Ok(())
}

impl_downcast!(Space<VM> where VM: VMBinding);

pub struct CommonSpace<VM: VMBinding> {
    pub name: &'static str,
    pub descriptor: SpaceDescriptor,
    pub vmrequest: VMRequest,

    /// For a copying space that allows sft_trace_object(), this should be set before each GC so we know
    // the copy semantics for the space.
    pub copy: Option<CopySemantics>,

    immortal: bool,
    movable: bool,
    pub contiguous: bool,
    pub zeroed: bool,

    pub start: Address,
    pub extent: usize,
    pub head_discontiguous_region: Address,

    pub vm_map: &'static VMMap,
    pub mmapper: &'static Mmapper,

    pub metadata: SideMetadataContext,

    /// This field equals to needs_log_bit in the plan constraints.
    // TODO: This should be a constant for performance.
    pub needs_log_bit: bool,
    pub needs_field_log_bit: bool,

    /// A lock used during acquire() to make sure only one thread can allocate.
    pub acquire_lock: Mutex<()>,

    p: PhantomData<VM>,
}

pub struct SpaceOptions {
    pub name: &'static str,
    pub movable: bool,
    pub immortal: bool,
    pub zeroed: bool,
    pub needs_log_bit: bool,
    pub needs_field_log_bit: bool,
    pub vmrequest: VMRequest,
    pub side_metadata_specs: SideMetadataContext,
}

impl<VM: VMBinding> CommonSpace<VM> {
    pub fn new(
        opt: SpaceOptions,
        vm_map: &'static VMMap,
        mmapper: &'static Mmapper,
        heap: &mut HeapMeta,
    ) -> Self {
        let mut rtn = CommonSpace {
            name: opt.name,
            descriptor: SpaceDescriptor::UNINITIALIZED,
            vmrequest: opt.vmrequest,
            copy: None,
            immortal: opt.immortal,
            movable: opt.movable,
            contiguous: true,
            zeroed: opt.zeroed,
            start: unsafe { Address::zero() },
            extent: 0,
            head_discontiguous_region: unsafe { Address::zero() },
            vm_map,
            mmapper,
            needs_log_bit: opt.needs_log_bit,
            needs_field_log_bit: opt.needs_field_log_bit,
            metadata: opt.side_metadata_specs,
            p: PhantomData,
            acquire_lock: Mutex::new(()),
        };

        let vmrequest = opt.vmrequest;
        if vmrequest.is_discontiguous() {
            rtn.contiguous = false;
            // FIXME
            rtn.descriptor = SpaceDescriptor::create_descriptor();
            // VM.memory.setHeapRange(index, HEAP_START, HEAP_END);
            return rtn;
        }

        let (extent, top) = match vmrequest {
            VMRequest::Fraction { frac, top: _top } => (get_frac_available(frac), _top),
            VMRequest::Extent {
                extent: _extent,
                top: _top,
            } => (_extent, _top),
            VMRequest::Fixed {
                extent: _extent,
                top: _top,
                ..
            } => (_extent, _top),
            _ => unreachable!(),
        };

        assert!(
            extent == raw_align_up(extent, BYTES_IN_CHUNK),
            "{} requested non-aligned extent: {} bytes",
            rtn.name,
            extent
        );

        let start = if let VMRequest::Fixed { start: _start, .. } = vmrequest {
            _start
        } else {
            // FIXME
            //if (HeapLayout.vmMap.isFinalized()) VM.assertions.fail("heap is narrowed after regionMap is finalized: " + name);
            heap.reserve(extent, top)
        };
        assert!(
            start == chunk_align_up(start),
            "{} starting on non-aligned boundary: {}",
            rtn.name,
            start
        );

        rtn.contiguous = true;
        rtn.start = start;
        rtn.extent = extent;
        // FIXME
        rtn.descriptor = SpaceDescriptor::create_descriptor_from_heap_range(start, start + extent);
        // VM.memory.setHeapRange(index, start, start.plus(extent));
        vm_map.insert(start, extent, rtn.descriptor);

        // For contiguous space, we know its address range so we reserve metadata memory for its range.
        if rtn
            .metadata
            .try_map_metadata_address_range(rtn.start, rtn.extent)
            .is_err()
        {
            // TODO(Javad): handle meta space allocation failure
            panic!("failed to mmap meta memory");
        }

        debug!(
            "Created space {} [{}, {}) for {} bytes",
            rtn.name,
            start,
            start + extent,
            extent
        );

        rtn
    }

    pub fn initialize_sft(&self, sft: &(dyn SFT + Sync + 'static)) {
        // For contiguous space, we eagerly initialize SFT map based on its address range.
        if self.contiguous {
            // We have to keep this for now: if a space is contiguous, our page resource will NOT consider newly allocated chunks
            // as new chunks (new_chunks = true). In that case, in grow_space(), we do not set SFT when new_chunks = false.
            // We can fix this by either of these:
            // * fix page resource, so it propelry returns new_chunk
            // * change grow_space() so it sets SFT no matter what the new_chunks value is.
            // FIXME: eagerly initializing SFT is not a good idea.
            unsafe { SFT_MAP.eager_initialize(sft, self.start, self.extent) };
        }
    }

    pub fn vm_map(&self) -> &'static VMMap {
        self.vm_map
    }
}

fn get_frac_available(frac: f32) -> usize {
    trace!("AVAILABLE_START={}", AVAILABLE_START);
    trace!("AVAILABLE_END={}", AVAILABLE_END);
    let bytes = (frac * AVAILABLE_BYTES as f32) as usize;
    trace!("bytes={}*{}={}", frac, AVAILABLE_BYTES, bytes);
    let mb = bytes >> LOG_BYTES_IN_MBYTE;
    let rtn = mb << LOG_BYTES_IN_MBYTE;
    trace!("rtn={}", rtn);
    let aligned_rtn = raw_align_up(rtn, BYTES_IN_CHUNK);
    trace!("aligned_rtn={}", aligned_rtn);
    aligned_rtn
}

pub fn required_chunks(pages: usize) -> usize {
    let extent = raw_align_up(pages_to_bytes(pages), BYTES_IN_CHUNK);
    extent >> LOG_BYTES_IN_CHUNK
}<|MERGE_RESOLUTION|>--- conflicted
+++ resolved
@@ -33,355 +33,6 @@
 
 use downcast_rs::Downcast;
 
-<<<<<<< HEAD
-/// Space Function Table (SFT).
-///
-/// This trait captures functions that reflect _space-specific per-object
-/// semantics_.   These functions are implemented for each object via a special
-/// space-based dynamic dispatch mechanism where the semantics are _not_
-/// determined by the object's _type_, but rather, are determined by the _space_
-/// that the object is in.
-///
-/// The underlying mechanism exploits the fact that spaces use the address space
-/// at an MMTk chunk granularity with the consequence that each chunk maps to
-/// exactluy one space, so knowing the chunk for an object reveals its space.
-/// The dispatch then works by performing simple address arithmetic on the object
-/// reference to find a chunk index which is used to index a table which returns
-/// the space.   The relevant function is then dispatched against that space
-/// object.
-///
-/// We use the SFT trait to simplify typing for Rust, so our table is a
-/// table of SFT rather than Space.
-pub trait SFT {
-    /// The space name
-    fn name(&self) -> &str;
-    /// Get forwarding pointer if the object is forwarded.
-    #[inline(always)]
-    fn get_forwarded_object(&self, _object: ObjectReference) -> Option<ObjectReference> {
-        None
-    }
-    /// Is the object live, determined by the policy?
-    fn is_live(&self, object: ObjectReference) -> bool;
-    /// Is the object reachable, determined by the policy?
-    /// Note: Objects in ImmortalSpace may have `is_live = true` but are actually unreachable.
-    #[inline(always)]
-    fn is_reachable(&self, object: ObjectReference) -> bool {
-        self.is_live(object)
-    }
-    /// Is the object movable, determined by the policy? E.g. the policy is non-moving,
-    /// or the object is pinned.
-    fn is_movable(&self) -> bool;
-    /// Is the object sane? A policy should return false if there is any abnormality about
-    /// object - the sanity checker will fail if an object is not sane.
-    #[cfg(feature = "sanity")]
-    fn is_sane(&self) -> bool;
-    /// Is the object managed by MMTk? For most cases, if we find the sft for an object, that means
-    /// the object is in the space and managed by MMTk. However, for some spaces, like MallocSpace,
-    /// we mark the entire chunk in the SFT table as a malloc space, but only some of the addresses
-    /// in the space contain actual MMTk objects. So they need a further check.
-    #[inline(always)]
-    fn is_in_space(&self, _object: ObjectReference) -> bool {
-        true
-    }
-    /// Is `addr` a valid object reference to an object allocated in this space?
-    /// This default implementation works for all spaces that use MMTk's mapper to allocate memory.
-    /// Some spaces, like `MallocSpace`, use third-party libraries to allocate memory.
-    /// Such spaces needs to override this method.
-    #[cfg(feature = "is_mmtk_object")]
-    #[inline(always)]
-    fn is_mmtk_object(&self, addr: Address) -> bool {
-        // Having found the SFT means the `addr` is in one of our spaces.
-        // Although the SFT map is allocated eagerly when the space is contiguous,
-        // the pages of the space itself are acquired on demand.
-        // Therefore, the page of `addr` may not have been mapped, yet.
-        if !addr.is_mapped() {
-            return false;
-        }
-        // The `addr` is mapped. We use the global alloc bit to get the exact answer.
-        alloc_bit::is_alloced_object(addr)
-    }
-    /// Initialize object metadata (in the header, or in the side metadata).
-    fn initialize_object_metadata(&self, object: ObjectReference, _bytes: usize, alloc: bool);
-    /// Trace objects through SFT. This along with [`SFTProcessEdges`](mmtk/scheduler/gc_work/SFTProcessEdges)
-    /// provides an easy way for most plans to trace objects without the need to implement any plan-specific
-    /// code. However, tracing objects for some policies are more complicated, and they do not provide an
-    /// implementation of this method. For example, mark compact space requires trace twice in each GC.
-    /// Immix has defrag trace and fast trace.
-    fn sft_trace_object(
-        &self,
-        // We use concrete type for `queue` because SFT doesn't support generic parameters,
-        // and SFTProcessEdges uses `VectorObjectQueue`.
-        queue: &mut VectorObjectQueue,
-        object: ObjectReference,
-        worker: GCWorkerMutRef,
-    ) -> ObjectReference;
-}
-
-// Create erased VM refs for these types that will be used in `sft_trace_object()`.
-// In this way, we can store the refs with <VM> in SFT (which cannot have parameters with generic type parameters)
-
-use crate::util::erase_vm::define_erased_vm_mut_ref;
-define_erased_vm_mut_ref!(GCWorkerMutRef = GCWorker<VM>);
-
-/// Print debug info for SFT. Should be false when committed.
-const DEBUG_SFT: bool = cfg!(debug_assertions) && false;
-
-#[derive(Debug)]
-struct EmptySpaceSFT {}
-
-const EMPTY_SFT_NAME: &str = "empty";
-
-impl SFT for EmptySpaceSFT {
-    fn name(&self) -> &str {
-        EMPTY_SFT_NAME
-    }
-    fn is_live(&self, object: ObjectReference) -> bool {
-        panic!(
-            "Called is_live() on {:x}, which maps to an empty space",
-            object
-        )
-    }
-    #[cfg(feature = "sanity")]
-    fn is_sane(&self) -> bool {
-        warn!("Object in empty space!");
-        false
-    }
-    fn is_movable(&self) -> bool {
-        /*
-         * FIXME steveb I think this should panic (ie the function should not
-         * be invoked on an empty space).   However, JikesRVM currently does
-         * call this in an unchecked way and expects 'false' for out of bounds
-         * addresses.  So until that is fixed upstream, we'll return false here.
-         *
-         * panic!("called is_movable() on empty space")
-         */
-        false
-    }
-    #[inline(always)]
-    fn is_in_space(&self, _object: ObjectReference) -> bool {
-        false
-    }
-    #[cfg(feature = "is_mmtk_object")]
-    #[inline(always)]
-    fn is_mmtk_object(&self, _addr: Address) -> bool {
-        false
-    }
-
-    fn initialize_object_metadata(&self, object: ObjectReference, _bytes: usize, _alloc: bool) {
-        panic!(
-            "Called initialize_object_metadata() on {:x}, which maps to an empty space",
-            object
-        )
-    }
-
-    fn sft_trace_object(
-        &self,
-        _queue: &mut VectorObjectQueue,
-        object: ObjectReference,
-        _worker: GCWorkerMutRef,
-    ) -> ObjectReference {
-        // We do not have the `VM` type parameter here, so we cannot forward the call to the VM.
-        panic!(
-            "Call trace_object() on {} (chunk {}), which maps to an empty space. SFTProcessEdges does not support the fallback to vm_trace_object().",
-            object,
-            conversions::chunk_align_down(object.to_address()),
-        )
-    }
-}
-
-pub struct SFTMap<'a> {
-    sft: Vec<&'a (dyn SFT + Sync + 'static)>,
-}
-
-// TODO: MMTK<VM> holds a reference to SFTMap. We should have a safe implementation rather than use raw pointers for dyn SFT.
-unsafe impl<'a> Sync for SFTMap<'a> {}
-
-const EMPTY_SPACE_SFT: EmptySpaceSFT = EmptySpaceSFT {};
-
-impl<'a> SFTMap<'a> {
-    pub fn new() -> Self {
-        SFTMap {
-            sft: vec![&EMPTY_SPACE_SFT; MAX_CHUNKS],
-        }
-    }
-    // This is a temporary solution to allow unsafe mut reference. We do not want several occurrence
-    // of the same unsafe code.
-    // FIXME: We need a safe implementation.
-    #[allow(clippy::cast_ref_to_mut)]
-    #[allow(clippy::mut_from_ref)]
-    unsafe fn mut_self(&self) -> &mut Self {
-        &mut *(self as *const _ as *mut _)
-    }
-
-    pub fn get(&self, address: Address) -> &'a dyn SFT {
-        debug_assert!(address.chunk_index() < MAX_CHUNKS);
-        let res = unsafe { *self.sft.get_unchecked(address.chunk_index()) };
-        if DEBUG_SFT {
-            trace!(
-                "Get SFT for {} #{} = {}",
-                address,
-                address.chunk_index(),
-                res.name()
-            );
-        }
-        res
-    }
-
-    fn log_update(&self, space: &(dyn SFT + Sync + 'static), start: Address, bytes: usize) {
-        debug!("Update SFT for Chunk {} as {}", start, space.name(),);
-        let first = start.chunk_index();
-        let start_chunk = chunk_index_to_address(first);
-        debug!(
-            "Update SFT for {} bytes of Chunk {} #{}",
-            bytes, start_chunk, first
-        );
-    }
-
-    fn trace_sft_map(&self) {
-        trace!("{}", self.print_sft_map());
-    }
-
-    // This can be used during debugging to print SFT map.
-    fn print_sft_map(&self) -> String {
-        // print the entire SFT map
-        let mut res = String::new();
-
-        const SPACE_PER_LINE: usize = 10;
-        for i in (0..self.sft.len()).step_by(SPACE_PER_LINE) {
-            let max = if i + SPACE_PER_LINE > self.sft.len() {
-                self.sft.len()
-            } else {
-                i + SPACE_PER_LINE
-            };
-            let chunks: Vec<usize> = (i..max).collect();
-            let space_names: Vec<&str> = chunks.iter().map(|&x| self.sft[x].name()).collect();
-            res.push_str(&format!(
-                "{}: {}",
-                chunk_index_to_address(i),
-                space_names.join(",")
-            ));
-            res.push('\n');
-        }
-
-        res
-    }
-
-    /// Update SFT map for the given address range.
-    /// It should be used when we acquire new memory and use it as part of a space. For example, the cases include:
-    /// 1. when a space grows, 2. when initializing a contiguous space, 3. when ensure_mapped() is called on a space.
-    pub fn update(&self, space: &(dyn SFT + Sync + 'static), start: Address, bytes: usize) {
-        if DEBUG_SFT {
-            self.log_update(space, start, bytes);
-        }
-        let first = start.chunk_index();
-        let last = conversions::chunk_align_up(start + bytes).chunk_index();
-        for chunk in first..last {
-            self.set(chunk, space);
-        }
-        if DEBUG_SFT {
-            self.trace_sft_map();
-        }
-    }
-
-    // TODO: We should clear a SFT entry when a space releases a chunk.
-    #[allow(dead_code)]
-    pub fn clear(&self, chunk_start: Address) {
-        if DEBUG_SFT {
-            debug!(
-                "Clear SFT for chunk {} (was {})",
-                chunk_start,
-                self.get(chunk_start).name()
-            );
-        }
-        assert!(chunk_start.is_aligned_to(BYTES_IN_CHUNK));
-        let chunk_idx = chunk_start.chunk_index();
-        self.set(chunk_idx, &EMPTY_SPACE_SFT);
-    }
-
-    // Currently only used by 32 bits vm map
-    #[allow(dead_code)]
-    pub fn clear_by_index(&self, chunk_idx: usize) {
-        if DEBUG_SFT {
-            let chunk_start = chunk_index_to_address(chunk_idx);
-            debug!(
-                "Clear SFT for chunk {} by index (was {})",
-                chunk_start,
-                self.get(chunk_start).name()
-            );
-        }
-        self.set(chunk_idx, &EMPTY_SPACE_SFT)
-    }
-
-    fn set(&self, chunk: usize, sft: &(dyn SFT + Sync + 'static)) {
-        /*
-         * This is safe (only) because a) this is only called during the
-         * allocation and deallocation of chunks, which happens under a global
-         * lock, and b) it only transitions from empty to valid and valid to
-         * empty, so if there were a race to view the contents, in the one case
-         * it would either see the new (valid) space or an empty space (both of
-         * which are reasonable), and in the other case it would either see the
-         * old (valid) space or an empty space, both of which are valid.
-         */
-        let self_mut = unsafe { self.mut_self() };
-        // It is okay to set empty to valid, or set valid to empty. It is wrong if we overwrite a valid value with another valid value.
-        if cfg!(debug_assertions) {
-            let old = self_mut.sft[chunk].name();
-            let new = sft.name();
-            // Allow overwriting the same SFT pointer. E.g., if we have set SFT map for a space, then ensure_mapped() is called on the same,
-            // in which case, we still set SFT map again.
-            debug_assert!(
-                old == EMPTY_SFT_NAME || new == EMPTY_SFT_NAME || old == new,
-                "attempt to overwrite a non-empty chunk {} in SFT map (from {} to {})",
-                chunk,
-                old,
-                new
-            );
-        }
-        self_mut.sft[chunk] = sft;
-    }
-
-    pub fn is_in_any_space(&self, object: ObjectReference) -> bool {
-        if object.to_address().chunk_index() >= self.sft.len() {
-            return false;
-        }
-        // if crate::args::REF_COUNT {
-        //     return self.get(object.to_address()) as *const dyn SFT != &EMPTY_SPACE_SFT;
-        // }
-        self.get(object.to_address()).is_in_space(object)
-    }
-
-    #[cfg(feature = "is_mmtk_object")]
-    pub fn is_mmtk_object(&self, addr: Address) -> bool {
-        if addr.chunk_index() >= self.sft.len() {
-            return false;
-        }
-        self.get(addr).is_mmtk_object(addr)
-    }
-
-    /// Make sure we have valid SFT entries for the object reference.
-    #[cfg(debug_assertions)]
-    pub fn assert_valid_entries_for_object<VM: VMBinding>(&self, object: ObjectReference) {
-        let object_sft = self.get(object.to_address());
-        let object_start_sft = self.get(VM::VMObjectModel::object_start_ref(object));
-
-        debug_assert!(
-            object_sft.name() != EMPTY_SFT_NAME,
-            "Object {} has empty SFT",
-            object
-        );
-        debug_assert_eq!(
-            object_sft.name(),
-            object_start_sft.name(),
-            "Object {} has incorrect SFT entries (object start = {}, object = {}).",
-            object,
-            object_start_sft.name(),
-            object_sft.name()
-        );
-    }
-}
-
-=======
->>>>>>> f8284884
 pub trait Space<VM: VMBinding>: 'static + SFT + Sync + Downcast {
     fn as_space(&self) -> &dyn Space<VM>;
     fn as_sft(&self) -> &(dyn SFT + Sync + 'static);
@@ -437,6 +88,7 @@
                         res.new_chunk
                     );
                     let bytes = conversions::pages_to_bytes(res.pages);
+                    self.grow_space(res.start, bytes, res.new_chunk);
 
                     let map_sidemetadata = || {
                         // Mmap the pages and the side metadata, and handle error. In case of any error,
