use super::sft::SFT;
use super::space::{CommonSpace, Space};
use crate::plan::VectorObjectQueue;
use crate::policy::gc_work::TraceKind;
use crate::policy::sft::GCWorkerMutRef;
use crate::scheduler::GCWorker;
use crate::util::alloc::allocator::align_allocation_no_fill;
use crate::util::constants::LOG_BYTES_IN_WORD;
use crate::util::copy::CopySemantics;
use crate::util::heap::{MonotonePageResource, PageResource};
use crate::util::metadata::extract_side_metadata;
use crate::util::{alloc_bit, Address, ObjectReference};
use crate::{vm::*, ObjectQueue};
use atomic::Ordering;

pub(crate) const TRACE_KIND_MARK: TraceKind = 0;
pub(crate) const TRACE_KIND_FORWARD: TraceKind = 1;

pub struct MarkCompactSpace<VM: VMBinding> {
    common: CommonSpace<VM>,
    pr: MonotonePageResource<VM>,
}

const GC_MARK_BIT_MASK: u8 = 1;

/// For each MarkCompact object, we need one extra word for storing forwarding pointer (Lisp-2 implementation).
/// Note that considering the object alignment, we may end up allocating/reserving more than one word per object.
/// See [`MarkCompactSpace::HEADER_RESERVED_IN_BYTES`].
pub const GC_EXTRA_HEADER_WORD: usize = 1;
const GC_EXTRA_HEADER_BYTES: usize = GC_EXTRA_HEADER_WORD << LOG_BYTES_IN_WORD;

impl<VM: VMBinding> SFT for MarkCompactSpace<VM> {
    fn name(&self) -> &str {
        self.get_name()
    }

    fn get_forwarded_object(&self, object: ObjectReference) -> Option<ObjectReference> {
        let forwarding_pointer = Self::get_header_forwarding_pointer(object);
        if forwarding_pointer.is_null() {
            None
        } else {
            Some(forwarding_pointer)
        }
    }

    fn is_live(&self, object: ObjectReference) -> bool {
        // Sanity checker cannot use this method to do the verification
        // since the mark bit will be cleared during the second trace(update forwarding pointer)
        Self::is_marked(object)
    }

    #[cfg(feature = "object_pinning")]
    fn pin_object(&self, _object: ObjectReference) -> bool {
        panic!("Cannot pin/unpin objects of MarkCompactSpace.")
    }

    #[cfg(feature = "object_pinning")]
    fn unpin_object(&self, _object: ObjectReference) -> bool {
        panic!("Cannot pin/unpin objects of MarkCompactSpace.")
    }

    #[cfg(feature = "object_pinning")]
    fn is_object_pinned(&self, _object: ObjectReference) -> bool {
        false
    }

    fn is_movable(&self) -> bool {
        true
    }

    fn initialize_object_metadata(&self, object: ObjectReference, _bytes: usize, _alloc: bool) {
        crate::util::alloc_bit::set_alloc_bit::<VM>(object);
    }

    #[cfg(feature = "sanity")]
    fn is_sane(&self) -> bool {
        true
    }

    #[cfg(feature = "is_mmtk_object")]
    fn is_mmtk_object(&self, addr: Address) -> bool {
        crate::util::alloc_bit::is_alloced_object::<VM>(addr).is_some()
    }

    fn sft_trace_object(
        &self,
        _queue: &mut VectorObjectQueue,
        _object: ObjectReference,
        _worker: GCWorkerMutRef,
    ) -> ObjectReference {
        // We should not use trace_object for markcompact space.
        // Depending on which trace it is, we should manually call either trace_mark or trace_forward.
        panic!("sft_trace_object() cannot be used with mark compact space")
    }
}

impl<VM: VMBinding> Space<VM> for MarkCompactSpace<VM> {
    fn as_space(&self) -> &dyn Space<VM> {
        self
    }

    fn as_sft(&self) -> &(dyn SFT + Sync + 'static) {
        self
    }

    fn get_page_resource(&self) -> &dyn PageResource<VM> {
        &self.pr
    }

    fn common(&self) -> &CommonSpace<VM> {
        &self.common
    }

    fn initialize_sft(&self) {
        self.common()
            .initialize_sft(self.as_sft(), &self.get_page_resource().common().metadata)
    }

    fn release_multiple_pages(&mut self, _start: Address) {
        panic!("markcompactspace only releases pages enmasse")
    }
}

impl<VM: VMBinding> crate::policy::gc_work::PolicyTraceObject<VM> for MarkCompactSpace<VM> {
    fn trace_object<Q: ObjectQueue, const KIND: crate::policy::gc_work::TraceKind>(
        &self,
        queue: &mut Q,
        object: ObjectReference,
        _copy: Option<CopySemantics>,
        _worker: &mut GCWorker<VM>,
    ) -> ObjectReference {
        if KIND == TRACE_KIND_MARK {
            self.trace_mark_object(queue, object)
        } else if KIND == TRACE_KIND_FORWARD {
            self.trace_forward_object(queue, object)
        } else {
            unreachable!()
        }
    }
    fn may_move_objects<const KIND: crate::policy::gc_work::TraceKind>() -> bool {
        if KIND == TRACE_KIND_MARK {
            false
        } else if KIND == TRACE_KIND_FORWARD {
            true
        } else {
            unreachable!()
        }
    }
}

impl<VM: VMBinding> MarkCompactSpace<VM> {
    /// We need one extra header word for each object. Considering the alignment requirement, this is
    /// the actual bytes we need to reserve for each allocation.
    pub const HEADER_RESERVED_IN_BYTES: usize = if VM::MAX_ALIGNMENT > GC_EXTRA_HEADER_BYTES {
        VM::MAX_ALIGNMENT
    } else {
        GC_EXTRA_HEADER_BYTES
    }
    .next_power_of_two();

    // The following are a few functions for manipulating header forwarding poiner.
    // Basically for each allocation request, we allocate extra bytes of [`HEADER_RESERVED_IN_BYTES`].
    // From the allocation result we get (e.g. `alloc_res`), `alloc_res + HEADER_RESERVED_IN_BYTES` is the cell
    // address we return to the binding. It ensures we have at least one word (`GC_EXTRA_HEADER_WORD`) before
    // the cell address, and ensures the cell address is properly aligned.
    // From the cell address, `cell - GC_EXTRA_HEADER_WORD` is where we store the header forwarding pointer.

    /// Get the address for header forwarding pointer
    fn header_forwarding_pointer_address(object: ObjectReference) -> Address {
        object.to_object_start::<VM>() - GC_EXTRA_HEADER_BYTES
    }

    /// Get header forwarding pointer for an object
    fn get_header_forwarding_pointer(object: ObjectReference) -> ObjectReference {
        unsafe { Self::header_forwarding_pointer_address(object).load::<ObjectReference>() }
    }

    /// Store header forwarding pointer for an object
    fn store_header_forwarding_pointer(
        object: ObjectReference,
        forwarding_pointer: ObjectReference,
    ) {
        unsafe {
            Self::header_forwarding_pointer_address(object)
                .store::<ObjectReference>(forwarding_pointer);
        }
    }

    // Clear header forwarding pointer for an object
    fn clear_header_forwarding_pointer(object: ObjectReference) {
        crate::util::memory::zero(
            Self::header_forwarding_pointer_address(object),
            GC_EXTRA_HEADER_BYTES,
        );
    }

    pub fn new(args: crate::policy::space::PlanCreateSpaceArgs<VM>) -> Self {
        let vm_map = args.vm_map;
        let is_discontiguous = args.vmrequest.is_discontiguous();
        let local_specs = extract_side_metadata(&[*VM::VMObjectModel::LOCAL_MARK_BIT_SPEC]);
<<<<<<< HEAD
        let common = CommonSpace::new(
            SpaceOptions {
                name,
                movable: true,
                immortal: false,
                needs_log_bit: false,
                needs_field_log_bit: false,
                zeroed,
                vmrequest,
            },
            vm_map,
            mmapper,
            heap,
        );
        let metadata = SideMetadataContext {
            global: global_side_metadata_specs,
            local: local_specs,
        };
        MarkCompactSpace {
            pr: if vmrequest.is_discontiguous() {
                MonotonePageResource::new_discontiguous(vm_map, metadata)
=======
        let common = CommonSpace::new(args.into_policy_args(true, false, local_specs));
        MarkCompactSpace {
            pr: if is_discontiguous {
                MonotonePageResource::new_discontiguous(vm_map)
>>>>>>> 0cf77bb0
            } else {
                MonotonePageResource::new_contiguous(common.start, common.extent, vm_map, metadata)
            },
            common,
        }
    }

    pub fn prepare(&self) {}

    pub fn release(&self) {}

    pub fn trace_mark_object<Q: ObjectQueue>(
        &self,
        queue: &mut Q,
        object: ObjectReference,
    ) -> ObjectReference {
        debug_assert!(
            crate::util::alloc_bit::is_alloced::<VM>(object),
            "{:x}: alloc bit not set",
            object
        );
        if MarkCompactSpace::<VM>::test_and_mark(object) {
            queue.enqueue(object);
        }
        object
    }

    pub fn trace_forward_object<Q: ObjectQueue>(
        &self,
        queue: &mut Q,
        object: ObjectReference,
    ) -> ObjectReference {
        debug_assert!(
            crate::util::alloc_bit::is_alloced::<VM>(object),
            "{:x}: alloc bit not set",
            object
        );
        // from this stage and onwards, mark bit is no longer needed
        // therefore, it can be reused to save one extra bit in metadata
        if MarkCompactSpace::<VM>::test_and_clear_mark(object) {
            queue.enqueue(object);
        }

        Self::get_header_forwarding_pointer(object)
    }

    pub fn test_and_mark(object: ObjectReference) -> bool {
        loop {
            let old_value = VM::VMObjectModel::LOCAL_MARK_BIT_SPEC.load_atomic::<VM, u8>(
                object,
                None,
                Ordering::SeqCst,
            );
            let mark_bit = old_value & GC_MARK_BIT_MASK;
            if mark_bit != 0 {
                return false;
            }
            if VM::VMObjectModel::LOCAL_MARK_BIT_SPEC
                .compare_exchange_metadata::<VM, u8>(
                    object,
                    old_value,
                    1,
                    None,
                    Ordering::SeqCst,
                    Ordering::SeqCst,
                )
                .is_ok()
            {
                break;
            }
        }
        true
    }

    pub fn test_and_clear_mark(object: ObjectReference) -> bool {
        loop {
            let old_value = VM::VMObjectModel::LOCAL_MARK_BIT_SPEC.load_atomic::<VM, u8>(
                object,
                None,
                Ordering::SeqCst,
            );
            let mark_bit = old_value & GC_MARK_BIT_MASK;
            if mark_bit == 0 {
                return false;
            }

            if VM::VMObjectModel::LOCAL_MARK_BIT_SPEC
                .compare_exchange_metadata::<VM, u8>(
                    object,
                    old_value,
                    0,
                    None,
                    Ordering::SeqCst,
                    Ordering::SeqCst,
                )
                .is_ok()
            {
                break;
            }
        }
        true
    }

    pub fn is_marked(object: ObjectReference) -> bool {
        let old_value = VM::VMObjectModel::LOCAL_MARK_BIT_SPEC.load_atomic::<VM, u8>(
            object,
            None,
            Ordering::SeqCst,
        );
        let mark_bit = old_value & GC_MARK_BIT_MASK;
        mark_bit != 0
    }

    pub fn to_be_compacted(object: ObjectReference) -> bool {
        Self::is_marked(object)
    }

    pub fn calculate_forwarding_pointer(&self) {
        let start = self.common.start;
        let end = self.pr.cursor();
        let mut to = start;

        let linear_scan =
            crate::util::linear_scan::ObjectIterator::<VM, MarkCompactObjectSize<VM>, true>::new(
                start, end,
            );
        for obj in linear_scan.filter(|obj| Self::to_be_compacted(*obj)) {
            let copied_size =
                VM::VMObjectModel::get_size_when_copied(obj) + Self::HEADER_RESERVED_IN_BYTES;
            let align = VM::VMObjectModel::get_align_when_copied(obj);
            let offset = VM::VMObjectModel::get_align_offset_when_copied(obj);
            to = align_allocation_no_fill::<VM>(to, align, offset);
            let new_obj = VM::VMObjectModel::get_reference_when_copied_to(
                obj,
                to + Self::HEADER_RESERVED_IN_BYTES,
            );

            Self::store_header_forwarding_pointer(obj, new_obj);

            trace!(
                "Calculate forward: {} (size when copied = {}) ~> {} (size = {})",
                obj,
                VM::VMObjectModel::get_size_when_copied(obj),
                to,
                copied_size
            );

            to += copied_size;
        }
        debug!("Calculate forward end: to = {}", to);
    }

    pub fn compact(&self) {
        let start = self.common.start;
        let end = self.pr.cursor();
        let mut to = end;

        let linear_scan =
            crate::util::linear_scan::ObjectIterator::<VM, MarkCompactObjectSize<VM>, true>::new(
                start, end,
            );
        for obj in linear_scan {
            // clear the alloc bit
            alloc_bit::unset_alloc_bit::<VM>(obj);

            let forwarding_pointer = Self::get_header_forwarding_pointer(obj);

            trace!("Compact {} to {}", obj, forwarding_pointer);
            if !forwarding_pointer.is_null() {
                let copied_size = VM::VMObjectModel::get_size_when_copied(obj);
                let new_object = forwarding_pointer;
                Self::clear_header_forwarding_pointer(new_object);

                // copy object
                trace!(" copy from {} to {}", obj, new_object);
                let end_of_new_object = VM::VMObjectModel::copy_to(obj, new_object, Address::ZERO);
                // update alloc_bit,
                alloc_bit::set_alloc_bit::<VM>(new_object);
                to = new_object.to_object_start::<VM>() + copied_size;
                debug_assert_eq!(end_of_new_object, to);
            }
        }

        debug!("Compact end: to = {}", to);

        // reset the bump pointer
        self.pr.reset_cursor(to);
    }
}

struct MarkCompactObjectSize<VM>(std::marker::PhantomData<VM>);
impl<VM: VMBinding> crate::util::linear_scan::LinearScanObjectSize for MarkCompactObjectSize<VM> {
    fn size(object: ObjectReference) -> usize {
        VM::VMObjectModel::get_current_size(object)
    }
}<|MERGE_RESOLUTION|>--- conflicted
+++ resolved
@@ -198,34 +198,12 @@
         let vm_map = args.vm_map;
         let is_discontiguous = args.vmrequest.is_discontiguous();
         let local_specs = extract_side_metadata(&[*VM::VMObjectModel::LOCAL_MARK_BIT_SPEC]);
-<<<<<<< HEAD
-        let common = CommonSpace::new(
-            SpaceOptions {
-                name,
-                movable: true,
-                immortal: false,
-                needs_log_bit: false,
-                needs_field_log_bit: false,
-                zeroed,
-                vmrequest,
-            },
-            vm_map,
-            mmapper,
-            heap,
-        );
-        let metadata = SideMetadataContext {
-            global: global_side_metadata_specs,
-            local: local_specs,
-        };
-        MarkCompactSpace {
-            pr: if vmrequest.is_discontiguous() {
-                MonotonePageResource::new_discontiguous(vm_map, metadata)
-=======
-        let common = CommonSpace::new(args.into_policy_args(true, false, local_specs));
+        let policy_args = args.into_policy_args(true, false, local_specs);
+        let metadata = policy_args.metadata();
+        let common = CommonSpace::new(policy_args);
         MarkCompactSpace {
             pr: if is_discontiguous {
-                MonotonePageResource::new_discontiguous(vm_map)
->>>>>>> 0cf77bb0
+                MonotonePageResource::new_discontiguous(vm_map, metadata)
             } else {
                 MonotonePageResource::new_contiguous(common.start, common.extent, vm_map, metadata)
             },
