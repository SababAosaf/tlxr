--- conflicted
+++ resolved
@@ -7,12 +7,7 @@
 use crate::util::alloc::allocator::align_allocation_no_fill;
 use crate::util::constants::LOG_BYTES_IN_WORD;
 use crate::util::copy::CopySemantics;
-<<<<<<< HEAD
-use crate::util::heap::layout::heap_layout::{Map, Mmapper};
-use crate::util::heap::{HeapMeta, MonotonePageResource, PageResource, VMRequest};
-=======
 use crate::util::heap::{MonotonePageResource, PageResource};
->>>>>>> 2300ce1d
 use crate::util::metadata::extract_side_metadata;
 use crate::util::{alloc_bit, Address, ObjectReference};
 use crate::{vm::*, ObjectQueue};
@@ -198,43 +193,11 @@
         );
     }
 
-<<<<<<< HEAD
-    #[allow(clippy::too_many_arguments)]
-    pub fn new(
-        name: &'static str,
-        zeroed: bool,
-        vmrequest: VMRequest,
-        global_side_metadata_specs: Vec<SideMetadataSpec>,
-        vm_map: &'static dyn Map,
-        mmapper: &'static dyn Mmapper,
-        heap: &mut HeapMeta,
-    ) -> Self {
-        let local_specs = extract_side_metadata(&[*VM::VMObjectModel::LOCAL_MARK_BIT_SPEC]);
-        let common = CommonSpace::new(
-            SpaceOptions {
-                name,
-                movable: true,
-                immortal: false,
-                needs_log_bit: false,
-                needs_field_log_bit: false,
-                zeroed,
-                vmrequest,
-                side_metadata_specs: SideMetadataContext {
-                    global: global_side_metadata_specs,
-                    local: local_specs,
-                },
-            },
-            vm_map,
-            mmapper,
-            heap,
-        );
-=======
     pub fn new(args: crate::policy::space::PlanCreateSpaceArgs<VM>) -> Self {
         let vm_map = args.vm_map;
         let is_discontiguous = args.vmrequest.is_discontiguous();
         let local_specs = extract_side_metadata(&[*VM::VMObjectModel::LOCAL_MARK_BIT_SPEC]);
         let common = CommonSpace::new(args.into_policy_args(true, false, local_specs));
->>>>>>> 2300ce1d
         MarkCompactSpace {
             pr: if is_discontiguous {
                 MonotonePageResource::new_discontiguous(vm_map)
