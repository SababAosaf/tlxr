use super::sft::SFT;
use super::space::{CommonSpace, Space, SpaceOptions};
use crate::plan::VectorObjectQueue;
use crate::policy::gc_work::TraceKind;
use crate::policy::sft::GCWorkerMutRef;
use crate::scheduler::GCWorker;
use crate::util::alloc::allocator::align_allocation_no_fill;
use crate::util::constants::LOG_BYTES_IN_WORD;
use crate::util::copy::CopySemantics;
use crate::util::heap::layout::heap_layout::{Map, Mmapper};
use crate::util::heap::{HeapMeta, MonotonePageResource, PageResource, VMRequest};
use crate::util::metadata::extract_side_metadata;
use crate::util::metadata::side_metadata::{SideMetadataContext, SideMetadataSpec};
use crate::util::{alloc_bit, Address, ObjectReference};
use crate::{vm::*, ObjectQueue};
use atomic::Ordering;

pub(crate) const TRACE_KIND_MARK: TraceKind = 0;
pub(crate) const TRACE_KIND_FORWARD: TraceKind = 1;

pub struct MarkCompactSpace<VM: VMBinding> {
    common: CommonSpace<VM>,
    pr: MonotonePageResource<VM>,
}

const GC_MARK_BIT_MASK: u8 = 1;

/// For each MarkCompact object, we need one extra word for storing forwarding pointer (Lisp-2 implementation).
/// Note that considering the object alignment, we may end up allocating/reserving more than one word per object.
/// See [`MarkCompactSpace::HEADER_RESERVED_IN_BYTES`].
pub const GC_EXTRA_HEADER_WORD: usize = 1;
const GC_EXTRA_HEADER_BYTES: usize = GC_EXTRA_HEADER_WORD << LOG_BYTES_IN_WORD;

impl<VM: VMBinding> SFT for MarkCompactSpace<VM> {
    fn name(&self) -> &str {
        self.get_name()
    }

    #[inline(always)]
    fn get_forwarded_object(&self, object: ObjectReference) -> Option<ObjectReference> {
        let forwarding_pointer = Self::get_header_forwarding_pointer(object);
        if forwarding_pointer.is_null() {
            None
        } else {
            Some(forwarding_pointer)
        }
    }

    fn is_live(&self, object: ObjectReference) -> bool {
        // Sanity checker cannot use this method to do the verification
        // since the mark bit will be cleared during the second trace(update forwarding pointer)
        Self::is_marked(object)
    }

    fn is_movable(&self) -> bool {
        true
    }

<<<<<<< HEAD
    fn initialize_object_metadata(&self, object: ObjectReference, _bytes: usize, _alloc: bool) {
        crate::util::alloc_bit::set_alloc_bit(object);
=======
    fn initialize_object_metadata(&self, object: ObjectReference, _alloc: bool) {
        crate::util::alloc_bit::set_alloc_bit::<VM>(object);
>>>>>>> 69b4fe46
    }

    #[cfg(feature = "sanity")]
    fn is_sane(&self) -> bool {
        true
    }

    #[cfg(feature = "is_mmtk_object")]
    #[inline(always)]
    fn is_mmtk_object(&self, addr: Address) -> bool {
        crate::util::alloc_bit::is_alloced_object::<VM>(addr).is_some()
    }

    #[inline(always)]
    fn sft_trace_object(
        &self,
        _queue: &mut VectorObjectQueue,
        _object: ObjectReference,
        _worker: GCWorkerMutRef,
    ) -> ObjectReference {
        // We should not use trace_object for markcompact space.
        // Depending on which trace it is, we should manually call either trace_mark or trace_forward.
        panic!("sft_trace_object() cannot be used with mark compact space")
    }
}

impl<VM: VMBinding> Space<VM> for MarkCompactSpace<VM> {
    fn as_space(&self) -> &dyn Space<VM> {
        self
    }

    fn as_sft(&self) -> &(dyn SFT + Sync + 'static) {
        self
    }

    fn get_page_resource(&self) -> &dyn PageResource<VM> {
        &self.pr
    }

    fn common(&self) -> &CommonSpace<VM> {
        &self.common
    }

    fn initialize_sft(&self) {
        self.common().initialize_sft(self.as_sft())
    }

    fn release_multiple_pages(&mut self, _start: Address) {
        panic!("markcompactspace only releases pages enmasse")
    }
}

impl<VM: VMBinding> crate::policy::gc_work::PolicyTraceObject<VM> for MarkCompactSpace<VM> {
    #[inline(always)]
    fn trace_object<Q: ObjectQueue, const KIND: crate::policy::gc_work::TraceKind>(
        &self,
        queue: &mut Q,
        object: ObjectReference,
        _copy: Option<CopySemantics>,
        _worker: &mut GCWorker<VM>,
    ) -> ObjectReference {
        if KIND == TRACE_KIND_MARK {
            self.trace_mark_object(queue, object)
        } else if KIND == TRACE_KIND_FORWARD {
            self.trace_forward_object(queue, object)
        } else {
            unreachable!()
        }
    }
    #[inline(always)]
    fn may_move_objects<const KIND: crate::policy::gc_work::TraceKind>() -> bool {
        if KIND == TRACE_KIND_MARK {
            false
        } else if KIND == TRACE_KIND_FORWARD {
            true
        } else {
            unreachable!()
        }
    }
}

impl<VM: VMBinding> MarkCompactSpace<VM> {
    /// We need one extra header word for each object. Considering the alignment requirement, this is
    /// the actual bytes we need to reserve for each allocation.
    pub const HEADER_RESERVED_IN_BYTES: usize = if VM::MAX_ALIGNMENT > GC_EXTRA_HEADER_BYTES {
        VM::MAX_ALIGNMENT
    } else {
        GC_EXTRA_HEADER_BYTES
    }
    .next_power_of_two();

    // The following are a few functions for manipulating header forwarding poiner.
    // Basically for each allocation request, we allocate extra bytes of [`HEADER_RESERVED_IN_BYTES`].
    // From the allocation result we get (e.g. `alloc_res`), `alloc_res + HEADER_RESERVED_IN_BYTES` is the cell
    // address we return to the binding. It ensures we have at least one word (`GC_EXTRA_HEADER_WORD`) before
    // the cell address, and ensures the cell address is properly aligned.
    // From the cell address, `cell - GC_EXTRA_HEADER_WORD` is where we store the header forwarding pointer.

    /// Get the address for header forwarding pointer
    #[inline(always)]
    fn header_forwarding_pointer_address(object: ObjectReference) -> Address {
        VM::VMObjectModel::ref_to_object_start(object) - GC_EXTRA_HEADER_BYTES
    }

    /// Get header forwarding pointer for an object
    #[inline(always)]
    fn get_header_forwarding_pointer(object: ObjectReference) -> ObjectReference {
        unsafe { Self::header_forwarding_pointer_address(object).load::<ObjectReference>() }
    }

    /// Store header forwarding pointer for an object
    #[inline(always)]
    fn store_header_forwarding_pointer(
        object: ObjectReference,
        forwarding_pointer: ObjectReference,
    ) {
        unsafe {
            Self::header_forwarding_pointer_address(object)
                .store::<ObjectReference>(forwarding_pointer);
        }
    }

    // Clear header forwarding pointer for an object
    #[inline(always)]
    fn clear_header_forwarding_pointer(object: ObjectReference) {
        crate::util::memory::zero(
            Self::header_forwarding_pointer_address(object),
            GC_EXTRA_HEADER_BYTES,
        );
    }

    #[allow(clippy::too_many_arguments)]
    pub fn new(
        name: &'static str,
        zeroed: bool,
        vmrequest: VMRequest,
        global_side_metadata_specs: Vec<SideMetadataSpec>,
        vm_map: &'static dyn Map,
        mmapper: &'static dyn Mmapper,
        heap: &mut HeapMeta,
    ) -> Self {
        let local_specs = extract_side_metadata(&[*VM::VMObjectModel::LOCAL_MARK_BIT_SPEC]);
        let common = CommonSpace::new(
            SpaceOptions {
                name,
                movable: true,
                immortal: false,
                needs_log_bit: false,
                needs_field_log_bit: false,
                zeroed,
                vmrequest,
                side_metadata_specs: SideMetadataContext {
                    global: global_side_metadata_specs,
                    local: local_specs,
                },
            },
            vm_map,
            mmapper,
            heap,
        );
        MarkCompactSpace {
            pr: if vmrequest.is_discontiguous() {
                MonotonePageResource::new_discontiguous(vm_map)
            } else {
                MonotonePageResource::new_contiguous(common.start, common.extent, vm_map)
            },
            common,
        }
    }

    pub fn prepare(&self) {}

    pub fn release(&self) {}

    pub fn trace_mark_object<Q: ObjectQueue>(
        &self,
        queue: &mut Q,
        object: ObjectReference,
    ) -> ObjectReference {
        debug_assert!(
            crate::util::alloc_bit::is_alloced::<VM>(object),
            "{:x}: alloc bit not set",
            object
        );
        if MarkCompactSpace::<VM>::test_and_mark(object) {
            queue.enqueue(object);
        }
        object
    }

    pub fn trace_forward_object<Q: ObjectQueue>(
        &self,
        queue: &mut Q,
        object: ObjectReference,
    ) -> ObjectReference {
        debug_assert!(
            crate::util::alloc_bit::is_alloced::<VM>(object),
            "{:x}: alloc bit not set",
            object
        );
        // from this stage and onwards, mark bit is no longer needed
        // therefore, it can be reused to save one extra bit in metadata
        if MarkCompactSpace::<VM>::test_and_clear_mark(object) {
            queue.enqueue(object);
        }

        Self::get_header_forwarding_pointer(object)
    }

    pub fn test_and_mark(object: ObjectReference) -> bool {
        loop {
            let old_value = VM::VMObjectModel::LOCAL_MARK_BIT_SPEC.load_atomic::<VM, u8>(
                object,
                None,
                Ordering::SeqCst,
            );
            let mark_bit = old_value & GC_MARK_BIT_MASK;
            if mark_bit != 0 {
                return false;
            }
            if VM::VMObjectModel::LOCAL_MARK_BIT_SPEC
                .compare_exchange_metadata::<VM, u8>(
                    object,
                    old_value,
                    1,
                    None,
                    Ordering::SeqCst,
                    Ordering::SeqCst,
                )
                .is_ok()
            {
                break;
            }
        }
        true
    }

    pub fn test_and_clear_mark(object: ObjectReference) -> bool {
        loop {
            let old_value = VM::VMObjectModel::LOCAL_MARK_BIT_SPEC.load_atomic::<VM, u8>(
                object,
                None,
                Ordering::SeqCst,
            );
            let mark_bit = old_value & GC_MARK_BIT_MASK;
            if mark_bit == 0 {
                return false;
            }

            if VM::VMObjectModel::LOCAL_MARK_BIT_SPEC
                .compare_exchange_metadata::<VM, u8>(
                    object,
                    old_value,
                    0,
                    None,
                    Ordering::SeqCst,
                    Ordering::SeqCst,
                )
                .is_ok()
            {
                break;
            }
        }
        true
    }

    pub fn is_marked(object: ObjectReference) -> bool {
        let old_value = VM::VMObjectModel::LOCAL_MARK_BIT_SPEC.load_atomic::<VM, u8>(
            object,
            None,
            Ordering::SeqCst,
        );
        let mark_bit = old_value & GC_MARK_BIT_MASK;
        mark_bit != 0
    }

    pub fn to_be_compacted(object: ObjectReference) -> bool {
        Self::is_marked(object)
    }

    pub fn calculate_forwarding_pointer(&self) {
        let start = self.common.start;
        let end = self.pr.cursor();
        let mut to = start;

        let linear_scan =
            crate::util::linear_scan::ObjectIterator::<VM, MarkCompactObjectSize<VM>, true>::new(
                start, end,
            );
        for obj in linear_scan.filter(|obj| Self::to_be_compacted(*obj)) {
            let copied_size =
                VM::VMObjectModel::get_size_when_copied(obj) + Self::HEADER_RESERVED_IN_BYTES;
            let align = VM::VMObjectModel::get_align_when_copied(obj);
            let offset = VM::VMObjectModel::get_align_offset_when_copied(obj);
            to = align_allocation_no_fill::<VM>(to, align, offset);
            let new_obj = VM::VMObjectModel::get_reference_when_copied_to(
                obj,
                to + Self::HEADER_RESERVED_IN_BYTES,
            );

            Self::store_header_forwarding_pointer(obj, new_obj);

            trace!(
                "Calculate forward: {} (size when copied = {}) ~> {} (size = {})",
                obj,
                VM::VMObjectModel::get_size_when_copied(obj),
                to,
                copied_size
            );

            to += copied_size;
        }
        debug!("Calculate forward end: to = {}", to);
    }

    pub fn compact(&self) {
        let start = self.common.start;
        let end = self.pr.cursor();
        let mut to = end;

        let linear_scan =
            crate::util::linear_scan::ObjectIterator::<VM, MarkCompactObjectSize<VM>, true>::new(
                start, end,
            );
        for obj in linear_scan {
            // clear the alloc bit
            alloc_bit::unset_alloc_bit::<VM>(obj);

            let forwarding_pointer = Self::get_header_forwarding_pointer(obj);

            trace!("Compact {} to {}", obj, forwarding_pointer);
            if !forwarding_pointer.is_null() {
                let copied_size = VM::VMObjectModel::get_size_when_copied(obj);
                let new_object = forwarding_pointer;
                Self::clear_header_forwarding_pointer(new_object);

                // copy object
                trace!(" copy from {} to {}", obj, new_object);
                let end_of_new_object = VM::VMObjectModel::copy_to(obj, new_object, Address::ZERO);
                // update alloc_bit,
                alloc_bit::set_alloc_bit::<VM>(new_object);
                to = VM::VMObjectModel::ref_to_object_start(new_object) + copied_size;
                debug_assert_eq!(end_of_new_object, to);
            }
        }

        debug!("Compact end: to = {}", to);

        // reset the bump pointer
        self.pr.reset_cursor(to);
    }
}

struct MarkCompactObjectSize<VM>(std::marker::PhantomData<VM>);
impl<VM: VMBinding> crate::util::linear_scan::LinearScanObjectSize for MarkCompactObjectSize<VM> {
    #[inline(always)]
    fn size(object: ObjectReference) -> usize {
        VM::VMObjectModel::get_current_size(object)
    }
}<|MERGE_RESOLUTION|>--- conflicted
+++ resolved
@@ -56,13 +56,8 @@
         true
     }
 
-<<<<<<< HEAD
     fn initialize_object_metadata(&self, object: ObjectReference, _bytes: usize, _alloc: bool) {
-        crate::util::alloc_bit::set_alloc_bit(object);
-=======
-    fn initialize_object_metadata(&self, object: ObjectReference, _alloc: bool) {
         crate::util::alloc_bit::set_alloc_bit::<VM>(object);
->>>>>>> 69b4fe46
     }
 
     #[cfg(feature = "sanity")]
