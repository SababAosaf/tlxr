--- conflicted
+++ resolved
@@ -39,9 +39,13 @@
     }
     #[inline(always)]
     fn is_reachable(&self, object: ObjectReference) -> bool {
-        let old_value = gc_byte::read_gc_byte::<VM>(object);
-        let mark_bit = old_value & GC_MARK_BIT_MASK;
-        mark_bit == self.mark_state
+        let old_value = load_metadata::<VM>(
+            VM::VMObjectModel::LOCAL_MARK_BIT_SPEC,
+            object,
+            None,
+            Some(Ordering::SeqCst),
+        );
+        old_value == self.mark_state
     }
     fn is_movable(&self) -> bool {
         false
@@ -51,15 +55,6 @@
         true
     }
     fn initialize_object_metadata(&self, object: ObjectReference, _alloc: bool) {
-<<<<<<< HEAD
-        let old_value = gc_byte::read_gc_byte::<VM>(object);
-        let mut new_value = (old_value & GC_MARK_BIT_MASK) | self.mark_state;
-        if self.header_byte.needs_unlogged_bit {
-            new_value |= self.header_byte.unlogged_bit;
-        }
-        gc_byte::write_gc_byte::<VM>(object, new_value);
-        debug_assert!(self.is_live(object));
-=======
         let old_value = load_metadata::<VM>(
             VM::VMObjectModel::LOCAL_MARK_BIT_SPEC,
             object,
@@ -74,7 +69,6 @@
             None,
             Some(Ordering::SeqCst),
         );
->>>>>>> a8499062
     }
 }
 
