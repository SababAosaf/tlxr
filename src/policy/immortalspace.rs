--- conflicted
+++ resolved
@@ -73,7 +73,6 @@
         if self.common.needs_log_bit && !self.common.needs_field_log_bit {
             VM::VMObjectModel::GLOBAL_LOG_BIT_SPEC.mark_as_unlogged::<VM>(object, Ordering::SeqCst);
         }
-<<<<<<< HEAD
         if self.common.needs_log_bit && self.common.needs_field_log_bit {
             for i in (0..bytes).step_by(8) {
                 let a = object.to_address() + i;
@@ -81,10 +80,8 @@
                     .mark_as_unlogged::<VM>(unsafe { a.to_object_reference() }, Ordering::SeqCst);
             }
         }
-=======
         #[cfg(feature = "global_alloc_bit")]
         crate::util::alloc_bit::set_alloc_bit(object);
->>>>>>> f006c71f
     }
 }
 
