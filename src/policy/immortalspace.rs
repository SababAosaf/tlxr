use atomic::Ordering;

use crate::policy::sft::SFT;
use crate::policy::space::{CommonSpace, Space};
use crate::util::address::Address;
use crate::util::heap::{MonotonePageResource, PageResource};

use crate::util::{metadata, ObjectReference};

use crate::plan::{ObjectQueue, VectorObjectQueue};

use crate::policy::sft::GCWorkerMutRef;
<<<<<<< HEAD
use crate::policy::space::SpaceOptions;
use crate::util::heap::layout::heap_layout::{Map, Mmapper};
use crate::util::heap::HeapMeta;
use crate::util::metadata::side_metadata::{SideMetadataContext, SideMetadataSpec};
=======
>>>>>>> 2300ce1d
use crate::vm::{ObjectModel, VMBinding};

/// This type implements a simple immortal collection
/// policy. Under this policy all that is required is for the
/// "collector" to propagate marks in a liveness trace.  It does not
/// actually collect.
pub struct ImmortalSpace<VM: VMBinding> {
    mark_state: u8,
    common: CommonSpace<VM>,
    pr: MonotonePageResource<VM>,
}

const GC_MARK_BIT_MASK: u8 = 1;

impl<VM: VMBinding> SFT for ImmortalSpace<VM> {
    fn name(&self) -> &str {
        self.get_name()
    }
    fn is_live(&self, _object: ObjectReference) -> bool {
        true
    }
    fn is_reachable(&self, object: ObjectReference) -> bool {
        let old_value = VM::VMObjectModel::LOCAL_MARK_BIT_SPEC.load_atomic::<VM, u8>(
            object,
            None,
            Ordering::SeqCst,
        );
        old_value == self.mark_state
    }
    #[cfg(feature = "object_pinning")]
    fn pin_object(&self, _object: ObjectReference) -> bool {
        false
    }
    #[cfg(feature = "object_pinning")]
    fn unpin_object(&self, _object: ObjectReference) -> bool {
        false
    }
    #[cfg(feature = "object_pinning")]
    fn is_object_pinned(&self, _object: ObjectReference) -> bool {
        true
    }
    fn is_movable(&self) -> bool {
        false
    }
    #[cfg(feature = "sanity")]
    fn is_sane(&self) -> bool {
        true
    }
    fn initialize_object_metadata(&self, object: ObjectReference, bytes: usize, _alloc: bool) {
        let old_value = VM::VMObjectModel::LOCAL_MARK_BIT_SPEC.load_atomic::<VM, u8>(
            object,
            None,
            Ordering::SeqCst,
        );
        let new_value = (old_value & GC_MARK_BIT_MASK) | self.mark_state;
        VM::VMObjectModel::LOCAL_MARK_BIT_SPEC.store_atomic::<VM, u8>(
            object,
            new_value,
            None,
            Ordering::SeqCst,
        );

        if crate::args::BARRIER_MEASUREMENT
            || (self.common.needs_log_bit && !self.common.needs_field_log_bit)
        {
            VM::VMObjectModel::GLOBAL_LOG_BIT_SPEC.mark_as_unlogged::<VM>(object, Ordering::SeqCst);
        }
        if crate::args::BARRIER_MEASUREMENT
            || (self.common.needs_log_bit && self.common.needs_field_log_bit)
        {
            if VM::VMObjectModel::compressed_pointers_enabled() {
                let step = 4;
                for i in (0..bytes).step_by(step) {
                    let a = object.to_address::<VM>() + i;
                    VM::VMObjectModel::GLOBAL_LOG_BIT_SPEC_COMPRESSED
                        .mark_as_unlogged::<VM>(a.to_object_reference::<VM>(), Ordering::SeqCst);
                }
            } else {
                let step = 8;
                for i in (0..bytes).step_by(step) {
                    let a = object.to_address::<VM>() + i;
                    VM::VMObjectModel::GLOBAL_LOG_BIT_SPEC
                        .mark_as_unlogged::<VM>(a.to_object_reference::<VM>(), Ordering::SeqCst);
                }
            }
        }
        #[cfg(feature = "global_alloc_bit")]
        crate::util::alloc_bit::set_alloc_bit::<VM>(object);
    }
    #[cfg(feature = "is_mmtk_object")]
    fn is_mmtk_object(&self, addr: Address) -> bool {
        crate::util::alloc_bit::is_alloced_object::<VM>(addr).is_some()
    }
    fn sft_trace_object(
        &self,
        queue: &mut VectorObjectQueue,
        object: ObjectReference,
        _worker: GCWorkerMutRef,
    ) -> ObjectReference {
        self.trace_object(queue, object)
    }
}

impl<VM: VMBinding> Space<VM> for ImmortalSpace<VM> {
    fn as_space(&self) -> &dyn Space<VM> {
        self
    }
    fn as_sft(&self) -> &(dyn SFT + Sync + 'static) {
        self
    }
    fn get_page_resource(&self) -> &dyn PageResource<VM> {
        &self.pr
    }
    fn common(&self) -> &CommonSpace<VM> {
        &self.common
    }

    fn initialize_sft(&self) {
        self.common().initialize_sft(self.as_sft())
    }

    fn release_multiple_pages(&mut self, _start: Address) {
        panic!("immortalspace only releases pages enmasse")
    }
}

use crate::scheduler::GCWorker;
use crate::util::copy::CopySemantics;

impl<VM: VMBinding> crate::policy::gc_work::PolicyTraceObject<VM> for ImmortalSpace<VM> {
    fn trace_object<Q: ObjectQueue, const KIND: crate::policy::gc_work::TraceKind>(
        &self,
        queue: &mut Q,
        object: ObjectReference,
        _copy: Option<CopySemantics>,
        _worker: &mut GCWorker<VM>,
    ) -> ObjectReference {
        self.trace_object(queue, object)
    }
    fn may_move_objects<const KIND: crate::policy::gc_work::TraceKind>() -> bool {
        false
    }
}

impl<VM: VMBinding> ImmortalSpace<VM> {
<<<<<<< HEAD
    #[allow(clippy::too_many_arguments)]
    pub fn new(
        name: &'static str,
        zeroed: bool,
        vmrequest: VMRequest,
        global_side_metadata_specs: Vec<SideMetadataSpec>,
        vm_map: &'static dyn Map,
        mmapper: &'static dyn Mmapper,
        heap: &mut HeapMeta,
        constraints: &'static PlanConstraints,
    ) -> Self {
        let common = CommonSpace::new(
            SpaceOptions {
                name,
                movable: false,
                immortal: true,
                needs_log_bit: constraints.needs_log_bit,
                needs_field_log_bit: constraints.needs_field_log_bit,
                zeroed,
                vmrequest,
                side_metadata_specs: SideMetadataContext {
                    global: global_side_metadata_specs,
                    local: metadata::extract_side_metadata(&[
                        *VM::VMObjectModel::LOCAL_MARK_BIT_SPEC,
                    ]),
                },
            },
            vm_map,
            mmapper,
            heap,
        );
=======
    pub fn new(args: crate::policy::space::PlanCreateSpaceArgs<VM>) -> Self {
        let vm_map = args.vm_map;
        let is_discontiguous = args.vmrequest.is_discontiguous();
        let common = CommonSpace::new(args.into_policy_args(
            false,
            true,
            metadata::extract_side_metadata(&[*VM::VMObjectModel::LOCAL_MARK_BIT_SPEC]),
        ));
>>>>>>> 2300ce1d
        ImmortalSpace {
            mark_state: 0,
            pr: if is_discontiguous {
                MonotonePageResource::new_discontiguous(vm_map)
            } else {
                MonotonePageResource::new_contiguous(common.start, common.extent, vm_map)
            },
            common,
        }
    }

    fn test_and_mark(object: ObjectReference, value: u8) -> bool {
        loop {
            let old_value = VM::VMObjectModel::LOCAL_MARK_BIT_SPEC.load_atomic::<VM, u8>(
                object,
                None,
                Ordering::SeqCst,
            );
            if old_value == value {
                return false;
            }

            if VM::VMObjectModel::LOCAL_MARK_BIT_SPEC
                .compare_exchange_metadata::<VM, u8>(
                    object,
                    old_value,
                    old_value ^ GC_MARK_BIT_MASK,
                    None,
                    Ordering::SeqCst,
                    Ordering::SeqCst,
                )
                .is_ok()
            {
                break;
            }
        }
        true
    }

    pub fn prepare(&mut self) {
        self.mark_state = GC_MARK_BIT_MASK - self.mark_state;
    }

    pub fn release(&mut self) {}

    pub fn trace_object<Q: ObjectQueue>(
        &self,
        queue: &mut Q,
        object: ObjectReference,
    ) -> ObjectReference {
        #[cfg(feature = "global_alloc_bit")]
        debug_assert!(
            crate::util::alloc_bit::is_alloced::<VM>(object),
            "{:x}: alloc bit not set",
            object
        );
        if ImmortalSpace::<VM>::test_and_mark(object, self.mark_state) {
            queue.enqueue(object);
        }
        object
    }
}<|MERGE_RESOLUTION|>--- conflicted
+++ resolved
@@ -10,13 +10,6 @@
 use crate::plan::{ObjectQueue, VectorObjectQueue};
 
 use crate::policy::sft::GCWorkerMutRef;
-<<<<<<< HEAD
-use crate::policy::space::SpaceOptions;
-use crate::util::heap::layout::heap_layout::{Map, Mmapper};
-use crate::util::heap::HeapMeta;
-use crate::util::metadata::side_metadata::{SideMetadataContext, SideMetadataSpec};
-=======
->>>>>>> 2300ce1d
 use crate::vm::{ObjectModel, VMBinding};
 
 /// This type implements a simple immortal collection
@@ -162,39 +155,6 @@
 }
 
 impl<VM: VMBinding> ImmortalSpace<VM> {
-<<<<<<< HEAD
-    #[allow(clippy::too_many_arguments)]
-    pub fn new(
-        name: &'static str,
-        zeroed: bool,
-        vmrequest: VMRequest,
-        global_side_metadata_specs: Vec<SideMetadataSpec>,
-        vm_map: &'static dyn Map,
-        mmapper: &'static dyn Mmapper,
-        heap: &mut HeapMeta,
-        constraints: &'static PlanConstraints,
-    ) -> Self {
-        let common = CommonSpace::new(
-            SpaceOptions {
-                name,
-                movable: false,
-                immortal: true,
-                needs_log_bit: constraints.needs_log_bit,
-                needs_field_log_bit: constraints.needs_field_log_bit,
-                zeroed,
-                vmrequest,
-                side_metadata_specs: SideMetadataContext {
-                    global: global_side_metadata_specs,
-                    local: metadata::extract_side_metadata(&[
-                        *VM::VMObjectModel::LOCAL_MARK_BIT_SPEC,
-                    ]),
-                },
-            },
-            vm_map,
-            mmapper,
-            heap,
-        );
-=======
     pub fn new(args: crate::policy::space::PlanCreateSpaceArgs<VM>) -> Self {
         let vm_map = args.vm_map;
         let is_discontiguous = args.vmrequest.is_discontiguous();
@@ -203,7 +163,6 @@
             true,
             metadata::extract_side_metadata(&[*VM::VMObjectModel::LOCAL_MARK_BIT_SPEC]),
         ));
->>>>>>> 2300ce1d
         ImmortalSpace {
             mark_state: 0,
             pr: if is_discontiguous {
