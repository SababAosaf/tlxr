--- conflicted
+++ resolved
@@ -66,14 +66,13 @@
         }
         self.test_mark_bit(object, self.mark_state)
     }
-<<<<<<< HEAD
     fn is_reachable(&self, object: ObjectReference) -> bool {
         if self.rc_enabled {
             self.test_mark_bit(object, self.mark_state)
         } else {
             self.is_live(object)
         }
-=======
+    }
     #[cfg(feature = "object_pinning")]
     fn pin_object(&self, _object: ObjectReference) -> bool {
         false
@@ -85,7 +84,6 @@
     #[cfg(feature = "object_pinning")]
     fn is_object_pinned(&self, _object: ObjectReference) -> bool {
         true
->>>>>>> 4aa64377
     }
     fn is_movable(&self) -> bool {
         false
