use atomic::Ordering;

use crate::plan::ObjectQueue;
use crate::plan::PlanConstraints;
use crate::plan::VectorObjectQueue;
use crate::policy::sft::GCWorkerMutRef;
use crate::policy::sft::SFT;
use crate::policy::space::SpaceOptions;
use crate::policy::space::{CommonSpace, Space};
use crate::scheduler::GCWork;
use crate::scheduler::GCWorker;
use crate::util::constants::BYTES_IN_PAGE;
use crate::util::constants::LOG_BYTES_IN_PAGE;
use crate::util::heap::layout::heap_layout::{Map, Mmapper};
use crate::util::heap::HeapMeta;
use crate::util::heap::{FreeListPageResource, PageResource, VMRequest};
use crate::util::metadata;
use crate::util::metadata::side_metadata::spec_defs::LOS_PAGE_VALIDITY;
use crate::util::metadata::side_metadata::SideMetadataContext;
use crate::util::metadata::side_metadata::SideMetadataSpec;
use crate::util::metadata::MetadataSpec;
use crate::util::opaque_pointer::*;
use crate::util::rc;
use crate::util::treadmill::TreadMill;
use crate::util::{Address, ObjectReference};
use crate::vm::ObjectModel;
use crate::vm::VMBinding;
use crate::LazySweepingJobsCounter;
use crossbeam::queue::SegQueue;
use spin::Mutex;
use std::collections::HashSet;
use std::sync::atomic::AtomicUsize;

#[allow(unused)]
const PAGE_MASK: usize = !(BYTES_IN_PAGE - 1);
const MARK_BIT: u8 = 0b01;
const NURSERY_BIT: u8 = 0b10;
const LOS_BIT_MASK: u8 = 0b11;

/// This type implements a policy for large objects. Each instance corresponds
/// to one Treadmill space.
pub struct LargeObjectSpace<VM: VMBinding> {
    common: CommonSpace<VM>,
    pr: FreeListPageResource<VM>,
    mark_state: u8,
    in_nursery_gc: bool,
    treadmill: TreadMill,
    trace_in_progress: bool,
    rc_nursery_objects: SegQueue<ObjectReference>,
    rc_mature_objects: Mutex<HashSet<ObjectReference>>,
    rc_dead_objects: SegQueue<ObjectReference>,
    pub num_pages_released_lazy: AtomicUsize,
    pub rc_enabled: bool,
}

impl<VM: VMBinding> SFT for LargeObjectSpace<VM> {
    fn name(&self) -> &str {
        self.get_name()
    }
    fn is_live(&self, object: ObjectReference) -> bool {
        if self.rc_enabled {
            return crate::util::rc::count(object) > 0;
        }
        if self.trace_in_progress {
            return true;
        }
        self.test_mark_bit(object, self.mark_state)
    }
    fn is_reachable(&self, object: ObjectReference) -> bool {
        if self.rc_enabled {
            self.test_mark_bit(object, self.mark_state)
        } else {
            self.is_live(object)
        }
    }
    fn is_movable(&self) -> bool {
        false
    }
    #[cfg(feature = "sanity")]
    fn is_sane(&self) -> bool {
        true
    }
    fn initialize_object_metadata(&self, object: ObjectReference, bytes: usize, alloc: bool) {
        if self.rc_enabled {
            debug_assert!(alloc);
            // Add to object set
            self.rc_nursery_objects.push(object);
            // Initialize mark bit
            let old_value = unsafe {
                VM::VMObjectModel::LOCAL_LOS_MARK_NURSERY_SPEC.load::<VM, u8>(object, None)
            };
            let new_value = (old_value & (!LOS_BIT_MASK)) | self.mark_state;
            VM::VMObjectModel::LOCAL_LOS_MARK_NURSERY_SPEC.store_atomic::<VM, u8>(
                object,
                new_value,
                None,
                Ordering::SeqCst,
            );
            // CM: Alloc as marked
            // TODO: Only mark during concurrent marking
            self.test_and_mark(object, self.mark_state);
            self.update_validity(
                object.to_address(),
                (bytes + (BYTES_IN_PAGE - 1)) >> LOG_BYTES_IN_PAGE,
            );
            return;
        }
        let old_value = VM::VMObjectModel::LOCAL_LOS_MARK_NURSERY_SPEC.load_atomic::<VM, u8>(
            object,
            None,
            Ordering::SeqCst,
        );
        let mut new_value = (old_value & (!LOS_BIT_MASK)) | self.mark_state;
        if alloc {
            new_value |= NURSERY_BIT;
        }
        VM::VMObjectModel::LOCAL_LOS_MARK_NURSERY_SPEC.store_atomic::<VM, u8>(
            object,
            new_value,
            None,
            Ordering::SeqCst,
        );

        // If this object is freshly allocated, we do not set it as unlogged
        // if !alloc && self.common.needs_log_bit {
        //     VM::VMObjectModel::GLOBAL_LOG_BIT_SPEC.mark_as_unlogged::<VM>(object, Ordering::SeqCst);
        // }
        // TODO: Only mark during concurrent marking
        self.test_and_mark(object, self.mark_state);
        #[cfg(feature = "global_alloc_bit")]
        crate::util::alloc_bit::set_alloc_bit::<VM>(object);
        self.treadmill.add_to_treadmill(object, alloc);
    }
    #[cfg(feature = "is_mmtk_object")]
    #[inline(always)]
    fn is_mmtk_object(&self, addr: Address) -> bool {
        crate::util::alloc_bit::is_alloced_object::<VM>(addr).is_some()
    }
    #[inline(always)]
    fn sft_trace_object(
        &self,
        queue: &mut VectorObjectQueue,
        object: ObjectReference,
        _worker: GCWorkerMutRef,
    ) -> ObjectReference {
        self.trace_object(queue, object)
    }
}

impl<VM: VMBinding> Space<VM> for LargeObjectSpace<VM> {
    fn as_space(&self) -> &dyn Space<VM> {
        self
    }
    fn as_sft(&self) -> &(dyn SFT + Sync + 'static) {
        self
    }
    #[inline(always)]
    fn get_page_resource(&self) -> &dyn PageResource<VM> {
        &self.pr
    }

    fn initialize_sft(&self) {
        self.common().initialize_sft(self.as_sft())
    }

    #[inline(always)]
    fn common(&self) -> &CommonSpace<VM> {
        &self.common
    }

    fn release_multiple_pages(&mut self, _start: Address) {
        unreachable!()
    }
}

use crate::util::copy::CopySemantics;

impl<VM: VMBinding> crate::policy::gc_work::PolicyTraceObject<VM> for LargeObjectSpace<VM> {
    #[inline(always)]
    fn trace_object<Q: ObjectQueue, const KIND: crate::policy::gc_work::TraceKind>(
        &self,
        queue: &mut Q,
        object: ObjectReference,
        _copy: Option<CopySemantics>,
        _worker: &mut GCWorker<VM>,
    ) -> ObjectReference {
        self.trace_object(queue, object)
    }
    #[inline(always)]
    fn may_move_objects<const KIND: crate::policy::gc_work::TraceKind>() -> bool {
        false
    }
}

impl<VM: VMBinding> LargeObjectSpace<VM> {
    #[allow(clippy::too_many_arguments)]
    pub fn new(
        name: &'static str,
        zeroed: bool,
        vmrequest: VMRequest,
        global_side_metadata_specs: Vec<SideMetadataSpec>,
        vm_map: &'static dyn Map,
        mmapper: &'static dyn Mmapper,
        heap: &mut HeapMeta,
        constraints: &'static PlanConstraints,
        protect_memory_on_release: bool,
    ) -> Self {
        let common = CommonSpace::new(
            SpaceOptions {
                name,
                movable: false,
                immortal: false,
                zeroed,
                needs_log_bit: constraints.needs_log_bit,
                needs_field_log_bit: constraints.needs_field_log_bit,
                vmrequest,
                side_metadata_specs: SideMetadataContext {
                    global: global_side_metadata_specs,
                    local: metadata::extract_side_metadata(&[
                        *VM::VMObjectModel::LOCAL_LOS_MARK_NURSERY_SPEC,
                        MetadataSpec::OnSide(LOS_PAGE_VALIDITY),
                    ]),
                },
            },
            vm_map,
            mmapper,
            heap,
        );
        let mut pr = if vmrequest.is_discontiguous() {
            FreeListPageResource::new_discontiguous(vm_map)
        } else {
            FreeListPageResource::new_contiguous(common.start, common.extent, vm_map)
        };
        pr.protect_memory_on_release = protect_memory_on_release;
        LargeObjectSpace {
            pr,
            common,
            mark_state: 0,
            in_nursery_gc: false,
            treadmill: TreadMill::new(),
            trace_in_progress: false,
            rc_nursery_objects: Default::default(),
            rc_mature_objects: Default::default(),
            rc_dead_objects: Default::default(),
            num_pages_released_lazy: AtomicUsize::new(0),
            rc_enabled: false,
        }
    }

    #[inline(always)]
    fn update_validity(&self, start: Address, pages: usize) {
        if !crate::REMSET_RECORDING.load(Ordering::SeqCst) {
            LOS_PAGE_VALIDITY.bzero_metadata(start, pages << LOG_BYTES_IN_PAGE);
            return;
        }
        let mut has_invalid_state = false;
        for i in 0..pages {
            let page = start + (i << LOG_BYTES_IN_PAGE);
            unsafe {
                let old = LOS_PAGE_VALIDITY.load::<u8>(page);
                has_invalid_state = has_invalid_state || (old >= u8::MAX);
                LOS_PAGE_VALIDITY.store(page, old + 1);
            }
        }
        assert!(!has_invalid_state, "Over 255 RC pauses during SATB");
    }

    #[inline(always)]
    pub fn currrent_validity_state(e: Address) -> u8 {
        let page = e.align_down(BYTES_IN_PAGE);
        unsafe { LOS_PAGE_VALIDITY.load::<u8>(page) }
    }

    #[inline(always)]
    pub fn pointer_is_valid(&self, e: Address, epoch: u8) -> bool {
        let page = e.align_down(BYTES_IN_PAGE);
        let recorded = unsafe { LOS_PAGE_VALIDITY.load::<u8>(page) };
        epoch == recorded
    }

    #[inline]
    fn release_object(&self, start: Address) -> usize {
        if crate::args::BARRIER_MEASUREMENT
            || (self.common.needs_log_bit && self.common.needs_field_log_bit)
        {
            if self.rc_enabled {
                rc::set(unsafe { start.to_object_reference() }, 0);
            }
            self.pr.release_pages_and_reset_unlog_bits(start)
        } else {
            self.pr.release_pages(start)
        }
    }

    pub fn prepare(&mut self, full_heap: bool) {
        self.trace_in_progress = true;
        if full_heap {
            debug_assert!(self.treadmill.is_from_space_empty());
            self.mark_state = MARK_BIT - self.mark_state;
        }
        if self.rc_enabled {
            return;
        }
        self.treadmill.flip(full_heap);
        self.in_nursery_gc = !full_heap;
        self.num_pages_released_lazy.store(0, Ordering::Relaxed);
    }

    pub fn release(&mut self, full_heap: bool) {
        self.trace_in_progress = false;
        if self.rc_enabled {
            // promote nursery objects or release dead nursery
            let mut mature_blocks = self.rc_mature_objects.lock();
            while let Some(o) = self.rc_nursery_objects.pop() {
                if rc::count(o) == 0 {
                    self.release_object(o.to_address());
                } else {
                    mature_blocks.insert(o);
                }
            }
            return;
        }
        self.sweep_large_pages(true);
        debug_assert!(self.treadmill.is_nursery_empty());
        if full_heap {
            self.sweep_large_pages(false);
        }
    }
    // Allow nested-if for this function to make it clear that test_and_mark() is only executed
    // for the outer condition is met.
    #[allow(clippy::collapsible_if)]
    pub fn trace_object<Q: ObjectQueue>(
        &self,
        queue: &mut Q,
        object: ObjectReference,
    ) -> ObjectReference {
        #[cfg(feature = "global_alloc_bit")]
        debug_assert!(
            crate::util::alloc_bit::is_alloced::<VM>(object),
            "{:x}: alloc bit not set",
            object
        );
        if self.rc_enabled {
            if self.test_and_mark(object, self.mark_state) {
                queue.enqueue(object);
            }
            return object;
        }
        let nursery_object = self.is_in_nursery(object);
        if !self.in_nursery_gc || nursery_object {
            // Note that test_and_mark() has side effects
            if self.test_and_mark(object, self.mark_state) {
                self.treadmill.copy(object, nursery_object);
                self.clear_nursery(object);
                // We just moved the object out of the logical nursery, mark it as unlogged.
                if !self.rc_enabled && self.common.needs_log_bit {
                    if self.common.needs_field_log_bit {
                        if VM::VMObjectModel::compressed_pointers_enabled() {
                            let step = 4;
                            for i in (0..object.get_size::<VM>()).step_by(step) {
                                let a = object.to_address() + i;
                                VM::VMObjectModel::GLOBAL_LOG_BIT_SPEC_COMPRESSED
                                    .mark_as_unlogged::<VM>(
                                        unsafe { a.to_object_reference() },
                                        Ordering::SeqCst,
                                    );
                            }
                        } else {
                            let step = 8;
                            for i in (0..object.get_size::<VM>()).step_by(step) {
                                let a = object.to_address() + i;
                                VM::VMObjectModel::GLOBAL_LOG_BIT_SPEC.mark_as_unlogged::<VM>(
                                    unsafe { a.to_object_reference() },
                                    Ordering::SeqCst,
                                );
                            }
                        }
                    } else {
                        VM::VMObjectModel::GLOBAL_LOG_BIT_SPEC
                            .mark_as_unlogged::<VM>(object, Ordering::SeqCst);
                    }
                }
                queue.enqueue(object);
            }
        }
        object
    }

    fn sweep_large_pages(&mut self, sweep_nursery: bool) {
        let sweep = |object: ObjectReference| {
            #[cfg(feature = "global_alloc_bit")]
            crate::util::alloc_bit::unset_alloc_bit::<VM>(object);
            self.pr
                .release_pages(get_super_page(VM::VMObjectModel::ref_to_object_start(
                    object,
                )));
        };
        if sweep_nursery {
<<<<<<< HEAD
            for cell in self.treadmill.collect_nursery() {
                // println!("- cn {}", cell);
                #[cfg(feature = "global_alloc_bit")]
                crate::util::alloc_bit::unset_addr_alloc_bit(cell);
                self.release_object(get_super_page(cell));
            }
        } else {
            for cell in self.treadmill.collect() {
                // println!("- ts {}", cell);
                #[cfg(feature = "global_alloc_bit")]
                crate::util::alloc_bit::unset_addr_alloc_bit(cell);
                self.release_object(get_super_page(cell));
=======
            for object in self.treadmill.collect_nursery() {
                sweep(object);
            }
        } else {
            for object in self.treadmill.collect() {
                sweep(object)
>>>>>>> 69b4fe46
            }
        }
    }

    /// Allocate an object
    pub fn allocate_pages(&self, tls: VMThread, pages: usize) -> Address {
        self.acquire(tls, pages)
    }

    #[inline]
    pub fn attempt_mark(&self, object: ObjectReference) -> bool {
        self.test_and_mark(object, self.mark_state)
    }

    #[inline]
    pub fn rc_free<const COMPRESSED: bool>(&self, o: ObjectReference) {
        if o.to_address().attempt_log::<VM, COMPRESSED>() {
            // println!(" - add to rc_dead_objects {:?}", o);
            self.rc_dead_objects.push(o);
        }
    }

    #[inline(always)]
    pub fn is_marked(&self, object: ObjectReference) -> bool {
        self.test_mark_bit(object, self.mark_state)
    }

    #[inline(always)]
    fn test_and_mark(&self, object: ObjectReference, value: u8) -> bool {
        loop {
            let mask = if self.rc_enabled {
                MARK_BIT
            } else if self.in_nursery_gc {
                LOS_BIT_MASK
            } else {
                MARK_BIT
            };
            let old_value = VM::VMObjectModel::LOCAL_LOS_MARK_NURSERY_SPEC.load_atomic::<VM, u8>(
                object,
                None,
                Ordering::SeqCst,
            );
            let mark_bit = old_value & mask;
            if mark_bit == value {
                return false;
            }
            if VM::VMObjectModel::LOCAL_LOS_MARK_NURSERY_SPEC
                .compare_exchange_metadata::<VM, u8>(
                    object,
                    old_value,
                    old_value & !LOS_BIT_MASK | value,
                    None,
                    Ordering::SeqCst,
                    Ordering::SeqCst,
                )
                .is_ok()
            {
                break;
            }
        }
        true
    }

    fn test_mark_bit(&self, object: ObjectReference, value: u8) -> bool {
        VM::VMObjectModel::LOCAL_LOS_MARK_NURSERY_SPEC.load_atomic::<VM, u8>(
            object,
            None,
            Ordering::SeqCst,
        ) & MARK_BIT
            == value
    }

    /// Check if a given object is in nursery
    fn is_in_nursery(&self, object: ObjectReference) -> bool {
        VM::VMObjectModel::LOCAL_LOS_MARK_NURSERY_SPEC.load_atomic::<VM, u8>(
            object,
            None,
            Ordering::Relaxed,
        ) & NURSERY_BIT
            == NURSERY_BIT
    }

    /// Move a given object out of nursery
    fn clear_nursery(&self, object: ObjectReference) {
        loop {
            let old_val = VM::VMObjectModel::LOCAL_LOS_MARK_NURSERY_SPEC.load_atomic::<VM, u8>(
                object,
                None,
                Ordering::Relaxed,
            );
            let new_val = old_val & !NURSERY_BIT;
            if VM::VMObjectModel::LOCAL_LOS_MARK_NURSERY_SPEC
                .compare_exchange_metadata::<VM, u8>(
                    object,
                    old_val,
                    new_val,
                    None,
                    Ordering::SeqCst,
                    Ordering::SeqCst,
                )
                .is_ok()
            {
                break;
            }
        }
    }
}

fn get_super_page(cell: Address) -> Address {
    cell.align_down(BYTES_IN_PAGE)
}

pub struct RCSweepMatureLOS {
    _counter: LazySweepingJobsCounter,
}

impl RCSweepMatureLOS {
    pub fn new(counter: LazySweepingJobsCounter) -> Self {
        Self { _counter: counter }
    }
    fn do_work_impl<VM: VMBinding, const COMPRESSED: bool>(
        &mut self,
        mmtk: &'static crate::MMTK<VM>,
    ) {
        let los = mmtk.plan.common().get_los();
        let mature_objects = los.rc_mature_objects.lock();
        for o in mature_objects.iter() {
            if !los.is_marked(*o) && rc::count(*o) != 0 {
                crate::stat(|s| {
                    s.dead_mature_objects += 1;
                    s.dead_mature_volume += o.get_size::<VM>();
                    s.dead_mature_los_objects += 1;
                    s.dead_mature_los_volume += o.get_size::<VM>();

                    s.dead_mature_tracing_objects += 1;
                    s.dead_mature_tracing_volume += o.get_size::<VM>();
                    s.dead_mature_tracing_los_objects += 1;
                    s.dead_mature_tracing_los_volume += o.get_size::<VM>();

                    if rc::rc_stick(*o) {
                        s.dead_mature_tracing_stuck_objects += 1;
                        s.dead_mature_tracing_stuck_volume += o.get_size::<VM>();
                        s.dead_mature_tracing_stuck_los_objects += 1;
                        s.dead_mature_tracing_stuck_los_volume += o.get_size::<VM>();
                    }
                });
                rc::set(*o, 0);
                los.rc_free::<COMPRESSED>(*o);
            }
        }
    }
}

impl<VM: VMBinding> GCWork<VM> for RCSweepMatureLOS {
    fn do_work(
        &mut self,
        _worker: &mut crate::scheduler::GCWorker<VM>,
        mmtk: &'static crate::MMTK<VM>,
    ) {
        if VM::VMObjectModel::compressed_pointers_enabled() {
            self.do_work_impl::<VM, true>(mmtk)
        } else {
            self.do_work_impl::<VM, false>(mmtk)
        }
    }
}

pub struct RCReleaseMatureLOS {
    _counter: LazySweepingJobsCounter,
}

impl RCReleaseMatureLOS {
    pub fn new(counter: LazySweepingJobsCounter) -> Self {
        Self { _counter: counter }
    }

    #[inline(always)]
    fn do_work_impl<VM: VMBinding, const COMPRESSED: bool>(&self, mmtk: &'static crate::MMTK<VM>) {
        let los = mmtk.plan.common().get_los();
        let mut mature_objects = los.rc_mature_objects.lock();
        while let Some(o) = los.rc_dead_objects.pop() {
            let removed = mature_objects.remove(&o);
            o.to_address().unlog::<VM, COMPRESSED>();
            if removed {
                let pages = los.release_object(o.to_address());
                los.num_pages_released_lazy
                    .fetch_add(pages, Ordering::Relaxed);
            }
        }
    }
}

impl<VM: VMBinding> GCWork<VM> for RCReleaseMatureLOS {
    fn do_work(
        &mut self,
        _worker: &mut crate::scheduler::GCWorker<VM>,
        mmtk: &'static crate::MMTK<VM>,
    ) {
        if VM::VMObjectModel::compressed_pointers_enabled() {
            self.do_work_impl::<VM, true>(mmtk)
        } else {
            self.do_work_impl::<VM, false>(mmtk)
        }
    }
}<|MERGE_RESOLUTION|>--- conflicted
+++ resolved
@@ -59,7 +59,7 @@
     }
     fn is_live(&self, object: ObjectReference) -> bool {
         if self.rc_enabled {
-            return crate::util::rc::count(object) > 0;
+            return crate::util::rc::count::<VM>(object) > 0;
         }
         if self.trace_in_progress {
             return true;
@@ -100,7 +100,7 @@
             // TODO: Only mark during concurrent marking
             self.test_and_mark(object, self.mark_state);
             self.update_validity(
-                object.to_address(),
+                object.to_address::<VM>(),
                 (bytes + (BYTES_IN_PAGE - 1)) >> LOG_BYTES_IN_PAGE,
             );
             return;
@@ -284,7 +284,7 @@
             || (self.common.needs_log_bit && self.common.needs_field_log_bit)
         {
             if self.rc_enabled {
-                rc::set(unsafe { start.to_object_reference() }, 0);
+                rc::set::<VM>(start.to_object_reference::<VM>(), 0);
             }
             self.pr.release_pages_and_reset_unlog_bits(start)
         } else {
@@ -312,8 +312,8 @@
             // promote nursery objects or release dead nursery
             let mut mature_blocks = self.rc_mature_objects.lock();
             while let Some(o) = self.rc_nursery_objects.pop() {
-                if rc::count(o) == 0 {
-                    self.release_object(o.to_address());
+                if rc::count::<VM>(o) == 0 {
+                    self.release_object(o.to_address::<VM>());
                 } else {
                     mature_blocks.insert(o);
                 }
@@ -358,19 +358,19 @@
                         if VM::VMObjectModel::compressed_pointers_enabled() {
                             let step = 4;
                             for i in (0..object.get_size::<VM>()).step_by(step) {
-                                let a = object.to_address() + i;
+                                let a = object.to_address::<VM>() + i;
                                 VM::VMObjectModel::GLOBAL_LOG_BIT_SPEC_COMPRESSED
                                     .mark_as_unlogged::<VM>(
-                                        unsafe { a.to_object_reference() },
+                                        a.to_object_reference::<VM>(),
                                         Ordering::SeqCst,
                                     );
                             }
                         } else {
                             let step = 8;
                             for i in (0..object.get_size::<VM>()).step_by(step) {
-                                let a = object.to_address() + i;
+                                let a = object.to_address::<VM>() + i;
                                 VM::VMObjectModel::GLOBAL_LOG_BIT_SPEC.mark_as_unlogged::<VM>(
-                                    unsafe { a.to_object_reference() },
+                                    a.to_object_reference::<VM>(),
                                     Ordering::SeqCst,
                                 );
                             }
@@ -390,33 +390,17 @@
         let sweep = |object: ObjectReference| {
             #[cfg(feature = "global_alloc_bit")]
             crate::util::alloc_bit::unset_alloc_bit::<VM>(object);
-            self.pr
-                .release_pages(get_super_page(VM::VMObjectModel::ref_to_object_start(
-                    object,
-                )));
+            self.release_object(get_super_page(VM::VMObjectModel::ref_to_object_start(
+                object,
+            )));
         };
         if sweep_nursery {
-<<<<<<< HEAD
-            for cell in self.treadmill.collect_nursery() {
-                // println!("- cn {}", cell);
-                #[cfg(feature = "global_alloc_bit")]
-                crate::util::alloc_bit::unset_addr_alloc_bit(cell);
-                self.release_object(get_super_page(cell));
-            }
-        } else {
-            for cell in self.treadmill.collect() {
-                // println!("- ts {}", cell);
-                #[cfg(feature = "global_alloc_bit")]
-                crate::util::alloc_bit::unset_addr_alloc_bit(cell);
-                self.release_object(get_super_page(cell));
-=======
             for object in self.treadmill.collect_nursery() {
                 sweep(object);
             }
         } else {
             for object in self.treadmill.collect() {
                 sweep(object)
->>>>>>> 69b4fe46
             }
         }
     }
@@ -433,7 +417,7 @@
 
     #[inline]
     pub fn rc_free<const COMPRESSED: bool>(&self, o: ObjectReference) {
-        if o.to_address().attempt_log::<VM, COMPRESSED>() {
+        if o.to_address::<VM>().attempt_log::<VM, COMPRESSED>() {
             // println!(" - add to rc_dead_objects {:?}", o);
             self.rc_dead_objects.push(o);
         }
@@ -544,7 +528,7 @@
         let los = mmtk.plan.common().get_los();
         let mature_objects = los.rc_mature_objects.lock();
         for o in mature_objects.iter() {
-            if !los.is_marked(*o) && rc::count(*o) != 0 {
+            if !los.is_marked(*o) && rc::count::<VM>(*o) != 0 {
                 crate::stat(|s| {
                     s.dead_mature_objects += 1;
                     s.dead_mature_volume += o.get_size::<VM>();
@@ -556,14 +540,14 @@
                     s.dead_mature_tracing_los_objects += 1;
                     s.dead_mature_tracing_los_volume += o.get_size::<VM>();
 
-                    if rc::rc_stick(*o) {
+                    if rc::rc_stick::<VM>(*o) {
                         s.dead_mature_tracing_stuck_objects += 1;
                         s.dead_mature_tracing_stuck_volume += o.get_size::<VM>();
                         s.dead_mature_tracing_stuck_los_objects += 1;
                         s.dead_mature_tracing_stuck_los_volume += o.get_size::<VM>();
                     }
                 });
-                rc::set(*o, 0);
+                rc::set::<VM>(*o, 0);
                 los.rc_free::<COMPRESSED>(*o);
             }
         }
@@ -599,9 +583,9 @@
         let mut mature_objects = los.rc_mature_objects.lock();
         while let Some(o) = los.rc_dead_objects.pop() {
             let removed = mature_objects.remove(&o);
-            o.to_address().unlog::<VM, COMPRESSED>();
+            o.to_address::<VM>().unlog::<VM, COMPRESSED>();
             if removed {
-                let pages = los.release_object(o.to_address());
+                let pages = los.release_object(o.to_address::<VM>());
                 los.num_pages_released_lazy
                     .fetch_add(pages, Ordering::Relaxed);
             }
