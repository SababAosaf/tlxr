<<<<<<< HEAD
=======
use atomic::Ordering;

use crate::plan::ObjectQueue;
>>>>>>> 6410f0a8
use crate::plan::PlanConstraints;
use crate::plan::VectorObjectQueue;
use crate::policy::space::SpaceOptions;
use crate::policy::space::*;
use crate::policy::space::{CommonSpace, Space, SFT};
use crate::scheduler::GCWork;
use crate::scheduler::GCWorker;
use crate::util::constants::BYTES_IN_PAGE;
use crate::util::constants::LOG_BYTES_IN_PAGE;
use crate::util::heap::layout::heap_layout::{Mmapper, VMMap};
use crate::util::heap::HeapMeta;
use crate::util::heap::{FreeListPageResource, PageResource, VMRequest};
use crate::util::metadata;
use crate::util::metadata::compare_exchange_metadata;
use crate::util::metadata::load_metadata;
use crate::util::metadata::side_metadata;
use crate::util::metadata::side_metadata::spec_defs::LOS_PAGE_VALIDITY;
use crate::util::metadata::side_metadata::SideMetadataContext;
use crate::util::metadata::side_metadata::SideMetadataSpec;
use crate::util::metadata::store_metadata;
use crate::util::metadata::MetadataSpec;
use crate::util::opaque_pointer::*;
use crate::util::rc;
use crate::util::treadmill::TreadMill;
use crate::util::{Address, ObjectReference};
use crate::vm::ObjectModel;
use crate::vm::VMBinding;
use crate::LazySweepingJobsCounter;
use atomic::Ordering;
use crossbeam::queue::SegQueue;
use spin::Mutex;
use std::collections::HashSet;
use std::sync::atomic::AtomicUsize;

#[allow(unused)]
const PAGE_MASK: usize = !(BYTES_IN_PAGE - 1);
const MARK_BIT: usize = 0b01;
const NURSERY_BIT: usize = 0b10;
const LOS_BIT_MASK: usize = 0b11;

/// This type implements a policy for large objects. Each instance corresponds
/// to one Treadmill space.
pub struct LargeObjectSpace<VM: VMBinding> {
    common: CommonSpace<VM>,
    pr: FreeListPageResource<VM>,
    mark_state: usize,
    in_nursery_gc: bool,
    treadmill: TreadMill,
    trace_in_progress: bool,
    rc_nursery_objects: SegQueue<ObjectReference>,
    rc_mature_objects: Mutex<HashSet<ObjectReference>>,
    rc_dead_objects: SegQueue<ObjectReference>,
    pub num_pages_released_lazy: AtomicUsize,
    pub rc_enabled: bool,
}

impl<VM: VMBinding> SFT for LargeObjectSpace<VM> {
    fn name(&self) -> &str {
        self.get_name()
    }
    fn is_live(&self, object: ObjectReference) -> bool {
        if self.rc_enabled {
            return crate::util::rc::count(object) > 0;
        }
        if self.trace_in_progress {
            return true;
        }
        self.test_mark_bit(object, self.mark_state)
    }
    fn is_movable(&self) -> bool {
        false
    }
    #[cfg(feature = "sanity")]
    fn is_sane(&self) -> bool {
        true
    }
    fn initialize_object_metadata(&self, object: ObjectReference, bytes: usize, alloc: bool) {
        if self.rc_enabled {
            debug_assert!(alloc);
            // Add to object set
            self.rc_nursery_objects.push(object);
            // Initialize mark bit
            let old_value = load_metadata::<VM>(
                &VM::VMObjectModel::LOCAL_LOS_MARK_NURSERY_SPEC,
                object,
                None,
                None,
            );
            let new_value = (old_value & (!LOS_BIT_MASK)) | self.mark_state;
            store_metadata::<VM>(
                &VM::VMObjectModel::LOCAL_LOS_MARK_NURSERY_SPEC,
                object,
                new_value,
                None,
                Some(Ordering::SeqCst),
            );
            // CM: Alloc as marked
            // TODO: Only mark during concurrent marking
            self.test_and_mark(object, self.mark_state);
            self.update_validity(
                object.to_address(),
                (bytes + (BYTES_IN_PAGE - 1)) >> LOG_BYTES_IN_PAGE,
            );
            return;
        }
        let old_value = load_metadata::<VM>(
            &VM::VMObjectModel::LOCAL_LOS_MARK_NURSERY_SPEC,
            object,
            None,
            Some(Ordering::SeqCst),
        );
        let mut new_value = (old_value & (!LOS_BIT_MASK)) | self.mark_state;
        if alloc {
            new_value |= NURSERY_BIT;
        }
        store_metadata::<VM>(
            &VM::VMObjectModel::LOCAL_LOS_MARK_NURSERY_SPEC,
            object,
            new_value,
            None,
            Some(Ordering::SeqCst),
        );

        // If this object is freshly allocated, we do not set it as unlogged
        // if !alloc && self.common.needs_log_bit {
        //     VM::VMObjectModel::GLOBAL_LOG_BIT_SPEC.mark_as_unlogged::<VM>(object, Ordering::SeqCst);
        // }
        // TODO: Only mark during concurrent marking
        self.test_and_mark(object, self.mark_state);
        #[cfg(feature = "global_alloc_bit")]
        crate::util::alloc_bit::set_alloc_bit(object);
        let cell = VM::VMObjectModel::object_start_ref(object);
        self.treadmill.add_to_treadmill(cell, alloc);
    }
    #[inline(always)]
    fn sft_trace_object(
        &self,
        queue: &mut VectorObjectQueue,
        object: ObjectReference,
        _worker: GCWorkerMutRef,
    ) -> ObjectReference {
        self.trace_object(queue, object)
    }
}

impl<VM: VMBinding> Space<VM> for LargeObjectSpace<VM> {
    fn as_space(&self) -> &dyn Space<VM> {
        self
    }
    fn as_sft(&self) -> &(dyn SFT + Sync + 'static) {
        self
    }
    #[inline(always)]
    fn get_page_resource(&self) -> &dyn PageResource<VM> {
        &self.pr
    }
    fn init(&mut self, _vm_map: &'static VMMap) {
        self.common().init(self.as_space());
    }

    #[inline(always)]
    fn common(&self) -> &CommonSpace<VM> {
        &self.common
    }

    fn release_multiple_pages(&mut self, _start: Address) {
        unreachable!()
    }
}

use crate::util::copy::CopySemantics;

impl<VM: VMBinding> crate::policy::gc_work::PolicyTraceObject<VM> for LargeObjectSpace<VM> {
    #[inline(always)]
    fn trace_object<Q: ObjectQueue, const KIND: crate::policy::gc_work::TraceKind>(
        &self,
        queue: &mut Q,
        object: ObjectReference,
        _copy: Option<CopySemantics>,
        _worker: &mut GCWorker<VM>,
    ) -> ObjectReference {
        self.trace_object(queue, object)
    }
    #[inline(always)]
    fn may_move_objects<const KIND: crate::policy::gc_work::TraceKind>() -> bool {
        false
    }
}

impl<VM: VMBinding> LargeObjectSpace<VM> {
    #[allow(clippy::too_many_arguments)]
    pub fn new(
        name: &'static str,
        zeroed: bool,
        vmrequest: VMRequest,
        global_side_metadata_specs: Vec<SideMetadataSpec>,
        vm_map: &'static VMMap,
        mmapper: &'static Mmapper,
        heap: &mut HeapMeta,
        constraints: &'static PlanConstraints,
        protect_memory_on_release: bool,
    ) -> Self {
        let common = CommonSpace::new(
            SpaceOptions {
                name,
                movable: false,
                immortal: false,
                zeroed,
                needs_log_bit: constraints.needs_log_bit,
                needs_field_log_bit: constraints.needs_field_log_bit,
                vmrequest,
                side_metadata_specs: SideMetadataContext {
                    global: global_side_metadata_specs,
                    local: metadata::extract_side_metadata(&[
                        *VM::VMObjectModel::LOCAL_LOS_MARK_NURSERY_SPEC,
                        MetadataSpec::OnSide(LOS_PAGE_VALIDITY),
                    ]),
                },
            },
            vm_map,
            mmapper,
            heap,
        );
        let mut pr = if vmrequest.is_discontiguous() {
            FreeListPageResource::new_discontiguous(0, vm_map)
        } else {
            FreeListPageResource::new_contiguous(common.start, common.extent, 0, vm_map)
        };
        pr.protect_memory_on_release = protect_memory_on_release;
        LargeObjectSpace {
            pr,
            common,
            mark_state: 0,
            in_nursery_gc: false,
            treadmill: TreadMill::new(),
            trace_in_progress: false,
            rc_nursery_objects: Default::default(),
            rc_mature_objects: Default::default(),
            rc_dead_objects: Default::default(),
            num_pages_released_lazy: AtomicUsize::new(0),
            rc_enabled: false,
        }
    }

    #[inline(always)]
    fn update_validity(&self, start: Address, pages: usize) {
        if !crate::REMSET_RECORDING.load(Ordering::SeqCst) {
            side_metadata::bzero_metadata(&LOS_PAGE_VALIDITY, start, pages << LOG_BYTES_IN_PAGE);
            return;
        }
        for i in 0..pages {
            let page = start + (i << LOG_BYTES_IN_PAGE);
            unsafe {
                let old = side_metadata::load(&LOS_PAGE_VALIDITY, page);
                debug_assert_ne!(old, 255);
                side_metadata::store(&LOS_PAGE_VALIDITY, page, old + 1);
            }
        }
    }

    #[inline(always)]
    pub fn currrent_validity_state(e: Address) -> u8 {
        let page = e.align_down(BYTES_IN_PAGE);
        unsafe { side_metadata::load(&LOS_PAGE_VALIDITY, page) as u8 }
    }

    #[inline(always)]
    pub fn pointer_is_valid(&self, e: Address, epoch: u8) -> bool {
        let page = e.align_down(BYTES_IN_PAGE);
        let recorded = unsafe { side_metadata::load(&LOS_PAGE_VALIDITY, page) as u8 };
        epoch == recorded
    }

    #[inline]
    fn release_object(&self, start: Address) -> usize {
        if crate::args::BARRIER_MEASUREMENT
            || (self.common.needs_log_bit && self.common.needs_field_log_bit)
        {
            if self.rc_enabled {
                rc::set(unsafe { start.to_object_reference() }, 0);
            }
            self.pr.release_pages_and_reset_unlog_bits(start)
        } else {
            self.pr.release_pages(start)
        }
    }

    pub fn prepare(&mut self, full_heap: bool) {
        self.trace_in_progress = true;
        if full_heap {
            debug_assert!(self.treadmill.is_from_space_empty());
            self.mark_state = MARK_BIT - self.mark_state;
        }
        if self.rc_enabled {
            return;
        }
        self.treadmill.flip(full_heap);
        self.in_nursery_gc = !full_heap;
        self.num_pages_released_lazy.store(0, Ordering::Relaxed);
    }

    pub fn release(&mut self, full_heap: bool) {
        self.trace_in_progress = false;
        if self.rc_enabled {
            // promote nursery objects or release dead nursery
            let mut mature_blocks = self.rc_mature_objects.lock();
            while let Some(o) = self.rc_nursery_objects.pop() {
                if rc::count(o) == 0 {
                    self.release_object(o.to_address());
                } else {
                    mature_blocks.insert(o);
                }
            }
            return;
        }
        self.sweep_large_pages(true);
        debug_assert!(self.treadmill.is_nursery_empty());
        if full_heap {
            self.sweep_large_pages(false);
        }
    }
    // Allow nested-if for this function to make it clear that test_and_mark() is only executed
    // for the outer condition is met.
    #[allow(clippy::collapsible_if)]
    pub fn trace_object<Q: ObjectQueue>(
        &self,
        queue: &mut Q,
        object: ObjectReference,
    ) -> ObjectReference {
        #[cfg(feature = "global_alloc_bit")]
        debug_assert!(
            crate::util::alloc_bit::is_alloced(object),
            "{:x}: alloc bit not set",
            object
        );
        if self.rc_enabled {
            if self.test_and_mark(object, self.mark_state) {
                trace.process_node(object);
            }
            return object;
        }
        let nursery_object = self.is_in_nursery(object);
        if !self.in_nursery_gc || nursery_object {
            // Note that test_and_mark() has side effects
            if self.test_and_mark(object, self.mark_state) {
                let cell = VM::VMObjectModel::object_start_ref(object);
                self.treadmill.copy(cell, nursery_object);
                self.clear_nursery(object);
                // We just moved the object out of the logical nursery, mark it as unlogged.
                if !self.rc_enabled && nursery_object && self.common.needs_log_bit {
                    if self.common.needs_field_log_bit {
                        for i in (0..object.get_size::<VM>()).step_by(8) {
                            let a = object.to_address() + i;
                            VM::VMObjectModel::GLOBAL_LOG_BIT_SPEC.mark_as_unlogged::<VM>(
                                unsafe { a.to_object_reference() },
                                Ordering::SeqCst,
                            );
                        }
                    } else {
                        VM::VMObjectModel::GLOBAL_LOG_BIT_SPEC
                            .mark_as_unlogged::<VM>(object, Ordering::SeqCst);
                    }
                }
                queue.enqueue(object);
            }
        }
        object
    }

    fn sweep_large_pages(&mut self, sweep_nursery: bool) {
        // FIXME: borrow checker fighting
        // didn't call self.release_multiple_pages
        // so the compiler knows I'm borrowing two different fields
        if sweep_nursery {
            for cell in self.treadmill.collect_nursery() {
                // println!("- cn {}", cell);
                #[cfg(feature = "global_alloc_bit")]
                crate::util::alloc_bit::unset_addr_alloc_bit(cell);
                self.release_object(get_super_page(cell));
            }
        } else {
            for cell in self.treadmill.collect() {
                // println!("- ts {}", cell);
                #[cfg(feature = "global_alloc_bit")]
                crate::util::alloc_bit::unset_addr_alloc_bit(cell);
                self.release_object(get_super_page(cell));
            }
        }
    }

    /// Allocate an object
    pub fn allocate_pages(&self, tls: VMThread, pages: usize) -> Address {
        self.acquire(tls, pages)
    }

    #[inline]
    pub fn attempt_mark(&self, object: ObjectReference) -> bool {
        self.test_and_mark(object, self.mark_state)
    }

    #[inline]
    pub fn rc_free(&self, o: ObjectReference) {
        if o.to_address().attempt_log::<VM>() {
            // println!(" - add to rc_dead_objects {:?}", o);
            self.rc_dead_objects.push(o);
        }
    }

    #[inline(always)]
    pub fn is_marked(&self, object: ObjectReference) -> bool {
        self.test_mark_bit(object, self.mark_state)
    }

    #[inline(always)]
    fn test_and_mark(&self, object: ObjectReference, value: usize) -> bool {
        loop {
            let mask = if self.rc_enabled {
                MARK_BIT
            } else if self.in_nursery_gc {
                LOS_BIT_MASK
            } else {
                MARK_BIT
            };
            let old_value = load_metadata::<VM>(
                &VM::VMObjectModel::LOCAL_LOS_MARK_NURSERY_SPEC,
                object,
                None,
                Some(Ordering::SeqCst),
            );
            let mark_bit = old_value & mask;
            if mark_bit == value {
                return false;
            }
            if compare_exchange_metadata::<VM>(
                &VM::VMObjectModel::LOCAL_LOS_MARK_NURSERY_SPEC,
                object,
                old_value,
                old_value & !LOS_BIT_MASK | value,
                None,
                Ordering::SeqCst,
                Ordering::SeqCst,
            ) {
                break;
            }
        }
        true
    }

    fn test_mark_bit(&self, object: ObjectReference, value: usize) -> bool {
        load_metadata::<VM>(
            &VM::VMObjectModel::LOCAL_LOS_MARK_NURSERY_SPEC,
            object,
            None,
            Some(Ordering::SeqCst),
        ) & MARK_BIT
            == value
    }

    /// Check if a given object is in nursery
    fn is_in_nursery(&self, object: ObjectReference) -> bool {
        load_metadata::<VM>(
            &VM::VMObjectModel::LOCAL_LOS_MARK_NURSERY_SPEC,
            object,
            None,
            Some(Ordering::Relaxed),
        ) & NURSERY_BIT
            == NURSERY_BIT
    }

    /// Move a given object out of nursery
    fn clear_nursery(&self, object: ObjectReference) {
        loop {
            let old_val = load_metadata::<VM>(
                &VM::VMObjectModel::LOCAL_LOS_MARK_NURSERY_SPEC,
                object,
                None,
                Some(Ordering::Relaxed),
            );
            let new_val = old_val & !NURSERY_BIT;
            if compare_exchange_metadata::<VM>(
                &VM::VMObjectModel::LOCAL_LOS_MARK_NURSERY_SPEC,
                object,
                old_val,
                new_val,
                None,
                Ordering::SeqCst,
                Ordering::SeqCst,
            ) {
                break;
            }
        }
    }
}

fn get_super_page(cell: Address) -> Address {
    cell.align_down(BYTES_IN_PAGE)
}

pub struct RCSweepMatureLOS {
    _counter: LazySweepingJobsCounter,
}

impl RCSweepMatureLOS {
    pub fn new(counter: LazySweepingJobsCounter) -> Self {
        Self { _counter: counter }
    }
}

impl<VM: VMBinding> GCWork<VM> for RCSweepMatureLOS {
    fn do_work(
        &mut self,
        _worker: &mut crate::scheduler::GCWorker<VM>,
        mmtk: &'static crate::MMTK<VM>,
    ) {
        let los = mmtk.plan.common().get_los();
        let mature_objects = los.rc_mature_objects.lock();
        for o in mature_objects.iter() {
            if !los.is_marked(*o) && rc::count(*o) != 0 {
                crate::stat(|s| {
                    s.dead_mature_objects += 1;
                    s.dead_mature_volume += o.get_size::<VM>();
                    s.dead_mature_los_objects += 1;
                    s.dead_mature_los_volume += o.get_size::<VM>();

                    s.dead_mature_tracing_objects += 1;
                    s.dead_mature_tracing_volume += o.get_size::<VM>();
                    s.dead_mature_tracing_los_objects += 1;
                    s.dead_mature_tracing_los_volume += o.get_size::<VM>();

                    if rc::rc_stick(*o) {
                        s.dead_mature_tracing_stuck_objects += 1;
                        s.dead_mature_tracing_stuck_volume += o.get_size::<VM>();
                        s.dead_mature_tracing_stuck_los_objects += 1;
                        s.dead_mature_tracing_stuck_los_volume += o.get_size::<VM>();
                    }
                });
                rc::set(*o, 0);
                los.rc_free(*o);
            }
        }
    }
}

pub struct RCReleaseMatureLOS {
    _counter: LazySweepingJobsCounter,
}

impl RCReleaseMatureLOS {
    pub fn new(counter: LazySweepingJobsCounter) -> Self {
        Self { _counter: counter }
    }
}

impl<VM: VMBinding> GCWork<VM> for RCReleaseMatureLOS {
    fn do_work(
        &mut self,
        _worker: &mut crate::scheduler::GCWorker<VM>,
        mmtk: &'static crate::MMTK<VM>,
    ) {
        let los = mmtk.plan.common().get_los();
        let mut mature_objects = los.rc_mature_objects.lock();
        while let Some(o) = los.rc_dead_objects.pop() {
            let removed = mature_objects.remove(&o);
            o.to_address().unlog::<VM>();
            if removed {
                // println!("kill los {:?}", o);
                let pages = los.release_object(o.to_address());
                los.num_pages_released_lazy
                    .fetch_add(pages, Ordering::Relaxed);
            } else {
                // println!("keep los {:?}", o);
            }
        }
    }
}<|MERGE_RESOLUTION|>--- conflicted
+++ resolved
@@ -1,9 +1,6 @@
-<<<<<<< HEAD
-=======
 use atomic::Ordering;
 
 use crate::plan::ObjectQueue;
->>>>>>> 6410f0a8
 use crate::plan::PlanConstraints;
 use crate::plan::VectorObjectQueue;
 use crate::policy::space::SpaceOptions;
@@ -32,7 +29,6 @@
 use crate::vm::ObjectModel;
 use crate::vm::VMBinding;
 use crate::LazySweepingJobsCounter;
-use atomic::Ordering;
 use crossbeam::queue::SegQueue;
 use spin::Mutex;
 use std::collections::HashSet;
@@ -341,7 +337,7 @@
         );
         if self.rc_enabled {
             if self.test_and_mark(object, self.mark_state) {
-                trace.process_node(object);
+                queue.enqueue(object);
             }
             return object;
         }
