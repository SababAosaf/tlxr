pub mod block;
<<<<<<< HEAD
pub mod block_allocation;
pub mod chunk;
=======
>>>>>>> 6e1b4df8
pub mod defrag;
pub mod immixspace;
pub mod line;

use std::marker::PhantomData;

pub use immixspace::*;

use crate::{
    policy::immix::block::Block,
    util::metadata::side_metadata::SideMetadataSpec,
    vm::{ObjectModel, VMBinding},
};

/// The max object size for immix: half of a block
pub const MAX_IMMIX_OBJECT_SIZE: usize = {
    if cfg!(feature = "lxr_los_16k") {
        16 * 1024
    } else if cfg!(feature = "lxr_los_32k") {
        32 * 1024
    } else {
        Block::BYTES >> 1
    }
};

/// Mark/sweep memory for block-level only
pub const BLOCK_ONLY: bool = crate::args::BLOCK_ONLY;

/// Opportunistic copying
pub const DEFRAG: bool = crate::args::DEFRAG;

/// Mark lines when scanning objects.
/// Otherwise, do it at mark time.
pub const MARK_LINE_AT_SCAN_TIME: bool = crate::args::MARK_LINE_AT_SCAN_TIME;

macro_rules! validate {
    ($x: expr) => { assert!($x, stringify!($x)) };
    ($x: expr => $y: expr) => { if $x { assert!($y, stringify!($x implies $y)) } };
}

fn validate_features() {
    // Number of lines in a block should not exceed BlockState::MARK_MARKED
    // if !crate::args::REF_COUNT && !crate::args::BLOCK_ONLY {
    //     assert!(Block::LINES / 2 <= u8::MAX as usize - 2);
    // }
}

pub struct UnlogBit<VM: VMBinding, const COMPRESSED: bool>(PhantomData<VM>);

impl<VM: VMBinding, const COMPRESSED: bool> UnlogBit<VM, COMPRESSED> {
    pub const SPEC: SideMetadataSpec = if COMPRESSED {
        *VM::VMObjectModel::GLOBAL_LOG_BIT_SPEC_COMPRESSED
            .as_spec()
            .extract_side_spec()
    } else {
        *VM::VMObjectModel::GLOBAL_LOG_BIT_SPEC
            .as_spec()
            .extract_side_spec()
    };
}

#[inline(always)]
pub fn get_unlog_bit_slow<VM: VMBinding>() -> SideMetadataSpec {
    if VM::VMObjectModel::compressed_pointers_enabled() {
        *VM::VMObjectModel::GLOBAL_LOG_BIT_SPEC_COMPRESSED.extract_side_spec()
    } else {
        *VM::VMObjectModel::GLOBAL_LOG_BIT_SPEC.extract_side_spec()
    }
}<|MERGE_RESOLUTION|>--- conflicted
+++ resolved
@@ -1,9 +1,5 @@
 pub mod block;
-<<<<<<< HEAD
 pub mod block_allocation;
-pub mod chunk;
-=======
->>>>>>> 6e1b4df8
 pub mod defrag;
 pub mod immixspace;
 pub mod line;
