pub mod block;
pub mod block_allocation;
pub mod chunk;
pub mod defrag;
pub mod immixspace;
pub mod line;

pub use immixspace::*;

<<<<<<< HEAD
pub use crate::plan::immix::{CONCURRENT_MARKING, REF_COUNT};
use crate::{
    policy::immix::block::Block,
    util::metadata::side_metadata::{SideMetadataOffset, SideMetadataSpec},
};

use self::chunk::ChunkMap;

use super::mallocspace::metadata::ACTIVE_PAGE_METADATA_SPEC;
=======
use crate::policy::immix::block::Block;
>>>>>>> f01a018e

/// The max object size for immix: half of a block
pub const MAX_IMMIX_OBJECT_SIZE: usize = Block::BYTES >> 1;

/// Mark/sweep memory for block-level only
pub const BLOCK_ONLY: bool = crate::flags::BLOCK_ONLY;

/// Opportunistic copying
pub const DEFRAG: bool = crate::flags::DEFRAG;

/// Mark lines when scanning objects.
/// Otherwise, do it at mark time.
pub const MARK_LINE_AT_SCAN_TIME: bool = crate::flags::MARK_LINE_AT_SCAN_TIME;

macro_rules! validate {
    ($x: expr) => { assert!($x, stringify!($x)) };
    ($x: expr => $y: expr) => { if $x { assert!($y, stringify!($x implies $y)) } };
}

fn validate_features() {
    crate::flags::validate_features();
    // Number of lines in a block should not exceed BlockState::MARK_MARKED
    assert!(Block::LINES / 2 <= u8::MAX as usize - 2);
<<<<<<< HEAD
}

/// The start of immix side metadata is after the last MallocSpace side metadata.
const IMMIX_LOCAL_SIDE_METADATA_BASE_OFFSET: SideMetadataOffset =
    SideMetadataOffset::layout_after(&ACTIVE_PAGE_METADATA_SPEC);

/// Immix's Last local side metadata. Used to calculate `LOCAL_SIDE_METADATA_VM_BASE_OFFSET`.
pub const LAST_LOCAL_SIDE_METADATA: SideMetadataSpec = if crate::plan::immix::REF_COUNT {
    crate::util::rc::RC_TABLE
} else {
    ChunkMap::ALLOC_TABLE
};
=======
}
>>>>>>> f01a018e
<|MERGE_RESOLUTION|>--- conflicted
+++ resolved
@@ -6,20 +6,9 @@
 pub mod line;
 
 pub use immixspace::*;
+pub use crate::plan::immix::{CONCURRENT_MARKING, REF_COUNT};
 
-<<<<<<< HEAD
-pub use crate::plan::immix::{CONCURRENT_MARKING, REF_COUNT};
-use crate::{
-    policy::immix::block::Block,
-    util::metadata::side_metadata::{SideMetadataOffset, SideMetadataSpec},
-};
-
-use self::chunk::ChunkMap;
-
-use super::mallocspace::metadata::ACTIVE_PAGE_METADATA_SPEC;
-=======
 use crate::policy::immix::block::Block;
->>>>>>> f01a018e
 
 /// The max object size for immix: half of a block
 pub const MAX_IMMIX_OBJECT_SIZE: usize = Block::BYTES >> 1;
@@ -43,19 +32,4 @@
     crate::flags::validate_features();
     // Number of lines in a block should not exceed BlockState::MARK_MARKED
     assert!(Block::LINES / 2 <= u8::MAX as usize - 2);
-<<<<<<< HEAD
-}
-
-/// The start of immix side metadata is after the last MallocSpace side metadata.
-const IMMIX_LOCAL_SIDE_METADATA_BASE_OFFSET: SideMetadataOffset =
-    SideMetadataOffset::layout_after(&ACTIVE_PAGE_METADATA_SPEC);
-
-/// Immix's Last local side metadata. Used to calculate `LOCAL_SIDE_METADATA_VM_BASE_OFFSET`.
-pub const LAST_LOCAL_SIDE_METADATA: SideMetadataSpec = if crate::plan::immix::REF_COUNT {
-    crate::util::rc::RC_TABLE
-} else {
-    ChunkMap::ALLOC_TABLE
-};
-=======
-}
->>>>>>> f01a018e
+}