use super::chunk::Chunk;
use super::defrag::Histogram;
use super::line::{Line, RCArray};
use super::region::Region;
use super::ImmixSpace;
use crate::util::metadata::side_metadata::{self, *};
use crate::util::{constants::*, rc};
use crate::util::{Address, ObjectReference};
use crate::vm::*;
use spin::{Mutex, MutexGuard};
use std::{iter::Step, ops::Range, sync::atomic::Ordering};

/// The block allocation state.
#[derive(Debug, PartialEq, Clone, Copy)]
pub enum BlockState {
    /// the block is not allocated.
    Unallocated,
    /// the block is a young block.
    Nursery,
    /// the block is allocated but not marked.
    Unmarked,
    /// the block is allocated and marked.
    Marked,
    /// RC mutator recycled blocks.
    Reusing,
    /// the block is marked as reusable.
    Reusable { unavailable_lines: u8 },
}

impl BlockState {
    /// Private constant
    const MARK_UNALLOCATED: u8 = 0;
    /// Private constant
    const MARK_UNMARKED: u8 = u8::MAX;
    /// Private constant
    const MARK_MARKED: u8 = u8::MAX - 1;
    const MARK_NURSERY: u8 = u8::MAX - 2;
    const MARK_REUSING: u8 = u8::MAX - 3;
}

impl From<u8> for BlockState {
    #[inline(always)]
    fn from(state: u8) -> Self {
        match state {
            Self::MARK_UNALLOCATED => BlockState::Unallocated,
            Self::MARK_UNMARKED => BlockState::Unmarked,
            Self::MARK_MARKED => BlockState::Marked,
            Self::MARK_NURSERY => BlockState::Nursery,
            Self::MARK_REUSING => BlockState::Reusing,
            unavailable_lines => BlockState::Reusable { unavailable_lines },
        }
    }
}

impl From<BlockState> for u8 {
    #[inline(always)]
    fn from(state: BlockState) -> Self {
        match state {
            BlockState::Unallocated => BlockState::MARK_UNALLOCATED,
            BlockState::Unmarked => BlockState::MARK_UNMARKED,
            BlockState::Marked => BlockState::MARK_MARKED,
            BlockState::Nursery => BlockState::MARK_NURSERY,
            BlockState::Reusing => BlockState::MARK_REUSING,
            BlockState::Reusable { unavailable_lines } => {
                debug_assert_ne!(unavailable_lines, BlockState::MARK_UNALLOCATED);
                debug_assert_ne!(unavailable_lines, BlockState::MARK_UNMARKED);
                debug_assert_ne!(unavailable_lines, BlockState::MARK_MARKED);
                debug_assert_ne!(unavailable_lines, BlockState::MARK_NURSERY);
                debug_assert_ne!(unavailable_lines, BlockState::MARK_REUSING);
                unavailable_lines
            }
        }
    }
}

impl BlockState {
    /// Test if the block is reuasable.
    pub const fn is_reusable(&self) -> bool {
        matches!(self, BlockState::Reusable { .. })
    }
}

/// Data structure to reference an immix block.
#[repr(C)]
#[derive(Debug, Clone, Copy, PartialOrd, PartialEq, Eq, Hash)]
pub struct Block(Address);

impl Block {
    /// Log bytes in block
    pub const LOG_BYTES: usize = {
        if cfg!(feature = "lxr_block_16k") {
            14
        } else if cfg!(feature = "lxr_block_32k") {
            15
        } else if cfg!(feature = "lxr_block_64k") {
            16
        } else if cfg!(feature = "lxr_block_128k") {
            17
        } else if cfg!(feature = "lxr_block_256k") {
            18
        } else if cfg!(feature = "lxr_block_512k") {
            19
        } else if cfg!(feature = "lxr_block_1m") {
            20
        } else {
            15
        }
    };
    /// Bytes in block
    pub const BYTES: usize = 1 << Self::LOG_BYTES;
    /// Log pages in block
    pub const LOG_PAGES: usize = Self::LOG_BYTES - LOG_BYTES_IN_PAGE as usize;
    /// Pages in block
    pub const PAGES: usize = 1 << Self::LOG_PAGES;
    /// Log lines in block
    pub const LOG_LINES: usize = Self::LOG_BYTES - Line::LOG_BYTES;
    /// Lines in block
    pub const LINES: usize = 1 << Self::LOG_LINES;

    /// Block defrag state table (side)
    pub const DEFRAG_STATE_TABLE: SideMetadataSpec =
        crate::util::metadata::side_metadata::spec_defs::IX_BLOCK_DEFRAG;

    /// Block mark table (side)
    pub const MARK_TABLE: SideMetadataSpec =
        crate::util::metadata::side_metadata::spec_defs::IX_BLOCK_MARK;
    pub const LOG_TABLE: SideMetadataSpec =
        crate::util::metadata::side_metadata::spec_defs::IX_BLOCK_LOG;
    pub const DEAD_WORDS: SideMetadataSpec =
        crate::util::metadata::side_metadata::spec_defs::IX_BLOCK_DEAD_WORDS;

    #[inline(always)]
    fn inc_dead_bytes_sloppy(&self, bytes: usize) {
        let max_words = Self::BYTES >> LOG_BYTES_IN_WORD;
        let words = bytes >> LOG_BYTES_IN_WORD;
        let old = unsafe { side_metadata::load(&Self::DEAD_WORDS, self.start()) };
        let mut new = old + words;
        if new >= max_words {
            new = max_words - 1;
        }
        unsafe { side_metadata::store(&Self::DEAD_WORDS, self.start(), new) };
    }

    #[inline(always)]
    pub fn dec_dead_bytes_sloppy(&self, bytes: usize) {
        let words = bytes >> LOG_BYTES_IN_WORD;
        let old = unsafe { side_metadata::load(&Self::DEAD_WORDS, self.start()) };
        let new = if old <= words { 0 } else { old - words };
        unsafe { side_metadata::store(&Self::DEAD_WORDS, self.start(), new) };
    }

    #[inline(always)]
    pub fn inc_dead_bytes_sloppy_for_object<VM: VMBinding>(o: ObjectReference) {
        let block = Block::containing::<VM>(o);
        block.inc_dead_bytes_sloppy(o.get_size::<VM>());
    }

    // #[inline(always)]
    // pub fn dec_dead_bytes_sloppy_for_object<VM: VMBinding>(o: ObjectReference) {
    //     let block = Block::containing::<VM>(o);
    //     block.dec_dead_bytes_sloppy(o.get_size::<VM>());
    // }

    #[inline(always)]
    pub fn calc_dead_lines(&self) -> usize {
        let mut dead_lines = 0;
        let rc_array = RCArray::of(*self);
        // let mut skip_next_dead = false;
        for i in 0..Self::LINES {
            if rc_array.is_dead(i) {
                // if i == 0 {
                //     dead_lines += 1;
                // } else if skip_next_dead {
                //     skip_next_dead = false;
                // } else {
                //     dead_lines += 1;
                // }
                dead_lines += 1;
            } else {
                // skip_next_dead = true;
            }
        }
        dead_lines
    }

    #[inline(always)]
    pub fn calc_dead_bytes<VM: VMBinding>(&self) -> usize {
        let mut live = 0usize;
        for o in (self.start()..self.end())
            .step_by(rc::MIN_OBJECT_SIZE)
            .map(|a| unsafe { a.to_object_reference() })
        {
            let c = rc::count(o);
            if c != 0 {
                if Line::is_aligned(o.to_address()) {
                    if c == 1 && rc::is_straddle_line(Line::from(o.to_address())) {
                        continue;
                    }
                }
                let o = o.fix_start_address::<VM>();
                live += o.get_size::<VM>();
            }
        }
        if live > Self::BYTES {
            return 0;
        }
        Self::BYTES - live
    }

    #[inline(always)]
    pub fn dead_bytes(&self) -> usize {
        let v = unsafe { side_metadata::load(&Self::DEAD_WORDS, self.start()) };
        v << LOG_BYTES_IN_WORD
    }

    #[inline(always)]
    fn reset_dead_bytes(&self) {
        unsafe { side_metadata::store(&Self::DEAD_WORDS, self.start(), 0) };
    }

    pub const ZERO: Self = Self(Address::ZERO);

    pub const fn is_zero(&self) -> bool {
        self.0.is_zero()
    }

    /// Align the address to a block boundary.
    pub const fn align(address: Address) -> Address {
        address.align_down(Self::BYTES)
    }

    /// Get the block from a given address.
    /// The address must be block-aligned.
    #[inline(always)]
    pub fn from(address: Address) -> Self {
        debug_assert!(address.is_aligned_to(Self::BYTES));
        Self(address)
    }

    #[inline(always)]
    pub fn of(a: Address) -> Self {
        Self::from(Self::align(a))
    }

    /// Get the block containing the given address.
    /// The input address does not need to be aligned.
    #[inline(always)]
    pub fn containing<VM: VMBinding>(object: ObjectReference) -> Self {
        Self(VM::VMObjectModel::ref_to_address(object).align_down(Self::BYTES))
    }

    /// Get block start address
    pub const fn start(&self) -> Address {
        self.0
    }

    /// Get block end address
    pub const fn end(&self) -> Address {
        self.0.add(Self::BYTES)
    }

    /// Get the chunk containing the block.
    #[inline(always)]
    pub fn chunk(&self) -> Chunk {
        Chunk::from(Chunk::align(self.0))
    }

    #[inline(always)]
    pub fn region(&self) -> Region {
        Region::from(Region::align(self.0))
    }

    /// Get the address range of the block's line mark table.
    #[allow(clippy::assertions_on_constants)]
    #[inline(always)]
    pub fn line_mark_table(&self) -> MetadataByteArrayRef<{ Block::LINES }> {
        debug_assert!(!super::BLOCK_ONLY);
        MetadataByteArrayRef::<{ Block::LINES }>::new(&Line::MARK_TABLE, self.start(), Self::BYTES)
    }

    /// Get block mark state.
    #[inline(always)]
    pub fn get_state(&self) -> BlockState {
        let byte =
            side_metadata::load_atomic(&Self::MARK_TABLE, self.start(), Ordering::SeqCst) as u8;
        byte.into()
    }

    /// Set block mark state.
    #[inline(always)]
    pub fn set_state(&self, state: BlockState) {
        let state = u8::from(state) as usize;
        side_metadata::store_atomic(&Self::MARK_TABLE, self.start(), state, Ordering::SeqCst);
    }

    /// Set block mark state.
    #[inline(always)]
    pub fn fetch_update_state(
        &self,
        mut f: impl FnMut(BlockState) -> Option<BlockState>,
    ) -> Result<BlockState, BlockState> {
        side_metadata::fetch_update(
            &Self::MARK_TABLE,
            self.start(),
            Ordering::SeqCst,
            Ordering::SeqCst,
            |s| f((s as u8).into()).map(|x| u8::from(x) as usize),
        )
        .map(|x| (x as u8).into())
        .map_err(|x| (x as u8).into())
    }

    pub fn attempt_dealloc(&self, ignore_reusing_blocks: bool) -> bool {
        self.fetch_update_state(|s| {
            if (ignore_reusing_blocks && s == BlockState::Reusing) || s == BlockState::Unallocated {
                None
            } else {
                Some(BlockState::Unallocated)
            }
        })
        .is_ok()
    }

    // Defrag byte

    const DEFRAG_SOURCE_STATE: u8 = u8::MAX;

    /// Test if the block is marked for defragmentation.
    #[inline(always)]
    pub fn is_defrag_source(&self) -> bool {
        let byte =
            side_metadata::load_atomic(&Self::DEFRAG_STATE_TABLE, self.start(), Ordering::SeqCst)
                as u8;
        byte == Self::DEFRAG_SOURCE_STATE
    }

    /// Mark the block for defragmentation.
    #[inline(always)]
    pub fn set_as_defrag_source(&self, defrag: bool) {
        let byte = if defrag { Self::DEFRAG_SOURCE_STATE } else { 0 };
        side_metadata::store_atomic(
            &Self::DEFRAG_STATE_TABLE,
            self.start(),
            byte as usize,
            Ordering::SeqCst,
        );
    }

    #[inline(always)]
    pub fn attempt_to_set_as_defrag_source(&self) -> bool {
        loop {
            let old_value = side_metadata::load_atomic(
                &Self::DEFRAG_STATE_TABLE,
                self.start(),
                Ordering::SeqCst,
            ) as u8;
            if old_value == Self::DEFRAG_SOURCE_STATE {
                return false;
            }

            if side_metadata::compare_exchange_atomic(
                &Self::DEFRAG_STATE_TABLE,
                self.start(),
                old_value as usize,
                Self::DEFRAG_SOURCE_STATE as _,
                Ordering::SeqCst,
                Ordering::SeqCst,
            ) {
                break;
            }
        }
        true
    }

    /// Record the number of holes in the block.
    #[inline(always)]
    pub fn set_holes(&self, holes: usize) {
        side_metadata::store_atomic(
            &Self::DEFRAG_STATE_TABLE,
            self.start(),
            holes,
            Ordering::SeqCst,
        );
    }

    /// Get the number of holes.
    #[inline(always)]
    pub fn get_holes(&self) -> usize {
        let byte =
            side_metadata::load_atomic(&Self::DEFRAG_STATE_TABLE, self.start(), Ordering::SeqCst)
                as u8;
        debug_assert_ne!(byte, Self::DEFRAG_SOURCE_STATE);
        byte as usize
    }

    /// Initialize a clean block after acquired from page-resource.
    #[inline]
    pub fn init<VM: VMBinding>(&self, copy: bool, reuse: bool, _space: &ImmixSpace<VM>) {
        #[cfg(feature = "sanity")]
        if !copy && !reuse {
            self.assert_log_table_cleared::<VM>(
                VM::VMObjectModel::GLOBAL_LOG_BIT_SPEC.extract_side_spec(),
            );
        }
        if !copy && reuse {
            self.set_state(BlockState::Reusing);
            debug_assert!(!self.is_defrag_source());
        } else if copy {
            if reuse {
                debug_assert!(!self.is_defrag_source());
            }
            self.set_state(if crate::args::REF_COUNT {
                BlockState::Unmarked
            } else {
                BlockState::Marked
            });
            self.set_as_defrag_source(false);
        } else {
            self.set_state(BlockState::Nursery);
            self.set_as_defrag_source(false);
        }
    }

    /// Deinitalize a block before releasing.
    #[inline]
    pub fn deinit(&self) {
        Line::update_validity(self.lines());
        if !crate::args::HOLE_COUNTING && crate::args::REF_COUNT {
            self.reset_dead_bytes();
        }
        #[cfg(feature = "global_alloc_bit")]
        crate::util::alloc_bit::bzero_alloc_bit(self.start(), Self::BYTES);
        self.set_state(BlockState::Unallocated);
        self.set_as_defrag_source(false);
    }

    /// Get the range of lines within the block.
    #[allow(clippy::assertions_on_constants)]
    #[inline(always)]
    pub fn lines(&self) -> Range<Line> {
        debug_assert!(!super::BLOCK_ONLY);
        Line::from(self.start())..Line::from(self.end())
    }

    // #[inline(always)]
    // pub fn clear_mark_table(&self) {
    //     side_metadata::bzero_x(&Self::MARK_TABLE, self.start(), Block::BYTES);
    // }

    #[inline(always)]
    pub fn clear_line_validity_states(&self) {
        side_metadata::bzero_x(&Line::VALIDITY_STATE, self.start(), Block::BYTES);
    }

    #[inline(always)]
    pub fn clear_rc_table<VM: VMBinding>(&self) {
        side_metadata::bzero_x(&crate::util::rc::RC_TABLE, self.start(), Block::BYTES);
    }

    #[inline(always)]
    pub fn clear_striddle_table<VM: VMBinding>(&self) {
        side_metadata::bzero_x(
            &crate::util::rc::RC_STRADDLE_LINES,
            self.start(),
            Block::BYTES,
        );
    }

    #[inline(always)]
    pub fn log(&self) -> bool {
        loop {
            let old_value =
                side_metadata::load_atomic(&Self::LOG_TABLE, self.start(), Ordering::Relaxed);
            if old_value == 1 {
                return false;
            }
            if side_metadata::compare_exchange_atomic(
                &Self::LOG_TABLE,
                self.start(),
                0,
                1,
                Ordering::SeqCst,
                Ordering::SeqCst,
            ) {
                return true;
            }
        }
    }

    #[inline(always)]
    pub fn unlog(&self) {
        side_metadata::store_atomic(&Self::LOG_TABLE, self.start(), 0, Ordering::Relaxed);
    }

    #[inline(always)]
    pub fn unlog_non_atomic(&self) {
        unsafe {
            side_metadata::store(&Self::LOG_TABLE, self.start(), 0);
        }
    }

    #[inline(always)]
    pub fn clear_log_table<VM: VMBinding>(&self) {
        side_metadata::bzero_x(
            VM::VMObjectModel::GLOBAL_LOG_BIT_SPEC.extract_side_spec(),
            self.start(),
            Block::BYTES,
        );
    }

    #[inline(always)]
    pub fn assert_log_table_cleared<VM: VMBinding>(&self, meta: &SideMetadataSpec) {
        assert!(cfg!(debug_assertions) || cfg!(feature = "sanity"));
        let start = address_to_meta_address(meta, self.start()).to_ptr::<u128>();
        let limit = address_to_meta_address(meta, self.end()).to_ptr::<u128>();
        let table = unsafe { std::slice::from_raw_parts(start, limit.offset_from(start) as _) };
        for x in table {
            assert_eq!(*x, 0);
        }
    }

    #[inline(always)]
    pub fn initialize_log_table_as_unlogged<VM: VMBinding>(&self) {
        let meta = VM::VMObjectModel::GLOBAL_LOG_BIT_SPEC.extract_side_spec();
        let start: *mut u8 = address_to_meta_address(&meta, self.start()).to_mut_ptr();
        let limit: *mut u8 = address_to_meta_address(&meta, self.end()).to_mut_ptr();
        unsafe {
            let bytes = limit.offset_from(start) as usize;
            if crate::args::ENABLE_NON_TEMPORAL_MEMSET && false {
                debug_assert_eq!(bytes & ((1 << 4) - 1), 0);
                crate::util::memory::write_nt(
                    start as *mut u128,
                    bytes >> 4,
                    0xffff_ffff_ffff_ffff_ffff_ffff_ffff_ffff_u128,
                );
            } else {
                std::ptr::write_bytes(start, 0xffu8, bytes);
            }
        }
    }

    #[inline(always)]
    pub fn rc_dead(&self) -> bool {
        type UInt = u128;
        const LOG_BITS_IN_UINT: usize =
            (std::mem::size_of::<UInt>() << 3).trailing_zeros() as usize;
        debug_assert!(
            Self::LOG_BYTES - crate::util::rc::LOG_MIN_OBJECT_SIZE
                + crate::util::rc::LOG_REF_COUNT_BITS
                >= LOG_BITS_IN_UINT
        );
        let start =
            address_to_meta_address(&crate::util::rc::RC_TABLE, self.start()).to_ptr::<UInt>();
        let limit =
            address_to_meta_address(&crate::util::rc::RC_TABLE, self.end()).to_ptr::<UInt>();
        let rc_table = unsafe { std::slice::from_raw_parts(start, limit.offset_from(start) as _) };
        for x in rc_table {
            if *x != 0 {
                return false;
            }
        }
        true
    }

    /// Sweep this block.
    /// Return true if the block is swept.
    #[inline(always)]
    pub fn sweep<VM: VMBinding>(
        &self,
        space: &ImmixSpace<VM>,
        mark_histogram: &mut Histogram,
        line_mark_state: Option<u8>,
        perform_cycle_collection: bool,
    ) -> bool {
        if super::BLOCK_ONLY {
            if super::REF_COUNT && !perform_cycle_collection {
                let live = !self.rc_dead();
                if !live {
                    space.release_block(*self, false);
                }
                return !live;
            }
            match self.get_state() {
                BlockState::Unallocated => false,
                BlockState::Unmarked => {
                    // Release the block if it is allocated but not marked by the current GC.
                    space.release_block(*self, false);
                    true
                }
                BlockState::Nursery | BlockState::Marked | BlockState::Reusing => {
                    // The block is live.
                    false
                }
                BlockState::Reusable { .. } => unreachable!(),
            }
        } else {
            // Calculate number of marked lines and holes.
            let mut marked_lines = 0;
            let mut holes = 0;
            let mut prev_line_is_marked = true;
            let line_mark_state = line_mark_state.unwrap();

            for line in self.lines() {
                if line.is_marked(line_mark_state) {
                    marked_lines += 1;
                    prev_line_is_marked = true;
                } else {
                    if prev_line_is_marked {
                        holes += 1;
                    }
                    prev_line_is_marked = false;
                }
            }

            if marked_lines == 0 {
                // Release the block if non of its lines are marked.
                space.release_block(*self, false);
                true
            } else {
                // There are some marked lines. Keep the block live.
                if marked_lines != Block::LINES {
                    // There are holes. Mark the block as reusable.
                    self.set_state(BlockState::Reusable {
                        unavailable_lines: marked_lines as _,
                    });
                    space.reusable_blocks.push(*self)
                } else {
                    // Clear mark state.
                    self.set_state(BlockState::Unmarked);
                }
                // Update mark_histogram
                mark_histogram[holes] += marked_lines;
                // Record number of holes in block side metadata.
                self.set_holes(holes);
                false
            }
        }
    }

    #[inline(always)]
    pub fn rc_sweep_nursery<VM: VMBinding>(
        &self,
        space: &ImmixSpace<VM>,
        mutator_reused_blocks: bool,
    ) -> bool {
        debug_assert!(crate::args::REF_COUNT);
        if mutator_reused_blocks {
            if self.rc_dead() {
<<<<<<< HEAD
                space.deinit_block(*self, true);
                // println!(" n sweep 1 {:?}", self);
=======
                space.deinit_block(*self, true, true);
>>>>>>> 2f7587ed
                return true;
            }
        }
        if !mutator_reused_blocks && self.rc_dead() {
            if self.attempt_dealloc(false) {
<<<<<<< HEAD
                space.deinit_block(*self, true);
                // println!(" n sweep 2 {:?}", self);
=======
                space.deinit_block(*self, true, false);
>>>>>>> 2f7587ed
                true
            } else {
                false
            }
        } else {
            // See the caller of this function.
            // At least one object is dead in the block.
            let add_as_reusable = if !*crate::args::IGNORE_REUSING_BLOCKS {
                if !self.get_state().is_reusable() && self.has_holes() {
                    self.set_state(BlockState::Reusable {
                        unavailable_lines: 1 as _,
                    });
                    true
                } else {
                    false
                }
            } else {
                let holes = if crate::args::HOLE_COUNTING {
                    self.calc_holes()
                } else {
                    1
                };
                let has_holes = self.has_holes();
                self.fetch_update_state(|s| {
                    if s == BlockState::Reusing
                        || s == BlockState::Unallocated
                        || s.is_reusable()
                        || !has_holes
                    {
                        None
                    } else {
                        Some(BlockState::Reusable {
                            unavailable_lines: holes as _,
                        })
                    }
                })
                .is_ok()
            };
            if add_as_reusable {
                debug_assert!(self.get_state().is_reusable());
                // println!("reuse N {:?}", self);
                space.reusable_blocks.push(*self)
            } else if mutator_reused_blocks {
                // debug_assert_eq!(self.get_state(), BlockState::Reusing);
                self.set_state(BlockState::Marked);
            }
            false
        }
    }

    #[inline(always)]
    pub fn attempt_mutator_reuse(&self) -> bool {
        self.fetch_update_state(|s| {
            if let BlockState::Reusable { .. } = s {
                Some(BlockState::Reusing)
            } else {
                None
            }
        })
        .is_ok()
    }

    #[inline(always)]
    pub fn rc_sweep_mature<VM: VMBinding>(&self, space: &ImmixSpace<VM>, defrag: bool) -> bool {
        debug_assert!(crate::args::REF_COUNT);
        if (!defrag && self.is_defrag_source()) || self.get_state() == BlockState::Unallocated {
            return false;
        }
        if defrag || self.rc_dead() {
            if self.attempt_dealloc(*crate::args::IGNORE_REUSING_BLOCKS) {
<<<<<<< HEAD
                space.deinit_block(*self, false);
                // println!(" m sweep 1 {:?}", self);
=======
                space.deinit_block(*self, false, true);
>>>>>>> 2f7587ed
                return true;
            }
        } else if !crate::args::BLOCK_ONLY {
            // See the caller of this function.
            // At least one object is dead in the block.
            let add_as_reusable = if !*crate::args::IGNORE_REUSING_BLOCKS {
                if !self.get_state().is_reusable() && self.has_holes() {
                    self.set_state(BlockState::Reusable {
                        unavailable_lines: 1 as _,
                    });
                    true
                } else {
                    false
                }
            } else {
                let holes = if crate::args::HOLE_COUNTING {
                    self.calc_holes()
                } else {
                    1
                };
                let has_holes = self.has_holes();
                self.fetch_update_state(|s| {
                    if s == BlockState::Reusing
                        || s == BlockState::Unallocated
                        || s.is_reusable()
                        || !has_holes
                    {
                        None
                    } else {
                        Some(BlockState::Reusable {
                            unavailable_lines: holes as _,
                        })
                    }
                })
                .is_ok()
            };
            if add_as_reusable {
                debug_assert!(self.get_state().is_reusable());
                space.reusable_blocks.push(*self)
            }
        }
        false
    }

    #[inline(always)]
    pub const fn rc_table_start(&self) -> Address {
        address_to_meta_address(&crate::util::rc::RC_TABLE, self.start())
    }

    #[inline(always)]
    pub fn has_holes(&self) -> bool {
        let rc_array = RCArray::of(*self);
        let mut find_free_line = false;
        for i in 0..Self::LINES {
            if rc_array.is_dead(i) {
                if i == 0 {
                    return true;
                } else if !find_free_line {
                    find_free_line = true;
                } else {
                    return true;
                }
            } else {
                find_free_line = false;
            }
        }
        false
    }

    #[inline(always)]
    pub fn calc_holes(&self) -> usize {
        let rc_array = RCArray::of(*self);
        let search_next_hole = |start: usize| -> Option<usize> {
            // Find start
            let first_free_cursor = {
                let start_cursor = start;
                let mut first_free_cursor = None;
                let mut find_free_line = false;
                for i in start_cursor..Block::LINES {
                    if rc_array.is_dead(i) {
                        if i == 0 {
                            first_free_cursor = Some(i);
                            break;
                        } else if !find_free_line {
                            find_free_line = true;
                        } else {
                            first_free_cursor = Some(i);
                            break;
                        }
                    } else {
                        find_free_line = false;
                    }
                }
                first_free_cursor
            };
            let start = match first_free_cursor {
                Some(c) => c,
                _ => return None,
            };
            // Find limit
            let end = {
                let mut cursor = start + 1;
                while cursor < Block::LINES {
                    if !rc_array.is_dead(cursor) {
                        break;
                    }
                    cursor += 1;
                }
                cursor
            };
            Some(end)
        };
        let mut holes = 0;
        let mut cursor = 0;
        while let Some(end) = search_next_hole(cursor) {
            cursor = end;
            holes += 1;
        }
        holes
    }
}

impl Step for Block {
    /// Get the number of blocks between the given two blocks.
    #[inline(always)]
    #[allow(clippy::assertions_on_constants)]
    fn steps_between(start: &Self, end: &Self) -> Option<usize> {
        if start > end {
            return None;
        }
        Some((end.start() - start.start()) >> Self::LOG_BYTES)
    }
    /// result = block_address + count * block_size
    #[inline(always)]
    fn forward(start: Self, count: usize) -> Self {
        Self::from(start.start() + (count << Self::LOG_BYTES))
    }
    /// result = block_address + count * block_size
    #[inline(always)]
    fn forward_checked(start: Self, count: usize) -> Option<Self> {
        if start.start().as_usize() > usize::MAX - (count << Self::LOG_BYTES) {
            return None;
        }
        Some(Self::forward(start, count))
    }
    /// result = block_address + count * block_size
    #[inline(always)]
    fn backward(start: Self, count: usize) -> Self {
        Self::from(start.start() - (count << Self::LOG_BYTES))
    }
    /// result = block_address - count * block_size
    #[inline(always)]
    fn backward_checked(start: Self, count: usize) -> Option<Self> {
        if start.start().as_usize() < (count << Self::LOG_BYTES) {
            return None;
        }
        Some(Self::backward(start, count))
    }
}

/// A non-block single-linked list to store blocks.
#[derive(Default)]
pub struct BlockList {
    queue: Mutex<Vec<Block>>,
}

impl BlockList {
    /// Get number of blocks in this list.
    #[inline]
    pub fn len(&self) -> usize {
        self.queue.lock().len()
    }

    /// Add a block to the list.
    #[inline]
    pub fn push(&self, block: Block) {
        self.queue.lock().push(block)
    }

    /// Pop a block out of the list.
    #[inline]
    pub fn pop(&self) -> Option<Block> {
        self.queue.lock().pop()
    }

    /// Clear the list.
    #[inline]
    pub fn reset(&self) {
        *self.queue.lock() = Vec::new()
    }

    /// Get an array of all reusable blocks stored in this BlockList.
    #[inline]
    pub fn get_blocks(&self) -> MutexGuard<Vec<Block>> {
        self.queue.lock()
    }
}<|MERGE_RESOLUTION|>--- conflicted
+++ resolved
@@ -646,23 +646,13 @@
         debug_assert!(crate::args::REF_COUNT);
         if mutator_reused_blocks {
             if self.rc_dead() {
-<<<<<<< HEAD
-                space.deinit_block(*self, true);
-                // println!(" n sweep 1 {:?}", self);
-=======
                 space.deinit_block(*self, true, true);
->>>>>>> 2f7587ed
                 return true;
             }
         }
         if !mutator_reused_blocks && self.rc_dead() {
             if self.attempt_dealloc(false) {
-<<<<<<< HEAD
-                space.deinit_block(*self, true);
-                // println!(" n sweep 2 {:?}", self);
-=======
                 space.deinit_block(*self, true, false);
->>>>>>> 2f7587ed
                 true
             } else {
                 false
@@ -733,12 +723,7 @@
         }
         if defrag || self.rc_dead() {
             if self.attempt_dealloc(*crate::args::IGNORE_REUSING_BLOCKS) {
-<<<<<<< HEAD
-                space.deinit_block(*self, false);
-                // println!(" m sweep 1 {:?}", self);
-=======
                 space.deinit_block(*self, false, true);
->>>>>>> 2f7587ed
                 return true;
             }
         } else if !crate::args::BLOCK_ONLY {
