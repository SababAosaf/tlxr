--- conflicted
+++ resolved
@@ -406,18 +406,14 @@
             self.set_state(BlockState::Nursery);
             self.set_as_defrag_source(false);
         }
-<<<<<<< HEAD
         if !reuse {
             if !self.region().remset_is_initialized() {
                 let workers = *crate::CALC_WORKERS;
                 debug_assert_ne!(workers, 0);
                 self.region().init_remset(workers);
             }
-            Line::update_validity(self.lines());
             self.reset_live_bytes();
         }
-=======
->>>>>>> cc4df99a
     }
 
     /// Deinitalize a block before releasing.
