use super::block_allocation::BlockAllocation;
use super::line::*;
use super::{block::*, defrag::Defrag};
use crate::plan::immix::Pause;
use crate::plan::lxr::{RemSet, LXR};
use crate::plan::PlanConstraints;
use crate::policy::gc_work::TraceKind;
use crate::policy::largeobjectspace::{RCReleaseMatureLOS, RCSweepMatureLOS};
use crate::policy::sft::GCWorkerMutRef;
use crate::policy::sft::SFT;
use crate::policy::space::SpaceOptions;
use crate::policy::space::{CommonSpace, Space};
use crate::util::copy::*;
use crate::util::heap::chunk_map::*;
use crate::util::heap::layout::heap_layout::{Map, Mmapper};
use crate::util::heap::BlockPageResource;
use crate::util::heap::HeapMeta;
use crate::util::heap::PageResource;
use crate::util::heap::VMRequest;
use crate::util::linear_scan::{Region, RegionIterator};
use crate::util::metadata::side_metadata::*;
use crate::util::metadata::{self, MetadataSpec};
use crate::util::object_forwarding as ForwardingWord;
use crate::util::rc;
use crate::util::{Address, ObjectReference};
use crate::{
    plan::ObjectQueue,
    scheduler::{GCWork, GCWorkScheduler, GCWorker, WorkBucketStage},
    util::opaque_pointer::{VMThread, VMWorkerThread},
    MMTK,
};
use crate::{vm::*, LazySweepingJobsCounter};
use atomic::Ordering;
use crossbeam::queue::SegQueue;
use spin::Mutex;
use std::mem;
use std::sync::atomic::AtomicUsize;
use std::sync::{atomic::AtomicU8, Arc};

pub static RELEASED_NURSERY_BLOCKS: AtomicUsize = AtomicUsize::new(0);
pub static RELEASED_BLOCKS: AtomicUsize = AtomicUsize::new(0);

pub(crate) const TRACE_KIND_FAST: TraceKind = 0;
pub(crate) const TRACE_KIND_DEFRAG: TraceKind = 1;

pub struct ImmixSpace<VM: VMBinding> {
    common: CommonSpace<VM>,
    pub pr: BlockPageResource<VM, Block>,
    /// Allocation status for all chunks in immix space
    pub chunk_map: ChunkMap,
    /// Current line mark state
    pub line_mark_state: AtomicU8,
    /// Line mark state in previous GC
    line_unavail_state: AtomicU8,
    /// A list of all reusable blocks
    pub reusable_blocks: ReusableBlockPool,
    /// Defrag utilities
    pub(super) defrag: Defrag,
    /// Object mark state
    mark_state: u8,
    /// Work packet scheduler
    scheduler: Arc<GCWorkScheduler<VM>>,
    pub block_allocation: BlockAllocation<VM>,
    possibly_dead_mature_blocks: SegQueue<(Block, bool)>,
    initial_mark_pause: bool,
    pub mutator_recycled_blocks: Mutex<Vec<Block>>,
    pub mature_evac_remsets: Mutex<Vec<Box<dyn GCWork<VM>>>>,
    pub last_defrag_blocks: Vec<Block>,
    defrag_blocks: Vec<Block>,
    num_defrag_blocks: AtomicUsize,
    #[allow(dead_code)]
    defrag_chunk_cursor: AtomicUsize,
    fragmented_blocks: SegQueue<Vec<(Block, usize)>>,
    fragmented_blocks_size: AtomicUsize,
    pub num_clean_blocks_released: AtomicUsize,
    pub num_clean_blocks_released_lazy: AtomicUsize,
    pub remset: RemSet<VM>,
    pub cm_enabled: bool,
    pub rc_enabled: bool,
    pub is_end_of_satb: bool,
}

unsafe impl<VM: VMBinding> Sync for ImmixSpace<VM> {}

impl<VM: VMBinding> SFT for ImmixSpace<VM> {
    fn name(&self) -> &str {
        self.get_name()
    }
    fn is_live(&self, object: ObjectReference) -> bool {
        if self.rc_enabled {
            if self.is_end_of_satb {
                return self.is_marked(object) || ForwardingWord::is_forwarded::<VM>(object);
            }
            return crate::util::rc::count::<VM>(object) > 0
                || ForwardingWord::is_forwarded::<VM>(object);
        }
        if self.initial_mark_pause {
            return true;
        }
        if self.cm_enabled {
            let block_state = Block::containing::<VM>(object).get_state();
            if block_state == BlockState::Nursery {
                return true;
            }
        }
        self.is_marked(object) || ForwardingWord::is_forwarded::<VM>(object)
    }
    fn is_reachable(&self, object: ObjectReference) -> bool {
        if self.rc_enabled {
            return self.is_marked(object) || ForwardingWord::is_forwarded::<VM>(object);
        } else {
            self.is_live(object)
        }
    }
    #[cfg(feature = "object_pinning")]
    fn pin_object(&self, object: ObjectReference) -> bool {
        VM::VMObjectModel::LOCAL_PINNING_BIT_SPEC.pin_object::<VM>(object)
    }
    #[cfg(feature = "object_pinning")]
    fn unpin_object(&self, object: ObjectReference) -> bool {
        VM::VMObjectModel::LOCAL_PINNING_BIT_SPEC.unpin_object::<VM>(object)
    }
    #[cfg(feature = "object_pinning")]
    fn is_object_pinned(&self, object: ObjectReference) -> bool {
        VM::VMObjectModel::LOCAL_PINNING_BIT_SPEC.is_object_pinned::<VM>(object)
    }
    fn is_movable(&self) -> bool {
        super::DEFRAG
    }

    #[cfg(feature = "sanity")]
    fn is_sane(&self) -> bool {
        true
    }
    fn initialize_object_metadata(&self, _object: ObjectReference, _bytes: usize, _alloc: bool) {
        #[cfg(feature = "global_alloc_bit")]
        crate::util::alloc_bit::set_alloc_bit::<VM>(_object);
    }
    #[cfg(feature = "is_mmtk_object")]
    #[inline(always)]
    fn is_mmtk_object(&self, addr: Address) -> bool {
        crate::util::alloc_bit::is_alloced_object::<VM>(addr).is_some()
    }
    #[inline(always)]
    fn get_forwarded_object(&self, object: ObjectReference) -> Option<ObjectReference> {
        debug_assert!(!object.is_null());
        if ForwardingWord::is_forwarded::<VM>(object) {
            Some(ForwardingWord::read_forwarding_pointer::<VM>(object))
        } else {
            None
        }
    }
    fn sft_trace_object(
        &self,
        _queue: &mut VectorObjectQueue,
        _object: ObjectReference,
        _worker: GCWorkerMutRef,
    ) -> ObjectReference {
        panic!("We do not use SFT to trace objects for Immix. sft_trace_object() cannot be used.")
    }
}

impl<VM: VMBinding> Space<VM> for ImmixSpace<VM> {
    fn as_space(&self) -> &dyn Space<VM> {
        self
    }
    fn as_sft(&self) -> &(dyn SFT + Sync + 'static) {
        self
    }
    #[inline(always)]
    fn get_page_resource(&self) -> &dyn PageResource<VM> {
        &self.pr
    }
    #[inline(always)]
    fn common(&self) -> &CommonSpace<VM> {
        &self.common
    }
    fn initialize_sft(&self) {
        self.common().initialize_sft(self.as_sft());
        // Initialize the block queues in `reusable_blocks` and `pr`.
        let me = unsafe { &mut *(self as *const Self as *mut Self) };
        me.block_allocation.init(unsafe { &*(self as *const Self) })
    }
    fn release_multiple_pages(&mut self, _start: Address) {
        panic!("immixspace only releases pages enmasse")
    }
    fn set_copy_for_sft_trace(&mut self, _semantics: Option<CopySemantics>) {
        panic!("We do not use SFT to trace objects for Immix. set_copy_context() cannot be used.")
    }
}

impl<VM: VMBinding> crate::policy::gc_work::PolicyTraceObject<VM> for ImmixSpace<VM> {
    #[inline(always)]
    fn trace_object<Q: ObjectQueue, const KIND: TraceKind>(
        &self,
        queue: &mut Q,
        object: ObjectReference,
        copy: Option<CopySemantics>,
        worker: &mut GCWorker<VM>,
    ) -> ObjectReference {
        if KIND == TRACE_KIND_DEFRAG {
            self.trace_object(queue, object, copy.unwrap(), worker)
        } else if KIND == TRACE_KIND_FAST {
            self.fast_trace_object(queue, object)
        } else {
            unreachable!()
        }
    }

    #[inline(always)]
    fn post_scan_object(&self, object: ObjectReference) {
        if super::MARK_LINE_AT_SCAN_TIME && !super::BLOCK_ONLY {
            debug_assert!(self.in_space(object));
            self.mark_lines(object);
        }
    }

    #[inline(always)]
    fn may_move_objects<const KIND: TraceKind>() -> bool {
        if KIND == TRACE_KIND_DEFRAG {
            true
        } else if KIND == TRACE_KIND_FAST {
            false
        } else {
            unreachable!()
        }
    }
}

impl<VM: VMBinding> ImmixSpace<VM> {
    const UNMARKED_STATE: u8 = 0;
    const MARKED_STATE: u8 = 1;

    /// Get side metadata specs
    fn side_metadata_specs(rc_enabled: bool) -> Vec<SideMetadataSpec> {
        if rc_enabled {
            return metadata::extract_side_metadata(&vec![
                MetadataSpec::OnSide(Block::DEFRAG_STATE_TABLE),
                MetadataSpec::OnSide(Block::MARK_TABLE),
                MetadataSpec::OnSide(ChunkMap::ALLOC_TABLE),
                *VM::VMObjectModel::LOCAL_MARK_BIT_SPEC,
                MetadataSpec::OnSide(crate::util::rc::RC_STRADDLE_LINES),
                MetadataSpec::OnSide(Block::LOG_TABLE),
                MetadataSpec::OnSide(Block::NURSERY_PROMOTION_STATE_TABLE),
                MetadataSpec::OnSide(Block::DEAD_WORDS),
                MetadataSpec::OnSide(Line::VALIDITY_STATE),
            ]);
        }
        metadata::extract_side_metadata(&if super::BLOCK_ONLY {
            vec![
                MetadataSpec::OnSide(Block::DEFRAG_STATE_TABLE),
                MetadataSpec::OnSide(Block::MARK_TABLE),
                MetadataSpec::OnSide(ChunkMap::ALLOC_TABLE),
                *VM::VMObjectModel::LOCAL_MARK_BIT_SPEC,
                #[cfg(feature = "object_pinning")]
                *VM::VMObjectModel::LOCAL_PINNING_BIT_SPEC,
            ]
        } else {
            vec![
                MetadataSpec::OnSide(Line::MARK_TABLE),
                MetadataSpec::OnSide(Block::DEFRAG_STATE_TABLE),
                MetadataSpec::OnSide(Block::MARK_TABLE),
                MetadataSpec::OnSide(ChunkMap::ALLOC_TABLE),
                *VM::VMObjectModel::LOCAL_MARK_BIT_SPEC,
                #[cfg(feature = "object_pinning")]
                *VM::VMObjectModel::LOCAL_PINNING_BIT_SPEC,
            ]
        })
    }

    pub fn new(
        name: &'static str,
        vm_map: &'static dyn Map,
        mmapper: &'static dyn Mmapper,
        heap: &mut HeapMeta,
        scheduler: Arc<GCWorkScheduler<VM>>,
        global_side_metadata_specs: Vec<SideMetadataSpec>,
        constraints: &'static PlanConstraints,
        rc_enabled: bool,
    ) -> Self {
        #[cfg(feature = "immix_no_defrag")]
        info!(
            "Creating non-moving ImmixSpace: {}. Block size: 2^{}",
            name,
            Block::LOG_BYTES
        );

        super::validate_features();
        let common = CommonSpace::new(
            SpaceOptions {
                name,
                movable: true,
                immortal: false,
                zeroed: true,
                vmrequest: VMRequest::discontiguous(),
                side_metadata_specs: SideMetadataContext {
                    global: global_side_metadata_specs,
                    local: Self::side_metadata_specs(rc_enabled),
                },
                needs_log_bit: constraints.needs_log_bit,
                needs_field_log_bit: constraints.needs_field_log_bit,
            },
            vm_map,
            mmapper,
            heap,
        );
        println!("Workers: {}", scheduler.num_workers());
        ImmixSpace {
            pr: if common.vmrequest.is_discontiguous() {
                BlockPageResource::new_discontiguous(
                    Block::LOG_PAGES,
                    vm_map,
                    scheduler.num_workers(),
                )
            } else {
                BlockPageResource::new_contiguous(
                    Block::LOG_PAGES,
                    common.start,
                    common.extent,
                    vm_map,
                    scheduler.num_workers(),
                )
            },
            common,
            chunk_map: ChunkMap::new(),
            line_mark_state: AtomicU8::new(Line::RESET_MARK_STATE),
            line_unavail_state: AtomicU8::new(Line::RESET_MARK_STATE),
            reusable_blocks: ReusableBlockPool::new(scheduler.num_workers()),
            defrag: Defrag::default(),
            mark_state: Self::UNMARKED_STATE,
            remset: RemSet::new(scheduler.num_workers()),
            scheduler,
            block_allocation: BlockAllocation::new(),
            possibly_dead_mature_blocks: Default::default(),
            initial_mark_pause: false,
            mutator_recycled_blocks: Default::default(),
            mature_evac_remsets: Default::default(),
            num_defrag_blocks: AtomicUsize::new(0),
            defrag_chunk_cursor: AtomicUsize::new(0),
            defrag_blocks: Default::default(),
            last_defrag_blocks: Default::default(),
            fragmented_blocks: Default::default(),
            fragmented_blocks_size: Default::default(),
            num_clean_blocks_released: Default::default(),
            num_clean_blocks_released_lazy: Default::default(),
            cm_enabled: false,
            rc_enabled,
            is_end_of_satb: false,
        }
    }

    /// Flush the thread-local queues in BlockPageResource
    pub fn flush_page_resource(&self) {
        self.reusable_blocks.flush_all();
        #[cfg(target_pointer_width = "64")]
        self.pr.flush_all()
    }

    /// Get the number of defrag headroom pages.
    pub fn defrag_headroom_pages(&self) -> usize {
        self.defrag.defrag_headroom_pages(self)
    }

    pub fn num_defrag_blocks(&self) -> usize {
        self.num_defrag_blocks.load(Ordering::SeqCst)
    }

    /// Check if current GC is a defrag GC.
    #[inline(always)]
    pub fn in_defrag(&self) -> bool {
        self.defrag.in_defrag()
    }

    /// check if the current GC should do defragmentation.
    pub fn decide_whether_to_defrag(
        &self,
        emergency_collection: bool,
        collect_whole_heap: bool,
        collection_attempts: usize,
        user_triggered_collection: bool,
        full_heap_system_gc: bool,
    ) -> bool {
        self.defrag.decide_whether_to_defrag(
            emergency_collection,
            collect_whole_heap,
            collection_attempts,
            user_triggered_collection,
            self.reusable_blocks.len() == 0,
            full_heap_system_gc,
            self.cm_enabled,
            self.rc_enabled,
        );
        self.defrag.in_defrag()
    }

    /// Get work packet scheduler
    #[inline(always)]
    pub fn scheduler(&self) -> &GCWorkScheduler<VM> {
        &self.scheduler
    }

    fn select_mature_evacuation_candidates(&self, _pause: Pause, _total_pages: usize) {
        let me = unsafe { &mut *(self as *const Self as *mut Self) };
        debug_assert!(crate::args::RC_MATURE_EVACUATION);
        // Select mature defrag blocks
        // let available_clean_pages_for_defrag = VM::VMActivePlan::global().get_total_pages()
        //     + self.defrag_headroom_pages()
        //     - VM::VMActivePlan::global().get_pages_reserved();
        // let defrag_bytes = available_clean_pages_for_defrag << 12;
        let defrag_bytes = self.defrag_headroom_pages() << 12;
        let mut blocks = Vec::with_capacity(self.fragmented_blocks_size.load(Ordering::SeqCst));
        while let Some(mut x) = self.fragmented_blocks.pop() {
            blocks.append(&mut x);
        }
        let mut live_bytes = 0usize;
        let mut num_blocks = 0usize;
        blocks.sort_by_key(|x| x.1);
        while let Some((block, dead_bytes)) = blocks.pop() {
            if block.is_defrag_source()
                || block.get_state() == BlockState::Unallocated
                || block.get_state() == BlockState::Nursery
            {
                // println!(" - skip defrag {:?} {:?}", block, block.get_state());
                continue;
            }
            block.set_as_defrag_source(true);
            // println!(
            //     " - defrag {:?} {:?} {}",
            //     block,
            //     block.get_state(),
            //     block.dead_bytes()
            // );
            me.defrag_blocks.push(block);
            live_bytes += (Block::BYTES - dead_bytes) >> 1;
            num_blocks += 1;
            if live_bytes >= defrag_bytes {
                break;
            }
        }
        if crate::args::LOG_PER_GC_STATE {
            println!(
                " - Defrag {} mature bytes ({} blocks)",
                live_bytes, num_blocks
            );
        }
        self.num_defrag_blocks.store(num_blocks, Ordering::SeqCst);
    }

    fn schedule_defrag_selection_packets(&self, _pause: Pause) {
        let tasks = self.chunk_map.generate_tasks(|chunk| {
            Box::new(SelectDefragBlocksInChunk {
                chunk,
                defrag_threshold: 1,
            })
        });
        self.fragmented_blocks_size.store(0, Ordering::SeqCst);
        SELECT_DEFRAG_BLOCK_JOB_COUNTER.store(tasks.len(), Ordering::SeqCst);
        self.scheduler().work_buckets[WorkBucketStage::FinishConcurrentWork].bulk_add(tasks);
    }

    pub fn rc_eager_prepare(&mut self, pause: Pause) {
        if pause == Pause::FullTraceFast || pause == Pause::InitialMark {
            self.schedule_defrag_selection_packets(pause);
        }
        self.block_allocation.notify_mutator_phase_end();
        if pause == Pause::FullTraceFast || pause == Pause::InitialMark {
            // Update mark_state
            // if VM::VMObjectModel::LOCAL_MARK_BIT_SPEC.is_on_side() {
            //     self.mark_state = Self::MARKED_STATE;
            // } else {
            //     // For header metadata, we use cyclic mark bits.
            //     unimplemented!("cyclic mark bits is not supported at the moment");
            // }
            // Reset block mark and object mark table.
            let work_packets = self.generate_prepare_tasks(None);
            self.scheduler().work_buckets[WorkBucketStage::Initial].bulk_add(work_packets);
        }
    }

    pub fn schedule_mark_table_zeroing_tasks(&self, stage: WorkBucketStage) {
        assert!(crate::args::HEAP_HEALTH_GUIDED_GC);
        let work_packets = self.generate_concurrent_mark_table_zeroing_tasks();
        self.scheduler().work_buckets[stage].bulk_add(work_packets);
    }

    pub fn prepare_rc(&mut self, pause: Pause) {
        self.num_clean_blocks_released.store(0, Ordering::SeqCst);
        self.num_clean_blocks_released_lazy
            .store(0, Ordering::SeqCst);
        if pause == Pause::FullTraceFast || pause == Pause::FinalMark {
            debug_assert!(self.last_defrag_blocks.is_empty());
            std::mem::swap(&mut self.defrag_blocks, &mut self.last_defrag_blocks);
        }
        debug_assert_ne!(pause, Pause::FullTraceDefrag);
        // Tracing GC preparation work
        if pause == Pause::FullTraceFast || pause == Pause::InitialMark {
            // Update mark_state
            if VM::VMObjectModel::LOCAL_MARK_BIT_SPEC.is_on_side() {
                self.mark_state = Self::MARKED_STATE;
            } else {
                // For header metadata, we use cyclic mark bits.
                unimplemented!("cyclic mark bits is not supported at the moment");
            }
            // Reset block mark and object mark table.
            // let space = unsafe { &mut *(self as *mut Self) };
            // let work_packets = self.chunk_map.generate_prepare_tasks::<VM>(space, None);
            // self.scheduler().work_buckets[WorkBucketStage::Prepare].bulk_add(work_packets);
        }
        // SATB sweep has problem scanning mutator recycled blocks.
        // Remaing the block state as "reusing" and reset them here.
        let mut blocks = self.mutator_recycled_blocks.lock();
        for b in &*blocks {
            b.set_state(BlockState::Marked);
        }
        if pause == Pause::FullTraceFast || pause == Pause::FinalMark {
            // Do nothing
        } else {
            for b in &*blocks {
                self.add_to_possibly_dead_mature_blocks(*b, false);
            }
        }
        blocks.clear();
        if pause == Pause::FinalMark {
            crate::REMSET_RECORDING.store(false, Ordering::SeqCst);
            self.is_end_of_satb = true;
        }
    }

    pub fn release_rc(&mut self, pause: Pause) {
        debug_assert_ne!(pause, Pause::FullTraceDefrag);
        let scheduler = self.scheduler.clone();
        self.block_allocation.sweep_and_reset(&scheduler);
        let disable_lasy_dec_for_current_gc = crate::disable_lasy_dec_for_current_gc();
        if disable_lasy_dec_for_current_gc {
            self.scheduler().process_lazy_decrement_packets();
        }
        rc::reset_inc_buffer_size();
        self.is_end_of_satb = false;
    }

    pub fn schedule_mature_sweeping(&mut self, pause: Pause) {
        if pause == Pause::FullTraceFast || pause == Pause::FinalMark {
            if self.last_defrag_blocks.len() > 0 {
                while let Some(block) = self.last_defrag_blocks.pop() {
                    if !block.is_defrag_source() || block.get_state() == BlockState::Unallocated {
                        continue;
                    }
                    block.clear_rc_table::<VM>();
                    block.clear_striddle_table::<VM>();
                    block.rc_sweep_mature::<VM>(self, true);
                    assert!(!block.is_defrag_source());
                }
            }
            let disable_lasy_dec_for_current_gc = crate::disable_lasy_dec_for_current_gc();
            let dead_cycle_sweep_packets = self.generate_dead_cycle_sweep_tasks();
            let sweep_los = RCSweepMatureLOS::new(LazySweepingJobsCounter::new_desc());
            if crate::args::LAZY_DECREMENTS && !disable_lasy_dec_for_current_gc {
                self.scheduler().postpone_all(dead_cycle_sweep_packets);
                self.scheduler().postpone(sweep_los);
            } else {
                self.scheduler().work_buckets[WorkBucketStage::STWRCDecsAndSweep]
                    .bulk_add(dead_cycle_sweep_packets);
                self.scheduler().work_buckets[WorkBucketStage::STWRCDecsAndSweep].add(sweep_los);
            }
        }
    }

    pub fn prepare(&mut self, major_gc: bool, initial_mark_pause: bool) {
        self.initial_mark_pause = initial_mark_pause;
        debug_assert!(!self.rc_enabled);
        // self.block_allocation.reset();
        if major_gc {
            // Update mark_state
            if VM::VMObjectModel::LOCAL_MARK_BIT_SPEC.is_on_side() {
                self.mark_state = Self::MARKED_STATE;
            } else {
                // For header metadata, we use cyclic mark bits.
                unimplemented!("cyclic mark bits is not supported at the moment");
            }
        }

        // Prepare defrag info
        if super::DEFRAG {
            self.defrag.prepare(self);
        }
        // Prepare each block for GC
        let threshold = self.defrag.defrag_spill_threshold.load(Ordering::Acquire);
        // # Safety: ImmixSpace reference is always valid within this collection cycle.
        let space = unsafe { &*(self as *const Self) };
        let work_packets = self.chunk_map.generate_tasks(|chunk| {
            Box::new(PrepareBlockState {
                space,
                chunk,
                defrag_threshold: if space.in_defrag() {
                    Some(threshold)
                } else {
                    None
                },
            })
        });
        self.scheduler().work_buckets[WorkBucketStage::Prepare].bulk_add(work_packets);
        // Update line mark state
        if !super::BLOCK_ONLY {
            self.line_mark_state.fetch_add(1, Ordering::AcqRel);
            if self.line_mark_state.load(Ordering::Acquire) > Line::MAX_MARK_STATE {
                self.line_mark_state
                    .store(Line::RESET_MARK_STATE, Ordering::Release);
            }
        }
    }

    /// Release for the immix space. This is called when a GC finished.
    /// Return whether this GC was a defrag GC, as a plan may want to know this.
    pub fn release(&mut self, major_gc: bool) -> bool {
        debug_assert!(!self.rc_enabled);
        // self.block_allocation.reset();
        let did_defrag = self.defrag.in_defrag();
        if major_gc {
            // Update line_unavail_state for hole searching afte this GC.
            if !super::BLOCK_ONLY {
                self.line_unavail_state.store(
                    self.line_mark_state.load(Ordering::Acquire),
                    Ordering::Release,
                );
            }
        }
        // Clear reusable blocks list
        if !super::BLOCK_ONLY {
            self.reusable_blocks.reset();
        }
        // Sweep chunks and blocks
        let work_packets = self.generate_sweep_tasks();
        self.scheduler().work_buckets[WorkBucketStage::Release].bulk_add(work_packets);
        if super::DEFRAG {
            self.defrag.release(self);
        }
        self.initial_mark_pause = false;
        did_defrag
    }

    /// Generate chunk sweep tasks
    fn generate_sweep_tasks(&self) -> Vec<Box<dyn GCWork<VM>>> {
        self.defrag.mark_histograms.lock().clear();
        // # Safety: ImmixSpace reference is always valid within this collection cycle.
        let space = unsafe { &*(self as *const Self) };
        let epilogue = Arc::new(FlushPageResource {
            space,
            counter: AtomicUsize::new(0),
        });
        let tasks = self.chunk_map.generate_tasks(|chunk| {
            Box::new(SweepChunk {
                space,
                chunk,
                epilogue: epilogue.clone(),
            })
        });
        epilogue.counter.store(tasks.len(), Ordering::SeqCst);
        tasks
    }

    /// Generate chunk sweep work packets.
    pub fn generate_dead_cycle_sweep_tasks(&self) -> Vec<Box<dyn GCWork<VM>>> {
        if VM::VMObjectModel::compressed_pointers_enabled() {
            self.chunk_map.generate_tasks(|chunk| {
                Box::new(SweepDeadCyclesChunk::<_, true>::new(
                    chunk,
                    LazySweepingJobsCounter::new_desc(),
                ))
            })
        } else {
            self.chunk_map.generate_tasks(|chunk| {
                Box::new(SweepDeadCyclesChunk::<_, false>::new(
                    chunk,
                    LazySweepingJobsCounter::new_desc(),
                ))
            })
        }
    }

    /// Generate chunk sweep work packets.
    pub fn generate_prepare_tasks(
        &mut self,
        defrag_threshold: Option<usize>,
    ) -> Vec<Box<dyn GCWork<VM>>> {
        let space = unsafe { &mut *(self as *mut Self) };
        if VM::VMObjectModel::compressed_pointers_enabled() {
            self.chunk_map.generate_tasks(|chunk| {
                Box::new(PrepareChunk::<true> {
                    chunk,
                    defrag_threshold,
                    rc_enabled: space.rc_enabled,
                    cm_enabled: space.cm_enabled,
                })
            })
        } else {
            self.chunk_map.generate_tasks(|chunk| {
                Box::new(PrepareChunk::<false> {
                    chunk,
                    defrag_threshold,
                    rc_enabled: space.rc_enabled,
                    cm_enabled: space.cm_enabled,
                })
            })
        }
    }

    pub fn generate_concurrent_mark_table_zeroing_tasks(&self) -> Vec<Box<dyn GCWork<VM>>> {
        self.chunk_map
            .generate_tasks(|chunk| Box::new(ConcurrentChunkMetadataZeroing { chunk }))
    }

    /// Release a block.
    pub fn release_block(&self, block: Block, nursery: bool, zero_unlog_table: bool) {
        // println!(
        //     "Release {:?} nursery={} defrag={}",
        //     block,
        //     nursery,
        //     block.is_defrag_source()
        // );
        if crate::args::LOG_PER_GC_STATE {
            if nursery {
                RELEASED_NURSERY_BLOCKS.fetch_add(1, Ordering::SeqCst);
            }
            RELEASED_BLOCKS.fetch_add(1, Ordering::SeqCst);
        }
        if crate::args::BARRIER_MEASUREMENT || zero_unlog_table {
            if VM::VMObjectModel::compressed_pointers_enabled() {
                block.clear_log_table::<VM, true>();
            } else {
                block.clear_log_table::<VM, false>();
            }
        }
        self.num_clean_blocks_released
            .fetch_add(1, Ordering::Relaxed);
        block.deinit(self);
        crate::stat(|s| {
            if nursery {
                s.reclaimed_blocks_nursery += 1;
            } else {
                s.reclaimed_blocks_mature += 1;
            }
        });
        self.pr.release_block(block);
    }

    /// Allocate a clean block.
    #[inline(always)]
    pub fn get_clean_block(&self, tls: VMThread, copy: bool) -> Option<Block> {
        self.block_allocation
            .get_clean_block(tls, copy, self.rc_enabled)
    }

    /// Pop a reusable block from the reusable block list.
    #[inline(always)]
    pub fn get_reusable_block(&self, copy: bool) -> Option<Block> {
        self.block_allocation.get_reusable_block(copy)
    }

    #[inline(always)]
    pub fn reusable_blocks_drained(&self) -> bool {
        self.reusable_blocks.len() == 0
    }

    /// Trace and mark objects without evacuation.
    #[inline(always)]
    pub fn process_mature_evacuation_remset(&self) {
        let mut remsets = vec![];
        mem::swap(&mut remsets, &mut self.mature_evac_remsets.lock());
        self.scheduler.work_buckets[WorkBucketStage::RCEvacuateMature].bulk_add(remsets);
    }

    /// Trace and mark objects without evacuation.
    #[inline(always)]
    pub fn fast_trace_object(
        &self,
        trace: &mut impl ObjectQueue,
        object: ObjectReference,
    ) -> ObjectReference {
        self.trace_object_without_moving(trace, object)
    }

    /// Trace and mark objects. If the current object is in defrag block, then do evacuation as well.
    #[inline(always)]
    pub fn trace_object(
        &self,
        trace: &mut impl ObjectQueue,
        object: ObjectReference,
        semantics: CopySemantics,
        worker: &mut GCWorker<VM>,
    ) -> ObjectReference {
        #[cfg(feature = "global_alloc_bit")]
        debug_assert!(
            crate::util::alloc_bit::is_alloced::<VM>(object),
            "{:x}: alloc bit not set",
            object
        );
        if Block::containing::<VM>(object).is_defrag_source() {
            debug_assert!(self.in_defrag());
            self.trace_object_with_opportunistic_copy(trace, object, semantics, worker)
        } else {
            self.trace_object_without_moving(trace, object)
        }
    }

    /// Trace and mark objects without evacuation.
    #[inline(always)]
    pub fn trace_object_without_moving(
        &self,
        queue: &mut impl ObjectQueue,
        object: ObjectReference,
    ) -> ObjectReference {
        if self.attempt_mark(object) {
            if self.rc_enabled {
                let straddle =
                    rc::is_straddle_line::<VM>(Line::from(Line::align(object.to_address::<VM>())));
                if straddle {
                    return object;
                }
            }
            // println!("Mark {:?}", object.range::<VM>());
            if !self.rc_enabled {
                // Mark block and lines
                if !super::BLOCK_ONLY {
                    if !super::MARK_LINE_AT_SCAN_TIME {
                        self.mark_lines(object);
                    }
                } else {
                    let block = Block::containing::<VM>(object);
                    let state = block.get_state();
                    if state != BlockState::Nursery && state != BlockState::Marked {
                        block.set_state(BlockState::Marked);
                    }
                }
            }
            // Visit node
            queue.enqueue(object);
        }
        object
    }

    /// Trace object and do evacuation if required.
    #[allow(clippy::assertions_on_constants)]
    #[inline(always)]
    pub fn trace_object_with_opportunistic_copy(
        &self,
        queue: &mut impl ObjectQueue,
        object: ObjectReference,
        semantics: CopySemantics,
        worker: &mut GCWorker<VM>,
    ) -> ObjectReference {
        let copy_context = worker.get_copy_context_mut();
        debug_assert!(!super::BLOCK_ONLY);
        let forwarding_status = ForwardingWord::attempt_to_forward::<VM>(object);
        if ForwardingWord::state_is_forwarded_or_being_forwarded(forwarding_status) {
            // We lost the forwarding race as some other thread has set the forwarding word; wait
            // until the object has been forwarded by the winner. Note that the object may not
            // necessarily get forwarded since Immix opportunistically moves objects.
            #[allow(clippy::let_and_return)]
            let new_object =
                ForwardingWord::spin_and_get_forwarded_object::<VM>(object, forwarding_status);
            #[cfg(debug_assertions)]
            {
                if new_object == object {
                    debug_assert!(
<<<<<<< HEAD
                        self.is_marked(object) || self.defrag.space_exhausted() || Self::is_pinned(object),
=======
                        self.is_marked(object, self.mark_state) || self.defrag.space_exhausted() || self.is_pinned(object),
>>>>>>> 4aa64377
                        "Forwarded object is the same as original object {} even though it should have been copied",
                        object,
                    );
                } else {
                    // new_object != object
                    debug_assert!(
                        !Block::containing::<VM>(new_object).is_defrag_source(),
                        "Block {:?} containing forwarded object {} should not be a defragmentation source",
                        Block::containing::<VM>(new_object),
                        new_object,
                    );
                }
            }
            new_object
        } else if self.is_marked(object) {
            // We won the forwarding race but the object is already marked so we clear the
            // forwarding status and return the unmoved object
            debug_assert!(
                self.defrag.space_exhausted() || self.is_pinned(object),
                "Forwarded object is the same as original object {} even though it should have been copied",
                object,
            );
            ForwardingWord::clear_forwarding_bits::<VM>(object);
            object
        } else {
            // We won the forwarding race; actually forward and copy the object if it is not pinned
            // and we have sufficient space in our copy allocator
<<<<<<< HEAD
            let new_object = if Self::is_pinned(object) || self.defrag.space_exhausted() {
                self.attempt_mark(object);
=======
            let new_object = if self.is_pinned(object) || self.defrag.space_exhausted() {
                self.attempt_mark(object, self.mark_state);
>>>>>>> 4aa64377
                ForwardingWord::clear_forwarding_bits::<VM>(object);
                Block::containing::<VM>(object).set_state(BlockState::Marked);
                object
            } else {
                #[cfg(feature = "global_alloc_bit")]
                crate::util::alloc_bit::unset_alloc_bit::<VM>(object);
                ForwardingWord::forward_object::<VM>(object, semantics, copy_context)
            };
            debug_assert!({
                let state = Block::containing::<VM>(new_object).get_state();
                state == BlockState::Marked || state == BlockState::Nursery
            });
            queue.enqueue(new_object);
            debug_assert!(new_object.is_live());
            new_object
        }
    }

    #[inline(always)]
    pub fn rc_trace_object<Q: ObjectQueue, const COMPRESSED: bool>(
        &self,
        queue: &mut Q,
        object: ObjectReference,
        semantics: CopySemantics,
        pause: Pause,
        mark: bool,
        worker: &mut GCWorker<VM>,
    ) -> ObjectReference {
        debug_assert!(self.rc_enabled);
        if crate::args::RC_MATURE_EVACUATION && Block::containing::<VM>(object).is_defrag_source() {
            self.trace_forward_rc_mature_object::<_, COMPRESSED>(
                queue, object, semantics, pause, worker,
            )
        } else if crate::args::RC_MATURE_EVACUATION {
            self.trace_mark_rc_mature_object(queue, object, pause, mark)
        } else {
            self.trace_object_without_moving(queue, object)
        }
    }

    #[inline(always)]
    pub fn trace_mark_rc_mature_object(
        &self,
        queue: &mut impl ObjectQueue,
        mut object: ObjectReference,
        _pause: Pause,
        mark: bool,
    ) -> ObjectReference {
        if ForwardingWord::is_forwarded::<VM>(object) {
            object = ForwardingWord::read_forwarding_pointer::<VM>(object);
        }
        if mark && self.attempt_mark(object) {
            queue.enqueue(object);
        }
        object
    }

    #[allow(clippy::assertions_on_constants)]
    #[inline(always)]
    pub fn trace_forward_rc_mature_object<Q: ObjectQueue, const COMPRESSED: bool>(
        &self,
        queue: &mut Q,
        object: ObjectReference,
        _semantics: CopySemantics,
        _pause: Pause,
        worker: &mut GCWorker<VM>,
    ) -> ObjectReference {
        let copy_context = worker.get_copy_context_mut();
        let forwarding_status = ForwardingWord::attempt_to_forward::<VM>(object);
        if ForwardingWord::state_is_forwarded_or_being_forwarded(forwarding_status) {
            let new =
                ForwardingWord::spin_and_get_forwarded_object::<VM>(object, forwarding_status);
            new
        } else {
            // Evacuate the mature object
            let new = ForwardingWord::forward_object::<VM>(
                object,
                CopySemantics::DefaultCopy,
                copy_context,
            );
            crate::stat(|s| {
                s.mature_copy_objects += 1usize;
                s.mature_copy_volume += new.get_size::<VM>();
            });
            if crate::should_record_copy_bytes() {
                unsafe { crate::SLOPPY_COPY_BYTES += new.get_size::<VM>() }
            }
            // Transfer RC count
            new.log_start_address::<VM, COMPRESSED>();
            if !crate::args::BLOCK_ONLY && new.get_size::<VM>() > Line::BYTES {
                rc::mark_straddle_object::<VM>(new);
            }
            rc::set::<VM>(new, rc::count::<VM>(object));
            self.attempt_mark(new);
            self.unmark(object);
            queue.enqueue(new);
            new
        }
    }

    /// Mark all the lines that the given object spans.
    #[allow(clippy::assertions_on_constants)]
    #[inline]
    pub fn mark_lines(&self, object: ObjectReference) {
        debug_assert!(!super::BLOCK_ONLY);
        if self.rc_enabled {
            return;
        }
        Line::mark_lines_for_object::<VM>(object, self.line_mark_state.load(Ordering::Acquire));
    }

    /// Atomically mark an object.
    #[inline(always)]
    pub fn attempt_mark(&self, object: ObjectReference) -> bool {
        loop {
            let old_value = VM::VMObjectModel::LOCAL_MARK_BIT_SPEC.load_atomic::<VM, u8>(
                object,
                None,
                Ordering::SeqCst,
            );
            if old_value == self.mark_state {
                return false;
            }

            if VM::VMObjectModel::LOCAL_MARK_BIT_SPEC
                .compare_exchange_metadata::<VM, u8>(
                    object,
                    old_value,
                    self.mark_state,
                    None,
                    Ordering::SeqCst,
                    Ordering::SeqCst,
                )
                .is_ok()
            {
                break;
            }
        }
        true
    }

    /// Atomically mark an object.
    #[inline(always)]
    pub fn unmark(&self, object: ObjectReference) -> bool {
        let mark_bit = VM::VMObjectModel::LOCAL_MARK_BIT_SPEC.extract_side_spec();
        let obj_addr = VM::VMObjectModel::ref_to_address(object);
        loop {
            let old_value: u8 = mark_bit.load_atomic(obj_addr, Ordering::SeqCst);
            if old_value == Self::UNMARKED_STATE {
                return false;
            }

            if mark_bit
                .compare_exchange_atomic(
                    obj_addr,
                    Self::MARKED_STATE,
                    Self::UNMARKED_STATE,
                    Ordering::SeqCst,
                    Ordering::SeqCst,
                )
                .is_ok()
            {
                break;
            }
        }
        true
    }

    /// Check if an object is marked.
    #[inline(always)]
    pub fn is_marked(&self, object: ObjectReference) -> bool {
        let old_value = VM::VMObjectModel::LOCAL_MARK_BIT_SPEC.load_atomic::<VM, u8>(
            object,
            None,
            Ordering::SeqCst,
        );
        old_value == self.mark_state
    }

    /// Check if an object is pinned.
    #[inline(always)]
    fn is_pinned(&self, _object: ObjectReference) -> bool {
        #[cfg(feature = "object_pinning")]
        return self.is_object_pinned(_object);

        #[cfg(not(feature = "object_pinning"))]
        false
    }

    /// Hole searching.
    ///
    /// Linearly scan lines in a block to search for the next
    /// hole, starting from the given line. If we find available lines,
    /// return a tuple of the start line and the end line (non-inclusive).
    ///
    /// Returns None if the search could not find any more holes.
    #[allow(clippy::assertions_on_constants)]
    pub fn get_next_available_lines(&self, copy: bool, search_start: Line) -> Option<(Line, Line)> {
        debug_assert!(!super::BLOCK_ONLY);
        if VM::VMObjectModel::compressed_pointers_enabled() {
            self.get_next_available_lines_impl::<true>(copy, search_start)
        } else {
            self.get_next_available_lines_impl::<false>(copy, search_start)
        }
    }

    #[inline(always)]
    fn get_next_available_lines_impl<const COMPRESSED: bool>(
        &self,
        copy: bool,
        search_start: Line,
    ) -> Option<(Line, Line)> {
        debug_assert!(!super::BLOCK_ONLY);
        if self.rc_enabled {
            self.rc_get_next_available_lines::<COMPRESSED>(copy, search_start)
        } else {
            self.normal_get_next_available_lines::<COMPRESSED>(search_start)
        }
    }

    /// Search holes by ref-counts instead of line marks
    #[allow(clippy::assertions_on_constants)]
    #[inline(always)]
    pub fn rc_get_next_available_lines<const COMPRESSED: bool>(
        &self,
        copy: bool,
        search_start: Line,
    ) -> Option<(Line, Line)> {
        debug_assert!(!super::BLOCK_ONLY);
        debug_assert!(self.rc_enabled);
        let block = search_start.block();
        let rc_array = RCArray::of(block);
        let limit = Block::LINES;
        // Find start
        let first_free_cursor = {
            let start_cursor = search_start.get_index_within_block();
            let mut first_free_cursor = None;
            let mut find_free_line = false;
            for i in start_cursor..limit {
                if rc_array.is_dead(i) {
                    if i == 0 {
                        first_free_cursor = Some(i);
                        break;
                    } else if !find_free_line {
                        find_free_line = true;
                    } else {
                        first_free_cursor = Some(i);
                        break;
                    }
                } else {
                    find_free_line = false;
                }
            }
            first_free_cursor
        };
        let start = match first_free_cursor {
            Some(c) => c,
            _ => return None,
        };
        // Find limit
        let end = {
            let mut cursor = start + 1;
            while cursor < limit {
                if !rc_array.is_dead(cursor) {
                    break;
                }
                cursor += 1;
            }
            cursor
        };
        let start = Line::from(block.start() + (start << Line::LOG_BYTES));
        let end = Line::from(block.start() + (end << Line::LOG_BYTES));
        if Line::steps_between(&start, &end).unwrap() < crate::args().min_reuse_lines {
            if end == block.end_line() {
                return None;
            } else {
                return self.rc_get_next_available_lines::<COMPRESSED>(copy, end);
            };
        }
        if self.common.needs_log_bit {
            if !copy {
                Line::clear_log_table::<VM, COMPRESSED>(start..end);
            } else {
                Line::initialize_log_table_as_unlogged::<VM, COMPRESSED>(start..end);
            }
            Line::update_validity(RegionIterator::<Line>::new(start, end));
        }
        block.dec_dead_bytes_sloppy(
            (Line::steps_between(&start, &end).unwrap() as u32) << Line::LOG_BYTES,
        );
        // Line::clear_mark_table::<VM>(start..end);
        // if !_copy {
        //     println!("reuse {:?} copy={}", start..end, copy);
        // }
        Some((start, end))
    }

    #[allow(clippy::assertions_on_constants)]
    #[inline]
    pub fn normal_get_next_available_lines<const COMPRESSED: bool>(
        &self,
        search_start: Line,
    ) -> Option<(Line, Line)> {
        debug_assert!(!super::BLOCK_ONLY);
        debug_assert!(!self.rc_enabled);
        let unavail_state = self.line_unavail_state.load(Ordering::Acquire);
        let current_state = self.line_mark_state.load(Ordering::Acquire);
        let block = search_start.block();
        let mut mark_data = block.line_mark_table();
        let start_cursor = search_start.get_index_within_block();
        let mut cursor = start_cursor;
        // Find start
        while cursor < Block::LINES {
            let mark = mark_data.get(cursor);
            if mark != unavail_state && mark != current_state {
                break;
            }
            cursor += 1;
        }
        if cursor == Block::LINES {
            return None;
        }
        let start = search_start.next_nth(cursor - start_cursor);
        // Find limit
        while cursor < Block::LINES {
            let mark = mark_data.get(cursor);
            if mark == unavail_state || mark == current_state {
                break;
            }
            if self.cm_enabled {
                mark_data.set(cursor, current_state);
            }
            cursor += 1;
        }
        let end = search_start.next_nth(cursor - start_cursor);
        if Line::steps_between(&start, &end).unwrap() < crate::args().min_reuse_lines {
            if end == block.end_line() {
                return None;
            } else {
                return self.normal_get_next_available_lines::<COMPRESSED>(end);
            };
        }
        if self.common.needs_log_bit {
            Line::clear_log_table::<VM, COMPRESSED>(start..end);
        }
        Some((start, end))
    }

    pub fn is_last_gc_exhaustive(did_defrag_for_last_gc: bool) -> bool {
        if super::DEFRAG {
            did_defrag_for_last_gc
        } else {
            // If defrag is disabled, every GC is exhaustive.
            true
        }
    }

    #[inline(always)]
    pub fn add_to_possibly_dead_mature_blocks(&self, block: Block, is_defrag_source: bool) {
        if block.log() {
            self.possibly_dead_mature_blocks
                .push((block, is_defrag_source));
        }
    }

    pub fn schedule_rc_block_sweeping_tasks(&self, counter: LazySweepingJobsCounter) {
        // while let Some(x) = self.last_mutator_recycled_blocks.pop() {
        //     x.set_state(BlockState::Marked);
        // }
        // This may happen either within a pause, or in concurrent.
        let size = self.possibly_dead_mature_blocks.len();
        let num_bins = self.scheduler().num_workers();
        let bin_cap = size / num_bins + if size % num_bins == 0 { 0 } else { 1 };
        let mut bins = (0..num_bins)
            .map(|_| Vec::with_capacity(bin_cap))
            .collect::<Vec<Vec<(Block, bool)>>>();
        'out: for i in 0..num_bins {
            for _ in 0..bin_cap {
                if let Some(block) = self.possibly_dead_mature_blocks.pop() {
                    bins[i].push(block);
                } else {
                    break 'out;
                }
            }
        }
        let packets = bins
            .into_iter()
            .map::<Box<dyn GCWork<VM>>, _>(|blocks| {
                Box::new(SweepBlocksAfterDecs::new(blocks, counter.clone()))
            })
            .collect();
        self.scheduler().work_buckets[WorkBucketStage::Unconstrained].bulk_add_prioritized(packets);
        self.scheduler().work_buckets[WorkBucketStage::Unconstrained]
            .add_prioritized(Box::new(RCReleaseMatureLOS::new(counter.clone())));
    }
}

pub struct MatureSweeping;

impl<VM: VMBinding> GCWork<VM> for MatureSweeping {
    fn do_work(&mut self, _worker: &mut GCWorker<VM>, mmtk: &'static MMTK<VM>) {
        let lxr = mmtk.plan.downcast_ref::<LXR<VM>>().unwrap();
        let lxr_mut = unsafe { &mut *(lxr as *const _ as *mut LXR<VM>) };
        lxr_mut
            .immix_space
            .schedule_mature_sweeping(lxr.current_pause().unwrap())
    }
}

static SELECT_DEFRAG_BLOCK_JOB_COUNTER: AtomicUsize = AtomicUsize::new(0);

struct SelectDefragBlocksInChunk {
    chunk: Chunk,
    #[allow(unused)]
    defrag_threshold: usize,
}

impl<VM: VMBinding> GCWork<VM> for SelectDefragBlocksInChunk {
    #[inline]
    fn do_work(&mut self, _worker: &mut GCWorker<VM>, mmtk: &'static MMTK<VM>) {
        let mut blocks = vec![];
        // Iterate over all blocks in this chunk
        for block in self
            .chunk
            .iter_region::<Block>()
            .filter(|block| block.get_state() != BlockState::Unallocated)
        {
            let state = block.get_state();
            // Skip unallocated blocks.
            if state == BlockState::Unallocated
                || state == BlockState::Nursery
                || block.is_defrag_source()
            {
                continue;
            }
            let score = if crate::args::HOLE_COUNTING {
                unreachable!();
                // match state {
                //     BlockState::Reusable { unavailable_lines } => unavailable_lines as _,
                //     _ => block.calc_holes(),
                // }
            } else {
                // block.dead_bytes()
                // block.calc_dead_bytes::<VM>()
                block.calc_dead_lines() << Line::LOG_BYTES
            };
            if score >= (Block::BYTES >> 1) {
                blocks.push((block, score));
            }
        }
        let lxr = mmtk.plan.downcast_ref::<LXR<VM>>().unwrap();
        lxr.immix_space
            .fragmented_blocks_size
            .fetch_add(blocks.len(), Ordering::SeqCst);
        lxr.immix_space.fragmented_blocks.push(blocks);
        if SELECT_DEFRAG_BLOCK_JOB_COUNTER.fetch_sub(1, Ordering::SeqCst) == 1 {
            lxr.immix_space.select_mature_evacuation_candidates(
                lxr.current_pause().unwrap(),
                mmtk.plan.get_total_pages(),
            )
        }
    }
}

pub struct UpdateWeakProcessor;

impl<VM: VMBinding> GCWork<VM> for UpdateWeakProcessor {
    #[inline]
    fn do_work(&mut self, _worker: &mut GCWorker<VM>, _mmtk: &'static MMTK<VM>) {
        VM::VMCollection::update_weak_processor(true);
    }
}

pub struct PrepareBlockState<VM: VMBinding> {
    pub space: &'static ImmixSpace<VM>,
    pub chunk: Chunk,
    pub defrag_threshold: Option<usize>,
}
impl<VM: VMBinding> PrepareBlockState<VM> {
    /// Clear object mark table
    #[inline(always)]
    fn reset_object_mark(chunk: Chunk) {
        if let MetadataSpec::OnSide(side) = *VM::VMObjectModel::LOCAL_MARK_BIT_SPEC {
            side.bzero_metadata(chunk.start(), Chunk::BYTES);
        }
    }
}

impl<VM: VMBinding> GCWork<VM> for PrepareBlockState<VM> {
    #[inline]
    fn do_work(&mut self, _worker: &mut GCWorker<VM>, _mmtk: &'static MMTK<VM>) {
        let defrag_threshold = self.defrag_threshold.unwrap_or(0);
        // Clear object mark table for this chunk
        Self::reset_object_mark(self.chunk);
        // Iterate over all blocks in this chunk
        for block in self.chunk.iter_region::<Block>() {
            let state = block.get_state();
            // Skip unallocated blocks.
            if state == BlockState::Unallocated {
                continue;
            }
            // Check if this block needs to be defragmented.
            if super::DEFRAG && defrag_threshold != 0 && block.get_holes() > defrag_threshold {
                block.set_as_defrag_source(true);
            } else {
                block.set_as_defrag_source(false);
            }
            // Clear block mark data.
            block.set_state(BlockState::Unmarked);
            debug_assert!(!block.get_state().is_reusable());
            debug_assert_ne!(block.get_state(), BlockState::Marked);
        }
    }
}

/// Chunk sweeping work packet.
struct SweepChunk<VM: VMBinding> {
    space: &'static ImmixSpace<VM>,
    chunk: Chunk,
    /// A destructor invoked when all `SweepChunk` packets are finished.
    epilogue: Arc<FlushPageResource<VM>>,
}

impl<VM: VMBinding> GCWork<VM> for SweepChunk<VM> {
    #[inline]
    fn do_work(&mut self, _worker: &mut GCWorker<VM>, _mmtk: &'static MMTK<VM>) {
        let mut histogram = self.space.defrag.new_histogram();
        if self.space.chunk_map.get(self.chunk) == ChunkState::Allocated {
            let line_mark_state = if super::BLOCK_ONLY {
                None
            } else {
                Some(self.space.line_mark_state.load(Ordering::Acquire))
            };
            // number of allocated blocks.
            let mut allocated_blocks = 0;
            // Iterate over all allocated blocks in this chunk.
            for block in self
                .chunk
                .iter_region::<Block>()
                .filter(|block| block.get_state() != BlockState::Unallocated)
            {
                if !block.sweep(self.space, &mut histogram, line_mark_state) {
                    // Block is live. Increment the allocated block count.
                    allocated_blocks += 1;
                }
            }
            // Set this chunk as free if there is not live blocks.
            if allocated_blocks == 0 {
                self.space.chunk_map.set(self.chunk, ChunkState::Free)
            }
        }
        self.space.defrag.add_completed_mark_histogram(histogram);
        self.epilogue.finish_one_work_packet();
    }
}

/// Count number of remaining work pacets, and flush page resource if all packets are finished.
struct FlushPageResource<VM: VMBinding> {
    space: &'static ImmixSpace<VM>,
    counter: AtomicUsize,
}

impl<VM: VMBinding> FlushPageResource<VM> {
    /// Called after a related work packet is finished.
    fn finish_one_work_packet(&self) {
        if 1 == self.counter.fetch_sub(1, Ordering::SeqCst) {
            // We've finished releasing all the dead blocks to the BlockPageResource's thread-local queues.
            // Now flush the BlockPageResource.
            self.space.flush_page_resource()
        }
    }
}

use crate::plan::{Plan, VectorObjectQueue};
use crate::policy::copy_context::PolicyCopyContext;
use crate::util::alloc::Allocator;
use crate::util::alloc::ImmixAllocator;

/// Immix copy allocator
pub struct ImmixCopyContext<VM: VMBinding> {
    copy_allocator: ImmixAllocator<VM>,
    defrag_allocator: ImmixAllocator<VM>,
}

impl<VM: VMBinding> PolicyCopyContext for ImmixCopyContext<VM> {
    type VM = VM;

    fn prepare(&mut self) {
        self.copy_allocator.reset();
        self.defrag_allocator.reset();
    }
    fn release(&mut self) {
        self.copy_allocator.reset();
        self.defrag_allocator.reset();
    }
    #[inline(always)]
    fn alloc_copy(
        &mut self,
        _original: ObjectReference,
        bytes: usize,
        align: usize,
        offset: isize,
    ) -> Address {
        if self.get_space().in_defrag() {
            self.defrag_allocator.alloc(bytes, align, offset)
        } else {
            self.copy_allocator.alloc(bytes, align, offset)
        }
    }
    #[inline(always)]
    fn post_copy(&mut self, obj: ObjectReference, _bytes: usize) {
        let space = self.get_space();
        if space.rc_enabled {
            return;
        }
        // Mark the object
        VM::VMObjectModel::LOCAL_MARK_BIT_SPEC.store_atomic::<VM, u8>(
            obj,
            space.mark_state,
            None,
            Ordering::SeqCst,
        );
        // Mark the line
        if !super::MARK_LINE_AT_SCAN_TIME {
            space.mark_lines(obj);
        }
    }
}

impl<VM: VMBinding> ImmixCopyContext<VM> {
    pub fn new(
        tls: VMWorkerThread,
        plan: &'static dyn Plan<VM = VM>,
        space: &'static ImmixSpace<VM>,
    ) -> Self {
        ImmixCopyContext {
            copy_allocator: ImmixAllocator::new(tls.0, Some(space), plan, true),
            defrag_allocator: ImmixAllocator::new(tls.0, Some(space), plan, true),
        }
    }

    #[inline(always)]
    fn get_space(&self) -> &ImmixSpace<VM> {
        // Both copy allocators should point to the same space.
        debug_assert_eq!(
            self.defrag_allocator.immix_space().common().descriptor,
            self.copy_allocator.immix_space().common().descriptor
        );
        // Just get the space from either allocator
        self.defrag_allocator.immix_space()
    }
}

pub struct SweepBlocksAfterDecs {
    blocks: Vec<(Block, bool)>,
    _counter: LazySweepingJobsCounter,
}

impl SweepBlocksAfterDecs {
    pub fn new(blocks: Vec<(Block, bool)>, counter: LazySweepingJobsCounter) -> Self {
        Self {
            blocks,
            _counter: counter,
        }
    }
}

impl<VM: VMBinding> GCWork<VM> for SweepBlocksAfterDecs {
    fn do_work(&mut self, _worker: &mut GCWorker<VM>, mmtk: &'static MMTK<VM>) {
        let lxr = mmtk.plan.downcast_ref::<LXR<VM>>().unwrap();
        if self.blocks.is_empty() {
            return;
        }
        let mut count = 0;
        for (block, defrag) in &self.blocks {
            block.unlog();
            if block.rc_sweep_mature::<VM>(&lxr.immix_space, *defrag) {
                count += 1;
            } else {
                assert!(
                    !*defrag,
                    "defrag block is freed? {:?} {:?} {}",
                    block,
                    block.get_state(),
                    block.is_defrag_source()
                );
            }
        }
        if count != 0 && lxr.current_pause().is_none() {
            lxr.immix_space
                .num_clean_blocks_released_lazy
                .fetch_add(count, Ordering::Relaxed);
        }
    }
}

/// Chunk sweeping work packet.
struct SweepDeadCyclesChunk<VM: VMBinding, const COMPRESSED: bool> {
    chunk: Chunk,
    _counter: LazySweepingJobsCounter,
    lxr: *const LXR<VM>,
}

unsafe impl<VM: VMBinding, const COMPRESSED: bool> Send for SweepDeadCyclesChunk<VM, COMPRESSED> {}

#[allow(unused)]
impl<VM: VMBinding, const COMPRESSED: bool> SweepDeadCyclesChunk<VM, COMPRESSED> {
    const CAPACITY: usize = 1024;

    #[inline(always)]
    fn lxr(&self) -> &LXR<VM> {
        unsafe { &*self.lxr }
    }

    pub fn new(chunk: Chunk, counter: LazySweepingJobsCounter) -> Self {
        Self {
            chunk,
            lxr: std::ptr::null_mut(),
            _counter: counter,
        }
    }

    #[inline(never)]
    fn process_dead_object(&mut self, mut o: ObjectReference) {
        o = o.fix_start_address::<VM, COMPRESSED>();
        crate::stat(|s| {
            s.dead_mature_objects += 1;
            s.dead_mature_volume += o.get_size::<VM>();

            s.dead_mature_tracing_objects += 1;
            s.dead_mature_tracing_volume += o.get_size::<VM>();

            if rc::rc_stick::<VM>(o) {
                s.dead_mature_tracing_stuck_objects += 1;
                s.dead_mature_tracing_stuck_volume += o.get_size::<VM>();
            }
        });
        if !crate::args::HOLE_COUNTING {
            Block::inc_dead_bytes_sloppy_for_object::<VM>(o);
        }
        rc::set::<VM>(o, 0);
        if !crate::args::BLOCK_ONLY {
            rc::unmark_straddle_object::<VM>(o)
        }
    }

    #[inline]
    fn process_block(&mut self, block: Block, immix_space: &ImmixSpace<VM>) {
        let mut has_dead_object = false;
        let mut has_live = false;
        let mut cursor = block.start();
        let limit = block.end();
        while cursor < limit {
            let o = unsafe { cursor.to_object_reference::<VM>() };
            cursor = cursor + rc::MIN_OBJECT_SIZE;
            let c = rc::count::<VM>(o);
            if c != 0 && !immix_space.is_marked(o) {
                if !crate::args::BLOCK_ONLY && Line::is_aligned(o.to_address::<VM>()) {
                    if c == 1 && rc::is_straddle_line::<VM>(Line::from(o.to_address::<VM>())) {
                        continue;
                    } else {
                        std::sync::atomic::fence(Ordering::SeqCst);
                        if rc::count::<VM>(o) == 0 {
                            continue;
                        }
                    }
                }
                self.process_dead_object(o);
                has_dead_object = true;
            } else {
                if c != 0 {
                    has_live = true;
                }
            }
        }
        if has_dead_object || !has_live {
            immix_space.add_to_possibly_dead_mature_blocks(block, false);
        }
    }
}

impl<VM: VMBinding, const COMPRESSED: bool> GCWork<VM> for SweepDeadCyclesChunk<VM, COMPRESSED> {
    #[inline]
    fn do_work(&mut self, _worker: &mut GCWorker<VM>, mmtk: &'static MMTK<VM>) {
        let lxr = mmtk.plan.downcast_ref::<LXR<VM>>().unwrap();
        self.lxr = lxr;
        let immix_space = &lxr.immix_space;
        for block in self
            .chunk
            .iter_region::<Block>()
            .filter(|block| block.get_state() != BlockState::Unallocated)
        {
            if block.is_defrag_source() || block.get_state() == BlockState::Nursery {
                continue;
            } else {
                self.process_block(block, immix_space)
            }
        }
    }
}

struct ConcurrentChunkMetadataZeroing {
    chunk: Chunk,
}

impl ConcurrentChunkMetadataZeroing {
    /// Clear object mark table
    #[inline(always)]
    #[allow(unused)]
    fn reset_object_mark<VM: VMBinding>(chunk: Chunk) {
        VM::VMObjectModel::LOCAL_MARK_BIT_SPEC
            .extract_side_spec()
            .bzero_metadata(chunk.start(), Chunk::BYTES);
    }
}

impl<VM: VMBinding> GCWork<VM> for ConcurrentChunkMetadataZeroing {
    #[inline]
    fn do_work(&mut self, _worker: &mut GCWorker<VM>, _mmtk: &'static MMTK<VM>) {
        Self::reset_object_mark::<VM>(self.chunk);
    }
}

/// A work packet to prepare each block for GC.
/// Performs the action on a range of chunks.
struct PrepareChunk<const COMPRESSED: bool> {
    chunk: Chunk,
    cm_enabled: bool,
    rc_enabled: bool,
    defrag_threshold: Option<usize>,
}

impl<const COMPRESSED: bool> PrepareChunk<COMPRESSED> {
    /// Clear object mark table
    #[inline(always)]
    #[allow(unused)]
    fn reset_object_mark<VM: VMBinding>(chunk: Chunk) {
        VM::VMObjectModel::LOCAL_MARK_BIT_SPEC
            .extract_side_spec()
            .bzero_metadata(chunk.start(), Chunk::BYTES);
    }
}

impl<VM: VMBinding, const COMPRESSED: bool> GCWork<VM> for PrepareChunk<COMPRESSED> {
    #[inline]
    fn do_work(&mut self, _worker: &mut GCWorker<VM>, _mmtk: &'static MMTK<VM>) {
        let defrag_threshold = self.defrag_threshold.unwrap_or(0);
        if !self.rc_enabled || !crate::args::HEAP_HEALTH_GUIDED_GC {
            Self::reset_object_mark::<VM>(self.chunk);
        }
        // Iterate over all blocks in this chunk
        for block in self.chunk.iter_region::<Block>() {
            let state = block.get_state();
            if self.rc_enabled {
                block.clear_line_validity_states();
            }
            // Skip unallocated blocks.
            if state == BlockState::Unallocated {
                continue;
            }
            // Clear unlog table on CM
            if crate::args::BARRIER_MEASUREMENT || (self.cm_enabled && !self.rc_enabled) {
                block.initialize_log_table_as_unlogged::<VM, COMPRESSED>();
            }
            // Check if this block needs to be defragmented.
            if super::DEFRAG && defrag_threshold != 0 && block.get_holes() > defrag_threshold {
                block.set_as_defrag_source(true);
            } else if !self.rc_enabled {
                block.set_as_defrag_source(false);
            }
            // Clear block mark data.
            if block.get_state() != BlockState::Nursery {
                block.set_state(BlockState::Unmarked);
            }
            debug_assert!(!block.get_state().is_reusable());
            debug_assert_ne!(block.get_state(), BlockState::Marked);
            // debug_assert_ne!(block.get_state(), BlockState::Nursery);
        }
    }
}<|MERGE_RESOLUTION|>--- conflicted
+++ resolved
@@ -862,11 +862,7 @@
             {
                 if new_object == object {
                     debug_assert!(
-<<<<<<< HEAD
-                        self.is_marked(object) || self.defrag.space_exhausted() || Self::is_pinned(object),
-=======
-                        self.is_marked(object, self.mark_state) || self.defrag.space_exhausted() || self.is_pinned(object),
->>>>>>> 4aa64377
+                        self.is_marked(object) || self.defrag.space_exhausted() || self.is_pinned(object),
                         "Forwarded object is the same as original object {} even though it should have been copied",
                         object,
                     );
@@ -894,13 +890,8 @@
         } else {
             // We won the forwarding race; actually forward and copy the object if it is not pinned
             // and we have sufficient space in our copy allocator
-<<<<<<< HEAD
-            let new_object = if Self::is_pinned(object) || self.defrag.space_exhausted() {
+            let new_object = if self.is_pinned(object) || self.defrag.space_exhausted() {
                 self.attempt_mark(object);
-=======
-            let new_object = if self.is_pinned(object) || self.defrag.space_exhausted() {
-                self.attempt_mark(object, self.mark_state);
->>>>>>> 4aa64377
                 ForwardingWord::clear_forwarding_bits::<VM>(object);
                 Block::containing::<VM>(object).set_state(BlockState::Marked);
                 object
