--- conflicted
+++ resolved
@@ -1,25 +1,21 @@
 use super::block_allocation::BlockAllocation;
 use super::line::*;
-<<<<<<< HEAD
 use super::remset::RemSet;
-use super::{block::*, chunk::ChunkMap, defrag::Defrag};
+use super::{
+    block::*,
+    chunk::{Chunk, ChunkMap},
+    defrag::Defrag,
+};
 use crate::plan::immix::{Immix, Pause};
 use crate::plan::ObjectsClosure;
 use crate::plan::PlanConstraints;
+use crate::policy::gc_work::TraceKind;
 use crate::policy::immix::block_allocation::RCSweepNurseryBlocks;
-use crate::policy::immix::chunk::Chunk;
 use crate::policy::largeobjectspace::{RCReleaseMatureLOS, RCSweepMatureLOS};
-=======
-use super::{
-    block::*,
-    chunk::{Chunk, ChunkMap, ChunkState},
-    defrag::Defrag,
-};
-use crate::policy::gc_work::TraceKind;
->>>>>>> e0273429
 use crate::policy::space::SpaceOptions;
 use crate::policy::space::*;
 use crate::policy::space::{CommonSpace, Space, SFT};
+use crate::scheduler::ProcessEdgesWork;
 use crate::util::copy::*;
 use crate::util::heap::layout::heap_layout::{Mmapper, VMMap};
 use crate::util::heap::HeapMeta;
@@ -798,7 +794,7 @@
             {
                 if new_object == object {
                     debug_assert!(
-                        self.is_marked(object, self.mark_state) || self.defrag.space_exhausted() || Self::is_pinned(object),
+                        self.is_marked(object) || self.defrag.space_exhausted() || Self::is_pinned(object),
                         "Forwarded object is the same as original object {} even though it should have been copied",
                         object,
                     );
@@ -1200,7 +1196,6 @@
     }
 }
 
-<<<<<<< HEAD
 /// A work packet to scan the fields of each objects and mark lines.
 pub struct ScanObjectsAndMarkLines<Edges: ProcessEdgesWork> {
     buffer: Vec<ObjectReference>,
@@ -1353,8 +1348,6 @@
     }
 }
 
-=======
->>>>>>> e0273429
 use crate::plan::Plan;
 use crate::policy::copy_context::PolicyCopyContext;
 use crate::util::alloc::Allocator;
