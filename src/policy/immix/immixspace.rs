--- conflicted
+++ resolved
@@ -239,7 +239,6 @@
         &self.scheduler
     }
 
-<<<<<<< HEAD
     pub fn prepare_rc(&mut self, pause: Pause) {
         debug_assert_ne!(pause, Pause::FullTraceDefrag);
         while let Some(x) = self.mutator_recycled_blocks.pop() {
@@ -257,10 +256,6 @@
         }
         self.scheduler().work_buckets[WorkBucketStage::RCReleaseNursery].bulk_add(work_packets);
         if pause == Pause::FullTraceFast || pause == Pause::InitialMark {
-=======
-    pub fn prepare(&mut self, major_gc: bool) {
-        if major_gc {
->>>>>>> 2a894358
             // Update mark_state
             if VM::VMObjectModel::LOCAL_MARK_BIT_SPEC.is_on_side() {
                 self.mark_state = Self::MARKED_STATE;
@@ -268,7 +263,6 @@
                 // For header metadata, we use cyclic mark bits.
                 unimplemented!("cyclic mark bits is not supported at the moment");
             }
-<<<<<<< HEAD
             let space = unsafe { &mut *(self as *mut Self) };
             let work_packets = self.chunk_map.generate_prepare_tasks::<VM>(space, None);
             self.scheduler().work_buckets[WorkBucketStage::Prepare].bulk_add(work_packets);
@@ -296,18 +290,18 @@
         }
     }
 
-    pub fn prepare(&mut self, initial_mark_pause: bool) {
+    pub fn prepare(&mut self, major_gc: bool, initial_mark_pause: bool) {
         self.initial_mark_pause = initial_mark_pause;
         debug_assert!(!crate::flags::REF_COUNT);
         self.block_allocation.reset();
-        // Update mark_state
-        if VM::VMObjectModel::LOCAL_MARK_BIT_SPEC.is_on_side() {
-            self.mark_state = Self::MARKED_STATE;
-        } else {
-            // For header metadata, we use cyclic mark bits.
-            unimplemented!("cyclic mark bits is not supported at the moment");
-=======
->>>>>>> 2a894358
+        if major_gc {
+            // Update mark_state
+            if VM::VMObjectModel::LOCAL_MARK_BIT_SPEC.is_on_side() {
+                self.mark_state = Self::MARKED_STATE;
+            } else {
+                // For header metadata, we use cyclic mark bits.
+                unimplemented!("cyclic mark bits is not supported at the moment");
+            }
         }
 
         // Prepare defrag info
@@ -337,20 +331,11 @@
         }
     }
 
-<<<<<<< HEAD
-    pub fn release(&mut self) {
-        debug_assert!(!crate::flags::REF_COUNT);
-        self.block_allocation.reset();
-        // Update line_unavail_state for hole searching afte this GC.
-        if !super::BLOCK_ONLY {
-            self.line_unavail_state.store(
-                self.line_mark_state.load(Ordering::Acquire),
-                Ordering::Release,
-            );
-=======
     /// Release for the immix space. This is called when a GC finished.
     /// Return whether this GC was a defrag GC, as a plan may want to know this.
     pub fn release(&mut self, major_gc: bool) -> bool {
+        debug_assert!(!crate::flags::REF_COUNT);
+        self.block_allocation.reset();
         let did_defrag = self.defrag.in_defrag();
         if major_gc {
             // Update line_unavail_state for hole searching afte this GC.
@@ -360,7 +345,6 @@
                     Ordering::Release,
                 );
             }
->>>>>>> 2a894358
         }
         // Clear reusable blocks list
         if !super::BLOCK_ONLY {
@@ -374,11 +358,8 @@
         if super::DEFRAG {
             self.defrag.release(self);
         }
-<<<<<<< HEAD
         self.initial_mark_pause = false;
-=======
         did_defrag
->>>>>>> 2a894358
     }
 
     /// Release a block.
