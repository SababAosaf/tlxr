--- conflicted
+++ resolved
@@ -32,14 +32,7 @@
 use crate::{
     plan::ObjectQueue,
     scheduler::{GCWork, GCWorkScheduler, GCWorker, WorkBucketStage},
-<<<<<<< HEAD
-    util::{
-        heap::blockpageresource::BlockPageResource,
-        opaque_pointer::{VMThread, VMWorkerThread},
-    },
-=======
     util::opaque_pointer::{VMThread, VMWorkerThread},
->>>>>>> ccd8e3de
     MMTK,
 };
 use crate::{vm::*, LazySweepingJobsCounter};
@@ -66,11 +59,7 @@
 
 pub struct ImmixSpace<VM: VMBinding> {
     common: CommonSpace<VM>,
-<<<<<<< HEAD
-    pub pr: BlockPageResource<VM>,
-=======
-    pr: ImmixPageResource<VM>,
->>>>>>> ccd8e3de
+    pub pr: ImmixPageResource<VM>,
     /// Allocation status for all chunks in immix space
     pub chunk_map: ChunkMap,
     /// Current line mark state
@@ -294,21 +283,9 @@
         ImmixSpace {
             #[cfg(target_pointer_width = "32")]
             pr: if common.vmrequest.is_discontiguous() {
-<<<<<<< HEAD
-                unreachable!()
-                // BlockPageResource::new_discontiguous(Block::LOG_PAGES, vm_map)
-            } else {
-                BlockPageResource::new_contiguous(
-                    Block::LOG_PAGES,
-                    common.start,
-                    common.extent,
-                    vm_map,
-                )
-=======
                 ImmixPageResource::new_discontiguous(0, vm_map)
             } else {
                 ImmixPageResource::new_contiguous(common.start, common.extent, 0, vm_map)
->>>>>>> ccd8e3de
             },
             #[cfg(target_pointer_width = "64")]
             pr: ImmixPageResource::new_contiguous(
