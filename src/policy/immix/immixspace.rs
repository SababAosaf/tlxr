use super::block_allocation::BlockAllocation;
use super::line::*;
use super::remset::RemSet;
use super::{block::*, chunk::ChunkMap, defrag::Defrag};
use crate::plan::immix::{Immix, Pause};
use crate::plan::ObjectsClosure;
use crate::plan::PlanConstraints;
use crate::policy::immix::block_allocation::RCSweepNurseryBlocks;
use crate::policy::immix::chunk::Chunk;
use crate::policy::largeobjectspace::{RCReleaseMatureLOS, RCSweepMatureLOS};
use crate::policy::space::SpaceOptions;
use crate::policy::space::*;
use crate::policy::space::{CommonSpace, Space, SFT};
use crate::util::copy::*;
use crate::util::heap::layout::heap_layout::{Mmapper, VMMap};
use crate::util::heap::HeapMeta;
use crate::util::heap::PageResource;
use crate::util::heap::VMRequest;
use crate::util::linear_scan::{Region, RegionIterator};
use crate::util::metadata::side_metadata::*;
use crate::util::metadata::{
    self, compare_exchange_metadata, load_metadata, store_metadata, MetadataSpec,
};
use crate::util::rc::SweepBlocksAfterDecs;
use crate::util::{object_forwarding as ForwardingWord, rc};
use crate::util::{Address, ObjectReference};
use crate::{
    plan::TransitiveClosure,
    scheduler::{gc_work::ProcessEdgesWork, GCWork, GCWorkScheduler, GCWorker, WorkBucketStage},
    util::{
        heap::blockpageresource::BlockPageResource,
        opaque_pointer::{VMThread, VMWorkerThread},
    },
    MMTK,
};
use crate::{vm::*, LazySweepingJobsCounter};
use atomic::Ordering;
use crossbeam_queue::SegQueue;
use spin::Mutex;
use std::sync::atomic::AtomicUsize;
use std::sync::{atomic::AtomicU8, Arc};
use std::{mem, ptr};

pub static RELEASED_NURSERY_BLOCKS: AtomicUsize = AtomicUsize::new(0);
pub static RELEASED_BLOCKS: AtomicUsize = AtomicUsize::new(0);

pub struct ImmixSpace<VM: VMBinding> {
    common: CommonSpace<VM>,
    pub pr: BlockPageResource<VM>,
    /// Allocation status for all chunks in immix space
    pub chunk_map: ChunkMap,
    /// Current line mark state
    pub line_mark_state: AtomicU8,
    /// Line mark state in previous GC
    line_unavail_state: AtomicU8,
    /// A list of all reusable blocks
    pub reusable_blocks: BlockList,
    /// Defrag utilities
    pub(super) defrag: Defrag,
    /// Object mark state
    mark_state: u8,
    /// Work packet scheduler
    scheduler: Arc<GCWorkScheduler<VM>>,
    pub block_allocation: BlockAllocation<VM>,
    possibly_dead_mature_blocks: SegQueue<(Block, bool)>,
    initial_mark_pause: bool,
    pub mutator_recycled_blocks: SegQueue<Vec<Block>>,
    pub mature_evac_remsets: Mutex<Vec<Box<dyn GCWork<VM>>>>,
    last_defrag_blocks: Vec<Block>,
    defrag_blocks: Vec<Block>,
    num_defrag_blocks: AtomicUsize,
    #[allow(dead_code)]
    defrag_chunk_cursor: AtomicUsize,
    fragmented_blocks: SegQueue<Vec<(Block, usize)>>,
    fragmented_blocks_size: AtomicUsize,
    pub num_clean_blocks_released: AtomicUsize,
    pub num_clean_blocks_released_lazy: AtomicUsize,
    pub remset: RemSet,
}

unsafe impl<VM: VMBinding> Sync for ImmixSpace<VM> {}

impl<VM: VMBinding> SFT for ImmixSpace<VM> {
    fn name(&self) -> &str {
        self.get_name()
    }
    fn is_live(&self, object: ObjectReference) -> bool {
        if super::REF_COUNT {
            return crate::util::rc::count(object) > 0
                || ForwardingWord::is_forwarded::<VM>(object);
        }
        if self.initial_mark_pause {
            return true;
        }
        if crate::args::CONCURRENT_MARKING {
            let block_state = Block::containing::<VM>(object).get_state();
            if block_state == BlockState::Nursery {
                return true;
            }
        }
        self.is_marked(object) || ForwardingWord::is_forwarded::<VM>(object)
    }
    fn is_movable(&self) -> bool {
        super::DEFRAG
    }
    #[cfg(feature = "sanity")]
    fn is_sane(&self) -> bool {
        true
    }
    fn initialize_object_metadata(&self, _object: ObjectReference, _bytes: usize, _alloc: bool) {
        #[cfg(feature = "global_alloc_bit")]
        crate::util::alloc_bit::set_alloc_bit(_object);
    }
    #[inline(always)]
    fn get_forwarded_object(&self, object: ObjectReference) -> Option<ObjectReference> {
        debug_assert!(!object.is_null());
        if ForwardingWord::is_forwarded::<VM>(object) {
            Some(ForwardingWord::read_forwarding_pointer::<VM>(object))
        } else {
            None
        }
    }
    fn sft_trace_object(
        &self,
        _trace: SFTProcessEdgesMutRef,
        _object: ObjectReference,
        _worker: GCWorkerMutRef,
    ) -> ObjectReference {
        panic!("We do not use SFT to trace objects for Immix. sft_trace_object() cannot be used.")
    }
}

impl<VM: VMBinding> Space<VM> for ImmixSpace<VM> {
    fn as_space(&self) -> &dyn Space<VM> {
        self
    }
    fn as_sft(&self) -> &(dyn SFT + Sync + 'static) {
        self
    }
    #[inline(always)]
    fn get_page_resource(&self) -> &dyn PageResource<VM> {
        &self.pr
    }
    #[inline(always)]
    fn common(&self) -> &CommonSpace<VM> {
        &self.common
    }
    fn init(&mut self, _vm_map: &'static VMMap) {
        super::validate_features();
        self.common().init(self.as_space());
        self.block_allocation
            .init(unsafe { &*(self as *const Self) })
    }
    fn release_multiple_pages(&mut self, _start: Address) {
        panic!("immixspace only releases pages enmasse")
    }
    fn set_copy_for_sft_trace(&mut self, _semantics: Option<CopySemantics>) {
        panic!("We do not use SFT to trace objects for Immix. set_copy_context() cannot be used.")
    }
}

impl<VM: VMBinding> ImmixSpace<VM> {
    const UNMARKED_STATE: u8 = 0;
    const MARKED_STATE: u8 = 1;

    /// Get side metadata specs
    fn side_metadata_specs() -> Vec<SideMetadataSpec> {
        if crate::plan::immix::REF_COUNT {
            return metadata::extract_side_metadata(&vec![
                MetadataSpec::OnSide(Block::DEFRAG_STATE_TABLE),
                MetadataSpec::OnSide(Block::MARK_TABLE),
                MetadataSpec::OnSide(ChunkMap::ALLOC_TABLE),
                *VM::VMObjectModel::LOCAL_MARK_BIT_SPEC,
                MetadataSpec::OnSide(crate::util::rc::RC_STRADDLE_LINES),
                MetadataSpec::OnSide(Block::LOG_TABLE),
                MetadataSpec::OnSide(Block::DEAD_WORDS),
                MetadataSpec::OnSide(Line::VALIDITY_STATE),
            ]);
        }
        metadata::extract_side_metadata(&if super::BLOCK_ONLY {
            vec![
                MetadataSpec::OnSide(Block::DEFRAG_STATE_TABLE),
                MetadataSpec::OnSide(Block::MARK_TABLE),
                MetadataSpec::OnSide(ChunkMap::ALLOC_TABLE),
                *VM::VMObjectModel::LOCAL_MARK_BIT_SPEC,
            ]
        } else {
            vec![
                MetadataSpec::OnSide(Line::MARK_TABLE),
                MetadataSpec::OnSide(Block::DEFRAG_STATE_TABLE),
                MetadataSpec::OnSide(Block::MARK_TABLE),
                MetadataSpec::OnSide(ChunkMap::ALLOC_TABLE),
                *VM::VMObjectModel::LOCAL_MARK_BIT_SPEC,
            ]
        })
    }

    pub fn new(
        name: &'static str,
        vm_map: &'static VMMap,
        mmapper: &'static Mmapper,
        heap: &mut HeapMeta,
        scheduler: Arc<GCWorkScheduler<VM>>,
        global_side_metadata_specs: Vec<SideMetadataSpec>,
        constraints: &'static PlanConstraints,
    ) -> Self {
        let common = CommonSpace::new(
            SpaceOptions {
                name,
                movable: true,
                immortal: false,
                zeroed: true,
                vmrequest: VMRequest::discontiguous(),
                side_metadata_specs: SideMetadataContext {
                    global: global_side_metadata_specs,
                    local: Self::side_metadata_specs(),
                },
                needs_log_bit: constraints.needs_log_bit,
                needs_field_log_bit: constraints.needs_field_log_bit,
            },
            vm_map,
            mmapper,
            heap,
        );
        ImmixSpace {
            pr: if common.vmrequest.is_discontiguous() {
                unreachable!()
                // BlockPageResource::new_discontiguous(Block::LOG_PAGES, vm_map)
            } else {
                BlockPageResource::new_contiguous(
                    Block::LOG_PAGES,
                    common.start,
                    common.extent,
                    vm_map,
                )
            },
            common,
            chunk_map: ChunkMap::new(),
            line_mark_state: AtomicU8::new(Line::RESET_MARK_STATE),
            line_unavail_state: AtomicU8::new(Line::RESET_MARK_STATE),
            reusable_blocks: BlockList::new(),
            defrag: Defrag::default(),
            mark_state: Self::UNMARKED_STATE,
            scheduler,
            block_allocation: BlockAllocation::new(),
            possibly_dead_mature_blocks: Default::default(),
            initial_mark_pause: false,
            mutator_recycled_blocks: Default::default(),
            mature_evac_remsets: Default::default(),
            num_defrag_blocks: AtomicUsize::new(0),
            defrag_chunk_cursor: AtomicUsize::new(0),
            defrag_blocks: Default::default(),
            last_defrag_blocks: Default::default(),
            fragmented_blocks: Default::default(),
            fragmented_blocks_size: Default::default(),
            num_clean_blocks_released: Default::default(),
            num_clean_blocks_released_lazy: Default::default(),
            remset: RemSet::new(),
        }
    }

    /// Get the number of defrag headroom pages.
    pub fn defrag_headroom_pages(&self) -> usize {
        self.defrag.defrag_headroom_pages(self)
    }

    pub fn num_defrag_blocks(&self) -> usize {
        self.num_defrag_blocks.load(Ordering::SeqCst)
    }

    /// Check if current GC is a defrag GC.
    #[inline(always)]
    pub fn in_defrag(&self) -> bool {
        self.defrag.in_defrag()
    }

    /// check if the current GC should do defragmentation.
    pub fn decide_whether_to_defrag(
        &self,
        emergency_collection: bool,
        collect_whole_heap: bool,
        collection_attempts: usize,
        user_triggered_collection: bool,
        full_heap_system_gc: bool,
    ) -> bool {
        self.defrag.decide_whether_to_defrag(
            emergency_collection,
            collect_whole_heap,
            collection_attempts,
            user_triggered_collection,
            self.reusable_blocks.len() == 0,
            full_heap_system_gc,
        );
        self.defrag.in_defrag()
    }

    /// Get work packet scheduler
    #[inline(always)]
    pub fn scheduler(&self) -> &GCWorkScheduler<VM> {
        &self.scheduler
    }

    fn select_mature_evacuation_candidates(&self, _pause: Pause, _total_pages: usize) {
        let me = unsafe { &mut *(self as *const Self as *mut Self) };
        debug_assert!(crate::args::RC_MATURE_EVACUATION);
        // Select mature defrag blocks
        // let available_clean_pages_for_defrag = VM::VMActivePlan::global().get_total_pages()
        //     + self.defrag_headroom_pages()
        //     - VM::VMActivePlan::global().get_pages_reserved();
        // let defrag_bytes = available_clean_pages_for_defrag << 12;
        let defrag_bytes = self.defrag_headroom_pages() << 12;
        let mut blocks = Vec::with_capacity(self.fragmented_blocks_size.load(Ordering::SeqCst));
        while let Some(mut x) = self.fragmented_blocks.pop() {
            blocks.append(&mut x);
        }
        let mut live_bytes = 0usize;
        let mut num_blocks = 0usize;
        blocks.sort_by_key(|x| x.1);
        while let Some((block, dead_bytes)) = blocks.pop() {
            if block.is_defrag_source()
                || block.get_state() == BlockState::Unallocated
                || block.get_state() == BlockState::Nursery
            {
                // println!(" - skip defrag {:?} {:?}", block, block.get_state());
                continue;
            }
            block.set_as_defrag_source(true);
            // println!(
            //     " - defrag {:?} {:?} {}",
            //     block,
            //     block.get_state(),
            //     block.dead_bytes()
            // );
            me.defrag_blocks.push(block);
            live_bytes += (Block::BYTES - dead_bytes) >> 1;
            num_blocks += 1;
            if crate::args::COUNT_BYTES_FOR_MATURE_EVAC {
                if live_bytes >= defrag_bytes {
                    break;
                }
            } else {
                unreachable!();
            }
        }
        if crate::args::LOG_PER_GC_STATE {
            println!(
                " - Defrag {} mature bytes ({} blocks)",
                live_bytes, num_blocks
            );
        }
        self.num_defrag_blocks.store(num_blocks, Ordering::SeqCst);
    }

    fn schedule_defrag_selection_packets(&self, _pause: Pause) {
        let tasks = self.chunk_map.generate_tasks(|chunk| {
            Box::new(SelectDefragBlocksInChunk {
                chunk,
                defrag_threshold: 1,
            })
        });
        self.fragmented_blocks_size.store(0, Ordering::SeqCst);
        SELECT_DEFRAG_BLOCK_JOB_COUNTER.store(tasks.len(), Ordering::SeqCst);
        self.scheduler().work_buckets[WorkBucketStage::FinishConcurrentWork].bulk_add(tasks);
    }

    pub fn rc_eager_prepare(&mut self, pause: Pause) {
        if pause == Pause::FullTraceFast || pause == Pause::InitialMark {
            self.schedule_defrag_selection_packets(pause);
        }
        let num_workers = self.scheduler().worker_group.worker_count();
        // let (stw_packets, delayed_packets, nursery_blocks) =
        //     if crate::args::LOCK_FREE_BLOCK_ALLOCATION {
        //         self.block_allocation
        //             .reset_and_generate_nursery_sweep_tasks(num_workers)
        //     } else {
        //         unreachable!();
        //     };
        let (stw_packets, nursery_blocks) = self
            .block_allocation
            .reset_and_generate_nursery_sweep_tasks(num_workers);
        // If there are not too much nursery blocks for release, we
        // reclain mature blocks as well.
        if crate::args::NO_LAZY_SWEEP_WHEN_STW_CANNOT_RELEASE_ENOUGH_MEMORY {
            let mature_blocks = if pause == Pause::FinalMark || pause == Pause::FullTraceFast {
                self.num_defrag_blocks.load(Ordering::SeqCst)
            } else {
                0
            };
            if crate::args::LAZY_DECREMENTS
                && (nursery_blocks + mature_blocks) < crate::args::NO_LAZY_DEC_THRESHOLD
            {
                if crate::args::LOG_PER_GC_STATE {
                    println!(
                        "disable lazy dec: nursery_blocks={} mature_blocks={} threshold={}",
                        nursery_blocks,
                        mature_blocks,
                        crate::args::NO_LAZY_DEC_THRESHOLD
                    );
                }
                crate::DISABLE_LASY_DEC_FOR_CURRENT_GC.store(true, Ordering::SeqCst);
            }
        }
        if pause == Pause::FinalMark {
            self.scheduler().work_buckets[WorkBucketStage::RCEvacuateMature].bulk_add(stw_packets);
        } else {
            self.scheduler().work_buckets[WorkBucketStage::RCReleaseNursery].bulk_add(stw_packets);
        }
        if pause == Pause::FullTraceFast || pause == Pause::InitialMark {
            // Update mark_state
            // if VM::VMObjectModel::LOCAL_MARK_BIT_SPEC.is_on_side() {
            //     self.mark_state = Self::MARKED_STATE;
            // } else {
            //     // For header metadata, we use cyclic mark bits.
            //     unimplemented!("cyclic mark bits is not supported at the moment");
            // }
            // Reset block mark and object mark table.
            let space = unsafe { &mut *(self as *mut Self) };
            let work_packets = self.chunk_map.generate_prepare_tasks::<VM>(space, None);
            self.scheduler().work_buckets[WorkBucketStage::Initial].bulk_add(work_packets);
        }
    }

    pub fn schedule_mark_table_zeroing_tasks(&self, stage: WorkBucketStage) {
        assert!(crate::args::HEAP_HEALTH_GUIDED_GC);
        let space = unsafe { &mut *(self as *const Self as *mut Self) };
        let work_packets = self
            .chunk_map
            .generate_concurrent_mark_table_zeroing_tasks::<VM>(space);
        self.scheduler().work_buckets[stage].bulk_add(work_packets);
    }

    pub fn prepare_rc(&mut self, pause: Pause) {
        self.num_clean_blocks_released.store(0, Ordering::SeqCst);
        self.num_clean_blocks_released_lazy
            .store(0, Ordering::SeqCst);
        if pause == Pause::FullTraceFast || pause == Pause::FinalMark {
            debug_assert!(self.last_defrag_blocks.is_empty());
            std::mem::swap(&mut self.defrag_blocks, &mut self.last_defrag_blocks);
        }
        debug_assert_ne!(pause, Pause::FullTraceDefrag);
        // Tracing GC preparation work
        if pause == Pause::FullTraceFast || pause == Pause::InitialMark {
            // Update mark_state
            if VM::VMObjectModel::LOCAL_MARK_BIT_SPEC.is_on_side() {
                self.mark_state = Self::MARKED_STATE;
            } else {
                // For header metadata, we use cyclic mark bits.
                unimplemented!("cyclic mark bits is not supported at the moment");
            }
            // Reset block mark and object mark table.
            // let space = unsafe { &mut *(self as *mut Self) };
            // let work_packets = self.chunk_map.generate_prepare_tasks::<VM>(space, None);
            // self.scheduler().work_buckets[WorkBucketStage::Prepare].bulk_add(work_packets);
        }
        // SATB sweep has problem scanning mutator recycled blocks.
        // Remaing the block state as "reusing" and reset them here.
        let space = unsafe { &mut *(self as *mut Self) };
        if pause == Pause::FullTraceFast {
            while let Some(blocks) = self.mutator_recycled_blocks.pop() {
                for b in blocks {
                    b.set_state(BlockState::Marked);
                }
            }
        } else {
            let mut packets: Vec<Box<dyn GCWork<VM>>> = vec![];
            packets.reserve(self.mutator_recycled_blocks.len());
            while let Some(blocks) = self.mutator_recycled_blocks.pop() {
                if !blocks.is_empty() {
                    for chunk in blocks.chunks(256) {
                        packets.push(Box::new(RCSweepNurseryBlocks {
                            space,
                            blocks: chunk.to_vec(),
                            mutator_reused_blocks: true,
                        }));
                    }
                }
            }
            if crate::args::LAZY_MU_REUSE_BLOCK_SWEEPING {
                self.scheduler().postpone_all_prioritized(packets);
            } else {
                if pause == Pause::FinalMark {
                    self.scheduler().work_buckets[WorkBucketStage::RCEvacuateMature]
                        .bulk_add(packets);
                } else {
                    self.scheduler().work_buckets[WorkBucketStage::RCReleaseNursery]
                        .bulk_add(packets);
                }
            }
        }
        if pause == Pause::FinalMark {
            crate::REMSET_RECORDING.store(false, Ordering::SeqCst);
        }
    }

    pub fn release_rc(&mut self, pause: Pause) {
        debug_assert_ne!(pause, Pause::FullTraceDefrag);
        self.block_allocation.reset();
        let disable_lasy_dec_for_current_gc = crate::disable_lasy_dec_for_current_gc();
        if disable_lasy_dec_for_current_gc {
            self.scheduler().process_lazy_decrement_packets();
        }
        rc::reset_inc_buffer_size();
    }

    pub fn schedule_mature_sweeping(&mut self, pause: Pause) {
        if pause == Pause::FullTraceFast || pause == Pause::FinalMark {
            if self.last_defrag_blocks.len() > 0 {
                while let Some(block) = self.last_defrag_blocks.pop() {
                    if !block.is_defrag_source() || block.get_state() == BlockState::Unallocated {
                        continue;
                    }
                    block.clear_rc_table::<VM>();
                    block.clear_striddle_table::<VM>();
                    block.rc_sweep_mature::<VM>(self, true);
                    assert!(!block.is_defrag_source());
                }
            }
            let disable_lasy_dec_for_current_gc = crate::disable_lasy_dec_for_current_gc();
            let dead_cycle_sweep_packets = self.chunk_map.generate_dead_cycle_sweep_tasks();
            let sweep_los = RCSweepMatureLOS::new(LazySweepingJobsCounter::new_desc());
            if crate::args::LAZY_DECREMENTS && !disable_lasy_dec_for_current_gc {
                self.scheduler().postpone_all(dead_cycle_sweep_packets);
                self.scheduler().postpone(sweep_los);
            } else {
                self.scheduler().work_buckets[WorkBucketStage::RCFullHeapRelease]
                    .bulk_add(dead_cycle_sweep_packets);
                self.scheduler().work_buckets[WorkBucketStage::RCFullHeapRelease].add(sweep_los);
            }
        }
    }

    pub fn prepare(&mut self, major_gc: bool, initial_mark_pause: bool) {
        self.initial_mark_pause = initial_mark_pause;
        debug_assert!(!crate::args::REF_COUNT);
        self.block_allocation.reset();
        if major_gc {
            // Update mark_state
            if VM::VMObjectModel::LOCAL_MARK_BIT_SPEC.is_on_side() {
                self.mark_state = Self::MARKED_STATE;
            } else {
                // For header metadata, we use cyclic mark bits.
                unimplemented!("cyclic mark bits is not supported at the moment");
            }
        }

        // Prepare defrag info
        if super::DEFRAG {
            self.defrag.prepare(self);
        }
        // Prepare each block for GC
        let threshold = self.defrag.defrag_spill_threshold.load(Ordering::Acquire);
        // # Safety: ImmixSpace reference is always valid within this collection cycle.
        let space = unsafe { &*(self as *const Self) };
        let work_packets = self.chunk_map.generate_prepare_tasks::<VM>(
            space,
            if space.in_defrag() {
                Some(threshold)
            } else {
                None
            },
        );
        self.scheduler().work_buckets[WorkBucketStage::Prepare].bulk_add(work_packets);
        // Update line mark state
        if !super::BLOCK_ONLY {
            self.line_mark_state.fetch_add(1, Ordering::AcqRel);
            if self.line_mark_state.load(Ordering::Acquire) > Line::MAX_MARK_STATE {
                self.line_mark_state
                    .store(Line::RESET_MARK_STATE, Ordering::Release);
            }
        }
    }

    /// Release for the immix space. This is called when a GC finished.
    /// Return whether this GC was a defrag GC, as a plan may want to know this.
    pub fn release(&mut self, major_gc: bool) -> bool {
        debug_assert!(!crate::args::REF_COUNT);
        self.block_allocation.reset();
        let did_defrag = self.defrag.in_defrag();
        if major_gc {
            // Update line_unavail_state for hole searching afte this GC.
            if !super::BLOCK_ONLY {
                self.line_unavail_state.store(
                    self.line_mark_state.load(Ordering::Acquire),
                    Ordering::Release,
                );
            }
        }
        // Clear reusable blocks list
        if !super::BLOCK_ONLY {
            self.reusable_blocks.reset();
        }
        // Sweep chunks and blocks
        // # Safety: ImmixSpace reference is always valid within this collection cycle.
        let space = unsafe { &*(self as *const Self) };
        let work_packets = self.chunk_map.generate_sweep_tasks(space, false);
        self.scheduler().work_buckets[WorkBucketStage::Release].bulk_add(work_packets);
        if super::DEFRAG {
            self.defrag.release(self);
        }
        self.initial_mark_pause = false;
        did_defrag
    }

    /// Release a block.
    pub fn release_block(&self, block: Block, nursery: bool, zero_unlog_table: bool) {
        // println!(
        //     "Release {:?} nursery={} defrag={}",
        //     block,
        //     nursery,
        //     block.is_defrag_source()
        // );
        if crate::args::LOG_PER_GC_STATE {
            if nursery {
                RELEASED_NURSERY_BLOCKS.fetch_add(1, Ordering::SeqCst);
            }
            RELEASED_BLOCKS.fetch_add(1, Ordering::SeqCst);
        }
        if crate::args::BARRIER_MEASUREMENT || zero_unlog_table {
            block.clear_log_table::<VM>();
        }
        self.num_clean_blocks_released
            .fetch_add(1, Ordering::Relaxed);
        block.deinit();
        crate::stat(|s| {
            if nursery {
                s.reclaimed_blocks_nursery += 1;
            } else {
                s.reclaimed_blocks_mature += 1;
            }
        });
        self.pr.release_pages(block.start());
    }

    /// Allocate a clean block.
    #[inline(always)]
    pub fn get_clean_block(&self, tls: VMThread, copy: bool) -> Option<Block> {
        self.block_allocation.get_clean_block(tls, copy)
    }

    /// Pop a reusable block from the reusable block list.
    #[inline(always)]
    pub fn get_reusable_block(&self, copy: bool) -> Option<Block> {
        self.block_allocation.get_reusable_block(copy)
    }

    #[inline(always)]
    pub fn reusable_blocks_drained(&self) -> bool {
        self.reusable_blocks.len() == 0
    }

    /// Trace and mark objects without evacuation.
    #[inline(always)]
    pub fn process_mature_evacuation_remset(&self) {
        let mut remsets = vec![];
        mem::swap(&mut remsets, &mut self.mature_evac_remsets.lock());
        self.scheduler.work_buckets[WorkBucketStage::RCEvacuateMature].bulk_add(remsets);
    }

    /// Trace and mark objects without evacuation.
    #[inline(always)]
    pub fn fast_trace_object(
        &self,
        trace: &mut impl TransitiveClosure,
        object: ObjectReference,
    ) -> ObjectReference {
        self.trace_object_without_moving(trace, object)
    }

    /// Trace and mark objects. If the current object is in defrag block, then do evacuation as well.
    #[inline(always)]
    pub fn trace_object(
        &self,
        trace: &mut impl TransitiveClosure,
        object: ObjectReference,
        semantics: CopySemantics,
        worker: &mut GCWorker<VM>,
    ) -> ObjectReference {
        #[cfg(feature = "global_alloc_bit")]
        debug_assert!(
            crate::util::alloc_bit::is_alloced(object),
            "{:x}: alloc bit not set",
            object
        );
        if Block::containing::<VM>(object).is_defrag_source() {
            debug_assert!(self.in_defrag());
            self.trace_object_with_opportunistic_copy(trace, object, semantics, worker)
        } else {
            self.trace_object_without_moving(trace, object)
        }
    }

    /// Trace and mark objects without evacuation.
    #[inline(always)]
    pub fn trace_object_without_moving(
        &self,
        trace: &mut impl TransitiveClosure,
        object: ObjectReference,
    ) -> ObjectReference {
        if self.attempt_mark(object) {
            if crate::args::REF_COUNT {
                let straddle = rc::is_straddle_line(Line::from(Line::align(object.to_address())));
                if straddle {
                    return object;
                }
            }
            // println!("Mark {:?}", object.range::<VM>());
            if !crate::args::REF_COUNT {
                // Mark block and lines
                if !super::BLOCK_ONLY {
                    if !super::MARK_LINE_AT_SCAN_TIME {
                        self.mark_lines(object);
                    }
                } else {
                    let block = Block::containing::<VM>(object);
                    let state = block.get_state();
                    if state != BlockState::Nursery && state != BlockState::Marked {
                        block.set_state(BlockState::Marked);
                    }
                }
            }
            // Visit node
            trace.process_node(object);
        }
        object
    }

    /// Trace object and do evacuation if required.
    #[allow(clippy::assertions_on_constants)]
    #[inline(always)]
    pub fn trace_object_with_opportunistic_copy(
        &self,
        trace: &mut impl TransitiveClosure,
        object: ObjectReference,
        semantics: CopySemantics,
        worker: &mut GCWorker<VM>,
    ) -> ObjectReference {
        let copy_context = worker.get_copy_context_mut();
        debug_assert!(!super::BLOCK_ONLY);
        let forwarding_status = ForwardingWord::attempt_to_forward::<VM>(object);
        if ForwardingWord::state_is_forwarded_or_being_forwarded(forwarding_status) {
<<<<<<< HEAD
            ForwardingWord::spin_and_get_forwarded_object::<VM>(object, forwarding_status)
        } else if self.is_marked(object) {
=======
            // We lost the forwarding race as some other thread has set the forwarding word; wait
            // until the object has been forwarded by the winner. Note that the object may not
            // necessarily get forwarded since Immix opportunistically moves objects.
            #[allow(clippy::let_and_return)]
            let new_object =
                ForwardingWord::spin_and_get_forwarded_object::<VM>(object, forwarding_status);
            #[cfg(debug_assertions)]
            {
                if new_object == object {
                    debug_assert!(
                        self.is_marked(object, self.mark_state) || self.defrag.space_exhausted() || Self::is_pinned(object),
                        "Forwarded object is the same as original object {} even though it should have been copied",
                        object,
                    );
                } else {
                    // new_object != object
                    debug_assert!(
                        !Block::containing::<VM>(new_object).is_defrag_source(),
                        "Block {:?} containing forwarded object {} should not be a defragmentation source",
                        Block::containing::<VM>(new_object),
                        new_object,
                    );
                }
            }
            new_object
        } else if self.is_marked(object, self.mark_state) {
            // We won the forwarding race but the object is already marked so we clear the
            // forwarding status and return the unmoved object
            debug_assert!(
                self.defrag.space_exhausted() || Self::is_pinned(object),
                "Forwarded object is the same as original object {} even though it should have been copied",
                object,
            );
>>>>>>> 3dbdd7ae
            ForwardingWord::clear_forwarding_bits::<VM>(object);
            object
        } else {
            // We won the forwarding race; actually forward and copy the object if it is not pinned
            // and we have sufficient space in our copy allocator
            let new_object = if Self::is_pinned(object) || self.defrag.space_exhausted() {
                self.attempt_mark(object);
                ForwardingWord::clear_forwarding_bits::<VM>(object);
                Block::containing::<VM>(object).set_state(BlockState::Marked);
                object
            } else {
                #[cfg(feature = "global_alloc_bit")]
                crate::util::alloc_bit::unset_alloc_bit(object);
                ForwardingWord::forward_object::<VM>(object, semantics, copy_context)
            };
            debug_assert!({
                let state = Block::containing::<VM>(new_object).get_state();
                state == BlockState::Marked || state == BlockState::Nursery
            });
            trace.process_node(new_object);
            debug_assert!(new_object.is_live());
            new_object
        }
    }

    #[inline(always)]
    pub fn rc_trace_object(
        &self,
        trace: &mut impl TransitiveClosure,
        object: ObjectReference,
        semantics: CopySemantics,
        pause: Pause,
        mark: bool,
        worker: &mut GCWorker<VM>,
    ) -> ObjectReference {
        debug_assert!(crate::args::REF_COUNT);
        if crate::args::RC_MATURE_EVACUATION && Block::containing::<VM>(object).is_defrag_source() {
            self.trace_forward_rc_mature_object(trace, object, semantics, pause, worker)
        } else if crate::args::RC_MATURE_EVACUATION {
            self.trace_mark_rc_mature_object(trace, object, pause, mark)
        } else {
            self.trace_object_without_moving(trace, object)
        }
    }

    #[inline(always)]
    pub fn trace_mark_rc_mature_object(
        &self,
        trace: &mut impl TransitiveClosure,
        mut object: ObjectReference,
        _pause: Pause,
        mark: bool,
    ) -> ObjectReference {
        if ForwardingWord::is_forwarded::<VM>(object) {
            object = ForwardingWord::read_forwarding_pointer::<VM>(object);
        }
        if mark && self.attempt_mark(object) {
            trace.process_node(object);
        }
        object
    }

    #[allow(clippy::assertions_on_constants)]
    #[inline(always)]
    pub fn trace_forward_rc_mature_object(
        &self,
        trace: &mut impl TransitiveClosure,
        object: ObjectReference,
        _semantics: CopySemantics,
        _pause: Pause,
        worker: &mut GCWorker<VM>,
    ) -> ObjectReference {
        let copy_context = worker.get_copy_context_mut();
        let forwarding_status = ForwardingWord::attempt_to_forward::<VM>(object);
        if ForwardingWord::state_is_forwarded_or_being_forwarded(forwarding_status) {
            let new =
                ForwardingWord::spin_and_get_forwarded_object::<VM>(object, forwarding_status);
            new
        } else {
            // Evacuate the mature object
            let new = ForwardingWord::forward_object::<VM>(
                object,
                CopySemantics::DefaultCopy,
                copy_context,
            );
            crate::stat(|s| {
                s.mature_copy_objects += 1usize;
                s.mature_copy_volume += new.get_size::<VM>();
            });
            if crate::should_record_copy_bytes() {
                unsafe { crate::SLOPPY_COPY_BYTES += new.get_size::<VM>() }
            }
            // Transfer RC count
            new.log_start_address::<VM>();
            if !crate::args::BLOCK_ONLY && new.get_size::<VM>() > Line::BYTES {
                rc::mark_straddle_object::<VM>(new);
            }
            rc::set(new, rc::count(object));
            self.attempt_mark(new);
            self.unmark(object);
            trace.process_node(new);
            new
        }
    }

    /// Mark all the lines that the given object spans.
    #[allow(clippy::assertions_on_constants)]
    #[inline]
    pub fn mark_lines(&self, object: ObjectReference) {
        debug_assert!(!super::BLOCK_ONLY);
        if crate::args::REF_COUNT {
            return;
        }
        Line::mark_lines_for_object::<VM>(object, self.line_mark_state.load(Ordering::Acquire));
    }

    /// Atomically mark an object.
    #[inline(always)]
    pub fn attempt_mark(&self, object: ObjectReference) -> bool {
        loop {
            let old_value = load_metadata::<VM>(
                &VM::VMObjectModel::LOCAL_MARK_BIT_SPEC,
                object,
                None,
                Some(Ordering::SeqCst),
            ) as u8;
            if old_value == self.mark_state {
                return false;
            }

            if compare_exchange_metadata::<VM>(
                &VM::VMObjectModel::LOCAL_MARK_BIT_SPEC,
                object,
                old_value as usize,
                self.mark_state as usize,
                None,
                Ordering::SeqCst,
                Ordering::SeqCst,
            ) {
                break;
            }
        }
        true
    }

    /// Atomically mark an object.
    #[inline(always)]
    pub fn unmark(&self, object: ObjectReference) -> bool {
        loop {
            let old_value = load_metadata::<VM>(
                &VM::VMObjectModel::LOCAL_MARK_BIT_SPEC,
                object,
                None,
                Some(Ordering::SeqCst),
            ) as u8;
            if old_value == Self::UNMARKED_STATE {
                return false;
            }

            if compare_exchange_metadata::<VM>(
                &VM::VMObjectModel::LOCAL_MARK_BIT_SPEC,
                object,
                Self::MARKED_STATE as _,
                Self::UNMARKED_STATE as _,
                None,
                Ordering::SeqCst,
                Ordering::SeqCst,
            ) {
                break;
            }
        }
        true
    }

    /// Check if an object is marked.
    #[inline(always)]
    pub fn is_marked(&self, object: ObjectReference) -> bool {
        let old_value = load_metadata::<VM>(
            &VM::VMObjectModel::LOCAL_MARK_BIT_SPEC,
            object,
            None,
            Some(Ordering::SeqCst),
        ) as u8;
        old_value == self.mark_state
    }

    #[inline(always)]
    pub fn mark_bit(&self, object: ObjectReference) -> bool {
        let old_value = load_metadata::<VM>(
            &VM::VMObjectModel::LOCAL_MARK_BIT_SPEC,
            object,
            None,
            Some(Ordering::SeqCst),
        ) as u8;
        old_value == self.mark_state
    }

    /// Check if an object is pinned.
    #[inline(always)]
    fn is_pinned(_object: ObjectReference) -> bool {
        // TODO(wenyuzhao): Object pinning not supported yet.
        false
    }

    /// Hole searching.
    ///
    /// Linearly scan lines in a block to search for the next
    /// hole, starting from the given line. If we find available lines,
    /// return a tuple of the start line and the end line (non-inclusive).
    ///
    /// Returns None if the search could not find any more holes.
    #[allow(clippy::assertions_on_constants)]
    pub fn get_next_available_lines(&self, copy: bool, search_start: Line) -> Option<(Line, Line)> {
        debug_assert!(!super::BLOCK_ONLY);
        if super::REF_COUNT {
            self.rc_get_next_available_lines(copy, search_start)
        } else {
            self.normal_get_next_available_lines(search_start)
        }
    }

    /// Search holes by ref-counts instead of line marks
    #[allow(clippy::assertions_on_constants)]
    #[inline(always)]
    pub fn rc_get_next_available_lines(
        &self,
        copy: bool,
        search_start: Line,
    ) -> Option<(Line, Line)> {
        debug_assert!(!super::BLOCK_ONLY);
        debug_assert!(super::REF_COUNT);
        let block = search_start.block();
        let rc_array = RCArray::of(block);
        let limit = Block::LINES;
        // Find start
        let first_free_cursor = {
            let start_cursor = search_start.get_index_within_block();
            let mut first_free_cursor = None;
            let mut find_free_line = false;
            for i in start_cursor..limit {
                if rc_array.is_dead(i) {
                    if i == 0 {
                        first_free_cursor = Some(i);
                        break;
                    } else if !find_free_line {
                        find_free_line = true;
                    } else {
                        first_free_cursor = Some(i);
                        break;
                    }
                } else {
                    find_free_line = false;
                }
            }
            first_free_cursor
        };
        let start = match first_free_cursor {
            Some(c) => c,
            _ => return None,
        };
        // Find limit
        let end = {
            let mut cursor = start + 1;
            while cursor < limit {
                if !rc_array.is_dead(cursor) {
                    break;
                }
                cursor += 1;
            }
            cursor
        };
        let start = Line::from(block.start() + (start << Line::LOG_BYTES));
        let end = Line::from(block.start() + (end << Line::LOG_BYTES));
        if self.common.needs_log_bit {
            if !copy {
                Line::clear_log_table::<VM>(start..end);
            } else {
                Line::initialize_log_table_as_unlogged::<VM>(start..end);
            }
            Line::update_validity(RegionIterator::<Line>::new(start, end));
        }
        block.dec_dead_bytes_sloppy(Line::steps_between(&start, &end).unwrap() << Line::LOG_BYTES);
        // Line::clear_mark_table::<VM>(start..end);
        // if !_copy {
        //     println!("reuse {:?} copy={}", start..end, copy);
        // }
        Some((start, end))
    }

    #[allow(clippy::assertions_on_constants)]
    #[inline]
    pub fn normal_get_next_available_lines(&self, search_start: Line) -> Option<(Line, Line)> {
        debug_assert!(!super::BLOCK_ONLY);
        debug_assert!(!super::REF_COUNT);
        let unavail_state = self.line_unavail_state.load(Ordering::Acquire);
        let current_state = self.line_mark_state.load(Ordering::Acquire);
        let block = search_start.block();
        let mut mark_data = block.line_mark_table();
        let start_cursor = search_start.get_index_within_block();
        let mut cursor = start_cursor;
        // Find start
        while cursor < Block::LINES {
            let mark = mark_data.get(cursor);
            if mark != unavail_state && mark != current_state {
                break;
            }
            cursor += 1;
        }
        if cursor == Block::LINES {
            return None;
        }
        let start = search_start.next_nth(cursor - start_cursor);
        // Find limit
        while cursor < Block::LINES {
            let mark = mark_data.get(cursor);
            if mark == unavail_state || mark == current_state {
                break;
            }
            if crate::plan::immix::CONCURRENT_MARKING {
                mark_data.set(cursor, current_state);
            }
            cursor += 1;
        }
        let end = search_start.next_nth(cursor - start_cursor);
        if self.common.needs_log_bit {
            Line::clear_log_table::<VM>(start..end);
        }
        Some((start, end))
    }

    pub fn is_last_gc_exhaustive(did_defrag_for_last_gc: bool) -> bool {
        if super::DEFRAG {
            did_defrag_for_last_gc
        } else {
            // If defrag is disabled, every GC is exhaustive.
            true
        }
    }

    #[inline(always)]
    pub fn add_to_possibly_dead_mature_blocks(&self, block: Block, is_defrag_source: bool) {
        if block.log() {
            self.possibly_dead_mature_blocks
                .push((block, is_defrag_source));
        }
    }

    pub fn schedule_rc_block_sweeping_tasks(&self, counter: LazySweepingJobsCounter) {
        // while let Some(x) = self.last_mutator_recycled_blocks.pop() {
        //     x.set_state(BlockState::Marked);
        // }
        // This may happen either within a pause, or in concurrent.
        let size = self.possibly_dead_mature_blocks.len();
        let num_bins = self.scheduler().num_workers() << 1;
        let bin_cap = size / num_bins + if size % num_bins == 0 { 0 } else { 1 };
        let mut bins = (0..num_bins)
            .map(|_| Vec::with_capacity(bin_cap))
            .collect::<Vec<Vec<(Block, bool)>>>();
        'out: for i in 0..num_bins {
            for _ in 0..bin_cap {
                if let Some(block) = self.possibly_dead_mature_blocks.pop() {
                    bins[i].push(block);
                } else {
                    break 'out;
                }
            }
        }
        let packets = bins
            .into_iter()
            .map::<Box<dyn GCWork<VM>>, _>(|blocks| {
                Box::new(SweepBlocksAfterDecs::new(blocks, counter.clone()))
            })
            .collect();
        self.scheduler().work_buckets[WorkBucketStage::Unconstrained].bulk_add_prioritized(packets);
        self.scheduler().work_buckets[WorkBucketStage::Unconstrained]
            .add_prioritized(Box::new(RCReleaseMatureLOS::new(counter.clone())));
    }
}

/// A work packet to scan the fields of each objects and mark lines.
pub struct ScanObjectsAndMarkLines<Edges: ProcessEdgesWork> {
    buffer: Vec<ObjectReference>,
    concurrent: bool,
    immix_space: &'static ImmixSpace<Edges::VM>,
    edges: Vec<Address>,
    worker: *mut GCWorker<Edges::VM>,
    mmtk: *const MMTK<Edges::VM>,
}

unsafe impl<E: ProcessEdgesWork> Send for ScanObjectsAndMarkLines<E> {}

impl<E: ProcessEdgesWork> ScanObjectsAndMarkLines<E> {
    pub fn new(
        buffer: Vec<ObjectReference>,
        concurrent: bool,
        _immix: Option<&'static Immix<E::VM>>,
        immix_space: &'static ImmixSpace<E::VM>,
    ) -> Self {
        debug_assert!(!concurrent);
        if concurrent {
            crate::NUM_CONCURRENT_TRACING_PACKETS.fetch_add(1, Ordering::SeqCst);
        }
        Self {
            buffer,
            concurrent,
            immix_space,
            edges: vec![],
            worker: ptr::null_mut(),
            mmtk: ptr::null_mut(),
        }
    }

    fn worker(&self) -> &mut GCWorker<E::VM> {
        unsafe { &mut *self.worker }
    }

    fn flush(&mut self) {
        if !self.edges.is_empty() {
            let mut new_edges = Vec::new();
            mem::swap(&mut new_edges, &mut self.edges);
            self.worker().add_work(
                WorkBucketStage::Closure,
                E::new(new_edges, false, unsafe { &*self.mmtk }),
            );
        }
    }
}

impl<E: ProcessEdgesWork> GCWork<E::VM> for ScanObjectsAndMarkLines<E> {
    fn do_work(&mut self, worker: &mut GCWorker<E::VM>, mmtk: &'static MMTK<E::VM>) {
        trace!("ScanObjectsAndMarkLines");
        self.mmtk = mmtk;
        self.worker = worker;
        let mut buffer = vec![];
        mem::swap(&mut buffer, &mut self.buffer);
        let tls = worker.tls;
        let mut closure = ObjectsClosure::<E>::new(worker);
        for object in buffer {
            <E::VM as VMBinding>::VMScanning::scan_object(tls, object, &mut closure);
            if super::MARK_LINE_AT_SCAN_TIME
                && !super::BLOCK_ONLY
                && self.immix_space.in_space(object)
            {
                self.immix_space.mark_lines(object);
            }
        }
        self.flush();
    }
}

impl<E: ProcessEdgesWork> Drop for ScanObjectsAndMarkLines<E> {
    fn drop(&mut self) {
        if self.concurrent {
            crate::NUM_CONCURRENT_TRACING_PACKETS.fetch_sub(1, Ordering::SeqCst);
        }
    }
}

pub struct MatureSweeping;

impl<VM: VMBinding> GCWork<VM> for MatureSweeping {
    fn do_work(&mut self, _worker: &mut GCWorker<VM>, mmtk: &'static MMTK<VM>) {
        let immix = mmtk.plan.downcast_ref::<Immix<VM>>().unwrap();
        let immix_mut = unsafe { &mut *(immix as *const _ as *mut Immix<VM>) };
        immix_mut
            .immix_space
            .schedule_mature_sweeping(immix.current_pause().unwrap())
    }
}

static SELECT_DEFRAG_BLOCK_JOB_COUNTER: AtomicUsize = AtomicUsize::new(0);

struct SelectDefragBlocksInChunk {
    chunk: Chunk,
    #[allow(unused)]
    defrag_threshold: usize,
}

impl<VM: VMBinding> GCWork<VM> for SelectDefragBlocksInChunk {
    #[inline]
    fn do_work(&mut self, _worker: &mut GCWorker<VM>, mmtk: &'static MMTK<VM>) {
        let mut blocks = vec![];
        // Iterate over all blocks in this chunk
        for block in self.chunk.committed_blocks() {
            let state = block.get_state();
            // Skip unallocated blocks.
            if state == BlockState::Unallocated
                || state == BlockState::Nursery
                || block.is_defrag_source()
            {
                continue;
            }
            let score = if crate::args::HOLE_COUNTING {
                unreachable!();
                // match state {
                //     BlockState::Reusable { unavailable_lines } => unavailable_lines as _,
                //     _ => block.calc_holes(),
                // }
            } else {
                // block.dead_bytes()
                // block.calc_dead_bytes::<VM>()
                block.calc_dead_lines() << Line::LOG_BYTES
            };
            if score >= (Block::BYTES >> 1) {
                blocks.push((block, score));
            }
        }
        let immix = mmtk.plan.downcast_ref::<Immix<VM>>().unwrap();
        immix
            .immix_space
            .fragmented_blocks_size
            .fetch_add(blocks.len(), Ordering::SeqCst);
        immix.immix_space.fragmented_blocks.push(blocks);
        if SELECT_DEFRAG_BLOCK_JOB_COUNTER.fetch_sub(1, Ordering::SeqCst) == 1 {
            immix.immix_space.select_mature_evacuation_candidates(
                immix.current_pause().unwrap(),
                mmtk.plan.get_total_pages(),
            )
        }
    }
}

pub struct UpdateWeakProcessor;

impl<VM: VMBinding> GCWork<VM> for UpdateWeakProcessor {
    #[inline]
    fn do_work(&mut self, _worker: &mut GCWorker<VM>, _mmtk: &'static MMTK<VM>) {
        VM::VMCollection::update_weak_processor();
    }
}

use crate::plan::Plan;
use crate::policy::copy_context::PolicyCopyContext;
use crate::util::alloc::Allocator;
use crate::util::alloc::ImmixAllocator;

/// Immix copy allocator
pub struct ImmixCopyContext<VM: VMBinding> {
    copy_allocator: ImmixAllocator<VM>,
    defrag_allocator: ImmixAllocator<VM>,
}

impl<VM: VMBinding> PolicyCopyContext for ImmixCopyContext<VM> {
    type VM = VM;

    fn prepare(&mut self) {
        self.copy_allocator.reset();
        self.defrag_allocator.reset();
    }
    fn release(&mut self) {
        self.copy_allocator.reset();
        self.defrag_allocator.reset();
    }
    #[inline(always)]
    fn alloc_copy(
        &mut self,
        _original: ObjectReference,
        bytes: usize,
        align: usize,
        offset: isize,
    ) -> Address {
        if self.get_space().in_defrag() {
            self.defrag_allocator.alloc(bytes, align, offset)
        } else {
            self.copy_allocator.alloc(bytes, align, offset)
        }
    }
    #[inline(always)]
    fn post_copy(&mut self, obj: ObjectReference, _bytes: usize) {
        if crate::args::REF_COUNT {
            return;
        }
        // Mark the object
        store_metadata::<VM>(
            &VM::VMObjectModel::LOCAL_MARK_BIT_SPEC,
            obj,
            self.get_space().mark_state as usize,
            None,
            Some(Ordering::SeqCst),
        );
        // Mark the line
        if !super::MARK_LINE_AT_SCAN_TIME {
            self.get_space().mark_lines(obj);
        }
    }
}

impl<VM: VMBinding> ImmixCopyContext<VM> {
    pub fn new(
        tls: VMWorkerThread,
        plan: &'static dyn Plan<VM = VM>,
        space: &'static ImmixSpace<VM>,
    ) -> Self {
        ImmixCopyContext {
            copy_allocator: ImmixAllocator::new(tls.0, Some(space), plan, true),
            defrag_allocator: ImmixAllocator::new(tls.0, Some(space), plan, true),
        }
    }

    #[inline(always)]
    fn get_space(&self) -> &ImmixSpace<VM> {
        // Both copy allocators should point to the same space.
        debug_assert_eq!(
            self.defrag_allocator.immix_space().common().descriptor,
            self.copy_allocator.immix_space().common().descriptor
        );
        // Just get the space from either allocator
        self.defrag_allocator.immix_space()
    }
}<|MERGE_RESOLUTION|>--- conflicted
+++ resolved
@@ -738,10 +738,6 @@
         debug_assert!(!super::BLOCK_ONLY);
         let forwarding_status = ForwardingWord::attempt_to_forward::<VM>(object);
         if ForwardingWord::state_is_forwarded_or_being_forwarded(forwarding_status) {
-<<<<<<< HEAD
-            ForwardingWord::spin_and_get_forwarded_object::<VM>(object, forwarding_status)
-        } else if self.is_marked(object) {
-=======
             // We lost the forwarding race as some other thread has set the forwarding word; wait
             // until the object has been forwarded by the winner. Note that the object may not
             // necessarily get forwarded since Immix opportunistically moves objects.
@@ -767,7 +763,7 @@
                 }
             }
             new_object
-        } else if self.is_marked(object, self.mark_state) {
+        } else if self.is_marked(object) {
             // We won the forwarding race but the object is already marked so we clear the
             // forwarding status and return the unmoved object
             debug_assert!(
@@ -775,7 +771,6 @@
                 "Forwarded object is the same as original object {} even though it should have been copied",
                 object,
             );
->>>>>>> 3dbdd7ae
             ForwardingWord::clear_forwarding_bits::<VM>(object);
             object
         } else {
