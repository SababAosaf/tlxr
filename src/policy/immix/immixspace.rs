use super::block_allocation::BlockAllocation;
use super::line::*;
use super::{
    block::*,
    chunk::{Chunk, ChunkMap},
    defrag::Defrag,
};
use crate::plan::immix::Pause;
use crate::plan::lxr::{RemSet, LXR};
use crate::plan::ObjectsClosure;
use crate::plan::PlanConstraints;
use crate::policy::gc_work::TraceKind;
use crate::policy::immix::block_allocation::RCSweepNurseryBlocks;
use crate::policy::largeobjectspace::{RCReleaseMatureLOS, RCSweepMatureLOS};
use crate::policy::space::SpaceOptions;
use crate::policy::space::*;
use crate::policy::space::{CommonSpace, Space, SFT};
use crate::scheduler::ProcessEdgesWork;
use crate::util::copy::*;
use crate::util::heap::layout::heap_layout::{Mmapper, VMMap};
use crate::util::heap::HeapMeta;
use crate::util::heap::PageResource;
use crate::util::heap::VMRequest;
use crate::util::linear_scan::{Region, RegionIterator};
use crate::util::metadata::side_metadata::*;
use crate::util::metadata::{
    self, compare_exchange_metadata, load_metadata, store_metadata, MetadataSpec,
};
use crate::util::object_forwarding as ForwardingWord;
use crate::util::rc;
use crate::util::{Address, ObjectReference};
use crate::{
    plan::ObjectQueue,
    scheduler::{GCWork, GCWorkScheduler, GCWorker, WorkBucketStage},
    util::{
        heap::blockpageresource::BlockPageResource,
        opaque_pointer::{VMThread, VMWorkerThread},
    },
    MMTK,
};
use crate::{vm::*, LazySweepingJobsCounter};
use atomic::Ordering;
use crossbeam::queue::SegQueue;
use spin::Mutex;
use std::sync::atomic::AtomicUsize;
use std::sync::{atomic::AtomicU8, Arc};
use std::{mem, ptr};

pub static RELEASED_NURSERY_BLOCKS: AtomicUsize = AtomicUsize::new(0);
pub static RELEASED_BLOCKS: AtomicUsize = AtomicUsize::new(0);

pub(crate) const TRACE_KIND_FAST: TraceKind = 0;
pub(crate) const TRACE_KIND_DEFRAG: TraceKind = 1;

pub struct ImmixSpace<VM: VMBinding> {
    common: CommonSpace<VM>,
    pub pr: BlockPageResource<VM>,
    /// Allocation status for all chunks in immix space
    pub chunk_map: ChunkMap,
    /// Current line mark state
    pub line_mark_state: AtomicU8,
    /// Line mark state in previous GC
    line_unavail_state: AtomicU8,
    /// A list of all reusable blocks
    pub reusable_blocks: BlockList,
    /// Defrag utilities
    pub(super) defrag: Defrag,
    /// Object mark state
    mark_state: u8,
    /// Work packet scheduler
    scheduler: Arc<GCWorkScheduler<VM>>,
    pub block_allocation: BlockAllocation<VM>,
    possibly_dead_mature_blocks: SegQueue<(Block, bool)>,
    initial_mark_pause: bool,
    pub mutator_recycled_blocks: SegQueue<Vec<Block>>,
    pub mature_evac_remsets: Mutex<Vec<Box<dyn GCWork<VM>>>>,
    pub last_defrag_blocks: Vec<Block>,
    defrag_blocks: Vec<Block>,
    num_defrag_blocks: AtomicUsize,
    #[allow(dead_code)]
    defrag_chunk_cursor: AtomicUsize,
    fragmented_blocks: SegQueue<Vec<(Block, usize)>>,
    fragmented_blocks_size: AtomicUsize,
    pub num_clean_blocks_released: AtomicUsize,
    pub num_clean_blocks_released_lazy: AtomicUsize,
    pub remset: RemSet,
    pub cm_enabled: bool,
    pub rc_enabled: bool,
}

unsafe impl<VM: VMBinding> Sync for ImmixSpace<VM> {}

impl<VM: VMBinding> SFT for ImmixSpace<VM> {
    fn name(&self) -> &str {
        self.get_name()
    }
    fn is_live(&self, object: ObjectReference) -> bool {
        if self.rc_enabled {
            return crate::util::rc::count(object) > 0
                || ForwardingWord::is_forwarded::<VM>(object);
        }
        if self.initial_mark_pause {
            return true;
        }
        if self.cm_enabled {
            let block_state = Block::containing::<VM>(object).get_state();
            if block_state == BlockState::Nursery {
                return true;
            }
        }
        self.is_marked(object) || ForwardingWord::is_forwarded::<VM>(object)
    }
    fn is_movable(&self) -> bool {
        super::DEFRAG
    }
    #[cfg(feature = "sanity")]
    fn is_sane(&self) -> bool {
        true
    }
    fn initialize_object_metadata(&self, _object: ObjectReference, _bytes: usize, _alloc: bool) {
        #[cfg(feature = "global_alloc_bit")]
        crate::util::alloc_bit::set_alloc_bit(_object);
    }
    #[inline(always)]
    fn get_forwarded_object(&self, object: ObjectReference) -> Option<ObjectReference> {
        debug_assert!(!object.is_null());
        if ForwardingWord::is_forwarded::<VM>(object) {
            Some(ForwardingWord::read_forwarding_pointer::<VM>(object))
        } else {
            None
        }
    }
    fn sft_trace_object(
        &self,
        _queue: &mut VectorObjectQueue,
        _object: ObjectReference,
        _worker: GCWorkerMutRef,
    ) -> ObjectReference {
        panic!("We do not use SFT to trace objects for Immix. sft_trace_object() cannot be used.")
    }
}

impl<VM: VMBinding> Space<VM> for ImmixSpace<VM> {
    fn as_space(&self) -> &dyn Space<VM> {
        self
    }
    fn as_sft(&self) -> &(dyn SFT + Sync + 'static) {
        self
    }
    #[inline(always)]
    fn get_page_resource(&self) -> &dyn PageResource<VM> {
        &self.pr
    }
    #[inline(always)]
    fn common(&self) -> &CommonSpace<VM> {
        &self.common
    }
    fn init(&mut self, _vm_map: &'static VMMap) {
        super::validate_features();
        self.common().init(self.as_space());
        self.block_allocation
            .init(unsafe { &*(self as *const Self) })
    }
    fn release_multiple_pages(&mut self, _start: Address) {
        panic!("immixspace only releases pages enmasse")
    }
    fn set_copy_for_sft_trace(&mut self, _semantics: Option<CopySemantics>) {
        panic!("We do not use SFT to trace objects for Immix. set_copy_context() cannot be used.")
    }
}

impl<VM: VMBinding> crate::policy::gc_work::PolicyTraceObject<VM> for ImmixSpace<VM> {
    #[inline(always)]
    fn trace_object<Q: ObjectQueue, const KIND: TraceKind>(
        &self,
        queue: &mut Q,
        object: ObjectReference,
        copy: Option<CopySemantics>,
        worker: &mut GCWorker<VM>,
    ) -> ObjectReference {
        if KIND == TRACE_KIND_DEFRAG {
            self.trace_object(queue, object, copy.unwrap(), worker)
        } else if KIND == TRACE_KIND_FAST {
            self.fast_trace_object(queue, object)
        } else {
            unreachable!()
        }
    }

    #[inline(always)]
    fn post_scan_object(&self, object: ObjectReference) {
        if super::MARK_LINE_AT_SCAN_TIME && !super::BLOCK_ONLY {
            debug_assert!(self.in_space(object));
            self.mark_lines(object);
        }
    }

    #[inline(always)]
    fn may_move_objects<const KIND: TraceKind>() -> bool {
        if KIND == TRACE_KIND_DEFRAG {
            true
        } else if KIND == TRACE_KIND_FAST {
            false
        } else {
            unreachable!()
        }
    }
}

impl<VM: VMBinding> ImmixSpace<VM> {
    const UNMARKED_STATE: u8 = 0;
    const MARKED_STATE: u8 = 1;

    /// Get side metadata specs
    fn side_metadata_specs(rc_enabled: bool) -> Vec<SideMetadataSpec> {
        if rc_enabled {
            return metadata::extract_side_metadata(&vec![
                MetadataSpec::OnSide(Block::DEFRAG_STATE_TABLE),
                MetadataSpec::OnSide(Block::MARK_TABLE),
                MetadataSpec::OnSide(ChunkMap::ALLOC_TABLE),
                *VM::VMObjectModel::LOCAL_MARK_BIT_SPEC,
                MetadataSpec::OnSide(crate::util::rc::RC_STRADDLE_LINES),
                MetadataSpec::OnSide(Block::LOG_TABLE),
                MetadataSpec::OnSide(Block::DEAD_WORDS),
                MetadataSpec::OnSide(Line::VALIDITY_STATE),
            ]);
        }
        metadata::extract_side_metadata(&if super::BLOCK_ONLY {
            vec![
                MetadataSpec::OnSide(Block::DEFRAG_STATE_TABLE),
                MetadataSpec::OnSide(Block::MARK_TABLE),
                MetadataSpec::OnSide(ChunkMap::ALLOC_TABLE),
                *VM::VMObjectModel::LOCAL_MARK_BIT_SPEC,
            ]
        } else {
            vec![
                MetadataSpec::OnSide(Line::MARK_TABLE),
                MetadataSpec::OnSide(Block::DEFRAG_STATE_TABLE),
                MetadataSpec::OnSide(Block::MARK_TABLE),
                MetadataSpec::OnSide(ChunkMap::ALLOC_TABLE),
                *VM::VMObjectModel::LOCAL_MARK_BIT_SPEC,
            ]
        })
    }

    pub fn new(
        name: &'static str,
        vm_map: &'static VMMap,
        mmapper: &'static Mmapper,
        heap: &mut HeapMeta,
        scheduler: Arc<GCWorkScheduler<VM>>,
        global_side_metadata_specs: Vec<SideMetadataSpec>,
        constraints: &'static PlanConstraints,
        rc_enabled: bool,
    ) -> Self {
        let common = CommonSpace::new(
            SpaceOptions {
                name,
                movable: true,
                immortal: false,
                zeroed: true,
                vmrequest: VMRequest::discontiguous(),
                side_metadata_specs: SideMetadataContext {
                    global: global_side_metadata_specs,
                    local: Self::side_metadata_specs(rc_enabled),
                },
                needs_log_bit: constraints.needs_log_bit,
                needs_field_log_bit: constraints.needs_field_log_bit,
            },
            vm_map,
            mmapper,
            heap,
        );
        ImmixSpace {
            pr: if common.vmrequest.is_discontiguous() {
                unreachable!()
                // BlockPageResource::new_discontiguous(Block::LOG_PAGES, vm_map)
            } else {
                BlockPageResource::new_contiguous(
                    Block::LOG_PAGES,
                    common.start,
                    common.extent,
                    vm_map,
                )
            },
            common,
            chunk_map: ChunkMap::new(),
            line_mark_state: AtomicU8::new(Line::RESET_MARK_STATE),
            line_unavail_state: AtomicU8::new(Line::RESET_MARK_STATE),
            reusable_blocks: BlockList::new(),
            defrag: Defrag::default(),
            mark_state: Self::UNMARKED_STATE,
            scheduler,
            block_allocation: BlockAllocation::new(),
            possibly_dead_mature_blocks: Default::default(),
            initial_mark_pause: false,
            mutator_recycled_blocks: Default::default(),
            mature_evac_remsets: Default::default(),
            num_defrag_blocks: AtomicUsize::new(0),
            defrag_chunk_cursor: AtomicUsize::new(0),
            defrag_blocks: Default::default(),
            last_defrag_blocks: Default::default(),
            fragmented_blocks: Default::default(),
            fragmented_blocks_size: Default::default(),
            num_clean_blocks_released: Default::default(),
            num_clean_blocks_released_lazy: Default::default(),
            remset: RemSet::new(),
            cm_enabled: false,
            rc_enabled,
        }
    }

    /// Get the number of defrag headroom pages.
    pub fn defrag_headroom_pages(&self) -> usize {
        self.defrag.defrag_headroom_pages(self)
    }

    pub fn num_defrag_blocks(&self) -> usize {
        self.num_defrag_blocks.load(Ordering::SeqCst)
    }

    /// Check if current GC is a defrag GC.
    #[inline(always)]
    pub fn in_defrag(&self) -> bool {
        self.defrag.in_defrag()
    }

    /// check if the current GC should do defragmentation.
    pub fn decide_whether_to_defrag(
        &self,
        emergency_collection: bool,
        collect_whole_heap: bool,
        collection_attempts: usize,
        user_triggered_collection: bool,
        full_heap_system_gc: bool,
    ) -> bool {
        self.defrag.decide_whether_to_defrag(
            emergency_collection,
            collect_whole_heap,
            collection_attempts,
            user_triggered_collection,
            self.reusable_blocks.len() == 0,
            full_heap_system_gc,
            self.cm_enabled,
            self.rc_enabled,
        );
        self.defrag.in_defrag()
    }

    /// Get work packet scheduler
    #[inline(always)]
    pub fn scheduler(&self) -> &GCWorkScheduler<VM> {
        &self.scheduler
    }

    fn select_mature_evacuation_candidates(&self, _pause: Pause, _total_pages: usize) {
        let me = unsafe { &mut *(self as *const Self as *mut Self) };
        debug_assert!(crate::args::RC_MATURE_EVACUATION);
        // Select mature defrag blocks
        // let available_clean_pages_for_defrag = VM::VMActivePlan::global().get_total_pages()
        //     + self.defrag_headroom_pages()
        //     - VM::VMActivePlan::global().get_pages_reserved();
        // let defrag_bytes = available_clean_pages_for_defrag << 12;
        let defrag_bytes = self.defrag_headroom_pages() << 12;
        let mut blocks = Vec::with_capacity(self.fragmented_blocks_size.load(Ordering::SeqCst));
        while let Some(mut x) = self.fragmented_blocks.pop() {
            blocks.append(&mut x);
        }
        let mut live_bytes = 0usize;
        let mut num_blocks = 0usize;
        blocks.sort_by_key(|x| x.1);
        while let Some((block, dead_bytes)) = blocks.pop() {
            if block.is_defrag_source()
                || block.get_state() == BlockState::Unallocated
                || block.get_state() == BlockState::Nursery
            {
                // println!(" - skip defrag {:?} {:?}", block, block.get_state());
                continue;
            }
            block.set_as_defrag_source(true);
            // println!(
            //     " - defrag {:?} {:?} {}",
            //     block,
            //     block.get_state(),
            //     block.dead_bytes()
            // );
            me.defrag_blocks.push(block);
            live_bytes += (Block::BYTES - dead_bytes) >> 1;
            num_blocks += 1;
            if live_bytes >= defrag_bytes {
                break;
            }
        }
        if crate::args::LOG_PER_GC_STATE {
            println!(
                " - Defrag {} mature bytes ({} blocks)",
                live_bytes, num_blocks
            );
        }
        self.num_defrag_blocks.store(num_blocks, Ordering::SeqCst);
    }

    fn schedule_defrag_selection_packets(&self, _pause: Pause) {
        let tasks = self.chunk_map.generate_tasks(|chunk| {
            Box::new(SelectDefragBlocksInChunk {
                chunk,
                defrag_threshold: 1,
            })
        });
        self.fragmented_blocks_size.store(0, Ordering::SeqCst);
        SELECT_DEFRAG_BLOCK_JOB_COUNTER.store(tasks.len(), Ordering::SeqCst);
        self.scheduler().work_buckets[WorkBucketStage::FinishConcurrentWork].bulk_add(tasks);
    }

    pub fn rc_eager_prepare(&mut self, pause: Pause) {
        if pause == Pause::FullTraceFast || pause == Pause::InitialMark {
            self.schedule_defrag_selection_packets(pause);
        }
        let num_workers = self.scheduler().worker_group.worker_count();
        // let (stw_packets, delayed_packets, nursery_blocks) =
        //     if crate::args::LOCK_FREE_BLOCK_ALLOCATION {
        //         self.block_allocation
        //             .reset_and_generate_nursery_sweep_tasks(num_workers)
        //     } else {
        //         unreachable!();
        //     };
        let (stw_packets, nursery_blocks) = self
            .block_allocation
            .reset_and_generate_nursery_sweep_tasks(num_workers);
        // If there are not too much nursery blocks for release, we
        // reclain mature blocks as well.
        if crate::args::NO_LAZY_SWEEP_WHEN_STW_CANNOT_RELEASE_ENOUGH_MEMORY {
            let mature_blocks = if pause == Pause::FinalMark || pause == Pause::FullTraceFast {
                self.num_defrag_blocks.load(Ordering::SeqCst)
            } else {
                0
            };
            if crate::args::LAZY_DECREMENTS
                && (nursery_blocks + mature_blocks) < crate::args::NO_LAZY_DEC_THRESHOLD
            {
                if crate::args::LOG_PER_GC_STATE {
                    println!(
                        "disable lazy dec: nursery_blocks={} mature_blocks={} threshold={}",
                        nursery_blocks,
                        mature_blocks,
                        crate::args::NO_LAZY_DEC_THRESHOLD
                    );
                }
                crate::DISABLE_LASY_DEC_FOR_CURRENT_GC.store(true, Ordering::SeqCst);
            }
        }
        if pause == Pause::FinalMark {
            self.scheduler().work_buckets[WorkBucketStage::RCEvacuateMature].bulk_add(stw_packets);
        } else {
            self.scheduler().work_buckets[WorkBucketStage::RCReleaseNursery].bulk_add(stw_packets);
        }
        if pause == Pause::FullTraceFast || pause == Pause::InitialMark {
            // Update mark_state
            // if VM::VMObjectModel::LOCAL_MARK_BIT_SPEC.is_on_side() {
            //     self.mark_state = Self::MARKED_STATE;
            // } else {
            //     // For header metadata, we use cyclic mark bits.
            //     unimplemented!("cyclic mark bits is not supported at the moment");
            // }
            // Reset block mark and object mark table.
            let space = unsafe { &mut *(self as *mut Self) };
            let work_packets = self.chunk_map.generate_prepare_tasks::<VM>(space, None);
            self.scheduler().work_buckets[WorkBucketStage::Initial].bulk_add(work_packets);
        }
    }

    pub fn schedule_mark_table_zeroing_tasks(&self, stage: WorkBucketStage) {
        assert!(crate::args::HEAP_HEALTH_GUIDED_GC);
        let space = unsafe { &mut *(self as *const Self as *mut Self) };
        let work_packets = self
            .chunk_map
            .generate_concurrent_mark_table_zeroing_tasks::<VM>(space);
        self.scheduler().work_buckets[stage].bulk_add(work_packets);
    }

    pub fn prepare_rc(&mut self, pause: Pause) {
        self.num_clean_blocks_released.store(0, Ordering::SeqCst);
        self.num_clean_blocks_released_lazy
            .store(0, Ordering::SeqCst);
        if pause == Pause::FullTraceFast || pause == Pause::FinalMark {
            debug_assert!(self.last_defrag_blocks.is_empty());
            std::mem::swap(&mut self.defrag_blocks, &mut self.last_defrag_blocks);
        }
        debug_assert_ne!(pause, Pause::FullTraceDefrag);
        // Tracing GC preparation work
        if pause == Pause::FullTraceFast || pause == Pause::InitialMark {
            // Update mark_state
            if VM::VMObjectModel::LOCAL_MARK_BIT_SPEC.is_on_side() {
                self.mark_state = Self::MARKED_STATE;
            } else {
                // For header metadata, we use cyclic mark bits.
                unimplemented!("cyclic mark bits is not supported at the moment");
            }
            // Reset block mark and object mark table.
            // let space = unsafe { &mut *(self as *mut Self) };
            // let work_packets = self.chunk_map.generate_prepare_tasks::<VM>(space, None);
            // self.scheduler().work_buckets[WorkBucketStage::Prepare].bulk_add(work_packets);
        }
        // SATB sweep has problem scanning mutator recycled blocks.
        // Remaing the block state as "reusing" and reset them here.
        let space = unsafe { &mut *(self as *mut Self) };
        if pause == Pause::FullTraceFast {
            while let Some(blocks) = self.mutator_recycled_blocks.pop() {
                for b in blocks {
                    b.set_state(BlockState::Marked);
                }
            }
        } else {
            let mut packets: Vec<Box<dyn GCWork<VM>>> = vec![];
            packets.reserve(self.mutator_recycled_blocks.len());
            while let Some(blocks) = self.mutator_recycled_blocks.pop() {
                if !blocks.is_empty() {
                    for chunk in blocks.chunks(256) {
                        packets.push(Box::new(RCSweepNurseryBlocks {
                            space,
                            blocks: chunk.to_vec(),
                            mutator_reused_blocks: true,
                        }));
                    }
                }
            }
            if crate::args::LAZY_MU_REUSE_BLOCK_SWEEPING {
                self.scheduler().postpone_all_prioritized(packets);
            } else {
                if pause == Pause::FinalMark {
                    self.scheduler().work_buckets[WorkBucketStage::RCEvacuateMature]
                        .bulk_add(packets);
                } else {
                    self.scheduler().work_buckets[WorkBucketStage::RCReleaseNursery]
                        .bulk_add(packets);
                }
            }
        }
        if pause == Pause::FinalMark {
            crate::REMSET_RECORDING.store(false, Ordering::SeqCst);
        }
    }

    pub fn release_rc(&mut self, pause: Pause) {
        debug_assert_ne!(pause, Pause::FullTraceDefrag);
        self.block_allocation.reset();
        let disable_lasy_dec_for_current_gc = crate::disable_lasy_dec_for_current_gc();
        if disable_lasy_dec_for_current_gc {
            self.scheduler().process_lazy_decrement_packets();
        }
        rc::reset_inc_buffer_size();
    }

    pub fn schedule_mature_sweeping(&mut self, pause: Pause) {
        if pause == Pause::FullTraceFast || pause == Pause::FinalMark {
            if self.last_defrag_blocks.len() > 0 {
                while let Some(block) = self.last_defrag_blocks.pop() {
                    if !block.is_defrag_source() || block.get_state() == BlockState::Unallocated {
                        continue;
                    }
                    block.clear_rc_table::<VM>();
                    block.clear_striddle_table::<VM>();
                    block.rc_sweep_mature::<VM>(self, true);
                    assert!(!block.is_defrag_source());
                }
            }
            let disable_lasy_dec_for_current_gc = crate::disable_lasy_dec_for_current_gc();
            let dead_cycle_sweep_packets = self.chunk_map.generate_dead_cycle_sweep_tasks();
            let sweep_los = RCSweepMatureLOS::new(LazySweepingJobsCounter::new_desc());
            if crate::args::LAZY_DECREMENTS && !disable_lasy_dec_for_current_gc {
                self.scheduler().postpone_all(dead_cycle_sweep_packets);
                self.scheduler().postpone(sweep_los);
            } else {
                self.scheduler().work_buckets[WorkBucketStage::RCFullHeapRelease]
                    .bulk_add(dead_cycle_sweep_packets);
                self.scheduler().work_buckets[WorkBucketStage::RCFullHeapRelease].add(sweep_los);
            }
        }
    }

    pub fn prepare(&mut self, major_gc: bool, initial_mark_pause: bool) {
        self.initial_mark_pause = initial_mark_pause;
        debug_assert!(!self.rc_enabled);
        self.block_allocation.reset();
        if major_gc {
            // Update mark_state
            if VM::VMObjectModel::LOCAL_MARK_BIT_SPEC.is_on_side() {
                self.mark_state = Self::MARKED_STATE;
            } else {
                // For header metadata, we use cyclic mark bits.
                unimplemented!("cyclic mark bits is not supported at the moment");
            }
        }

        // Prepare defrag info
        if super::DEFRAG {
            self.defrag.prepare(self);
        }
        // Prepare each block for GC
        let threshold = self.defrag.defrag_spill_threshold.load(Ordering::Acquire);
        // # Safety: ImmixSpace reference is always valid within this collection cycle.
        let space = unsafe { &*(self as *const Self) };
        let work_packets = self.chunk_map.generate_prepare_tasks::<VM>(
            space,
            if space.in_defrag() {
                Some(threshold)
            } else {
                None
            },
        );
        self.scheduler().work_buckets[WorkBucketStage::Prepare].bulk_add(work_packets);
        // Update line mark state
        if !super::BLOCK_ONLY {
            self.line_mark_state.fetch_add(1, Ordering::AcqRel);
            if self.line_mark_state.load(Ordering::Acquire) > Line::MAX_MARK_STATE {
                self.line_mark_state
                    .store(Line::RESET_MARK_STATE, Ordering::Release);
            }
        }
    }

    /// Release for the immix space. This is called when a GC finished.
    /// Return whether this GC was a defrag GC, as a plan may want to know this.
    pub fn release(&mut self, major_gc: bool) -> bool {
        debug_assert!(!self.rc_enabled);
        self.block_allocation.reset();
        let did_defrag = self.defrag.in_defrag();
        if major_gc {
            // Update line_unavail_state for hole searching afte this GC.
            if !super::BLOCK_ONLY {
                self.line_unavail_state.store(
                    self.line_mark_state.load(Ordering::Acquire),
                    Ordering::Release,
                );
            }
        }
        // Clear reusable blocks list
        if !super::BLOCK_ONLY {
            self.reusable_blocks.reset();
        }
        // Sweep chunks and blocks
        // # Safety: ImmixSpace reference is always valid within this collection cycle.
        let space = unsafe { &*(self as *const Self) };
        let work_packets = self.chunk_map.generate_sweep_tasks(space, false);
        self.scheduler().work_buckets[WorkBucketStage::Release].bulk_add(work_packets);
        if super::DEFRAG {
            self.defrag.release(self);
        }
        self.initial_mark_pause = false;
        did_defrag
    }

    /// Release a block.
    pub fn release_block(&self, block: Block, nursery: bool, zero_unlog_table: bool) {
        // println!(
        //     "Release {:?} nursery={} defrag={}",
        //     block,
        //     nursery,
        //     block.is_defrag_source()
        // );
        if crate::args::LOG_PER_GC_STATE {
            if nursery {
                RELEASED_NURSERY_BLOCKS.fetch_add(1, Ordering::SeqCst);
            }
            RELEASED_BLOCKS.fetch_add(1, Ordering::SeqCst);
        }
        if crate::args::BARRIER_MEASUREMENT || zero_unlog_table {
            block.clear_log_table::<VM>();
        }
        self.num_clean_blocks_released
            .fetch_add(1, Ordering::Relaxed);
        block.deinit(self);
        crate::stat(|s| {
            if nursery {
                s.reclaimed_blocks_nursery += 1;
            } else {
                s.reclaimed_blocks_mature += 1;
            }
        });
        self.pr.release_pages(block.start());
    }

    /// Allocate a clean block.
    #[inline(always)]
    pub fn get_clean_block(&self, tls: VMThread, copy: bool) -> Option<Block> {
        self.block_allocation
            .get_clean_block(tls, copy, self.rc_enabled)
    }

    /// Pop a reusable block from the reusable block list.
    #[inline(always)]
    pub fn get_reusable_block(&self, copy: bool) -> Option<Block> {
        self.block_allocation.get_reusable_block(copy)
    }

    #[inline(always)]
    pub fn reusable_blocks_drained(&self) -> bool {
        self.reusable_blocks.len() == 0
    }

    /// Trace and mark objects without evacuation.
    #[inline(always)]
    pub fn process_mature_evacuation_remset(&self) {
        let mut remsets = vec![];
        mem::swap(&mut remsets, &mut self.mature_evac_remsets.lock());
        self.scheduler.work_buckets[WorkBucketStage::RCEvacuateMature].bulk_add(remsets);
    }

    /// Trace and mark objects without evacuation.
    #[inline(always)]
    pub fn fast_trace_object(
        &self,
        trace: &mut impl ObjectQueue,
        object: ObjectReference,
    ) -> ObjectReference {
        self.trace_object_without_moving(trace, object)
    }

    /// Trace and mark objects. If the current object is in defrag block, then do evacuation as well.
    #[inline(always)]
    pub fn trace_object(
        &self,
        trace: &mut impl ObjectQueue,
        object: ObjectReference,
        semantics: CopySemantics,
        worker: &mut GCWorker<VM>,
    ) -> ObjectReference {
        #[cfg(feature = "global_alloc_bit")]
        debug_assert!(
            crate::util::alloc_bit::is_alloced(object),
            "{:x}: alloc bit not set",
            object
        );
        if Block::containing::<VM>(object).is_defrag_source() {
            debug_assert!(self.in_defrag());
            self.trace_object_with_opportunistic_copy(trace, object, semantics, worker)
        } else {
            self.trace_object_without_moving(trace, object)
        }
    }

    /// Trace and mark objects without evacuation.
    #[inline(always)]
    pub fn trace_object_without_moving(
        &self,
        queue: &mut impl ObjectQueue,
        object: ObjectReference,
    ) -> ObjectReference {
        if self.attempt_mark(object) {
            if self.rc_enabled {
                let straddle = rc::is_straddle_line(Line::from(Line::align(object.to_address())));
                if straddle {
                    return object;
                }
            }
            // println!("Mark {:?}", object.range::<VM>());
            if !self.rc_enabled {
                // Mark block and lines
                if !super::BLOCK_ONLY {
                    if !super::MARK_LINE_AT_SCAN_TIME {
                        self.mark_lines(object);
                    }
                } else {
                    let block = Block::containing::<VM>(object);
                    let state = block.get_state();
                    if state != BlockState::Nursery && state != BlockState::Marked {
                        block.set_state(BlockState::Marked);
                    }
                }
            }
            // Visit node
            queue.enqueue(object);
        }
        object
    }

    /// Trace object and do evacuation if required.
    #[allow(clippy::assertions_on_constants)]
    #[inline(always)]
    pub fn trace_object_with_opportunistic_copy(
        &self,
        queue: &mut impl ObjectQueue,
        object: ObjectReference,
        semantics: CopySemantics,
        worker: &mut GCWorker<VM>,
    ) -> ObjectReference {
        let copy_context = worker.get_copy_context_mut();
        debug_assert!(!super::BLOCK_ONLY);
        let forwarding_status = ForwardingWord::attempt_to_forward::<VM>(object);
        if ForwardingWord::state_is_forwarded_or_being_forwarded(forwarding_status) {
            // We lost the forwarding race as some other thread has set the forwarding word; wait
            // until the object has been forwarded by the winner. Note that the object may not
            // necessarily get forwarded since Immix opportunistically moves objects.
            #[allow(clippy::let_and_return)]
            let new_object =
                ForwardingWord::spin_and_get_forwarded_object::<VM>(object, forwarding_status);
            #[cfg(debug_assertions)]
            {
                if new_object == object {
                    debug_assert!(
                        self.is_marked(object) || self.defrag.space_exhausted() || Self::is_pinned(object),
                        "Forwarded object is the same as original object {} even though it should have been copied",
                        object,
                    );
                } else {
                    // new_object != object
                    debug_assert!(
                        !Block::containing::<VM>(new_object).is_defrag_source(),
                        "Block {:?} containing forwarded object {} should not be a defragmentation source",
                        Block::containing::<VM>(new_object),
                        new_object,
                    );
                }
            }
            new_object
        } else if self.is_marked(object) {
            // We won the forwarding race but the object is already marked so we clear the
            // forwarding status and return the unmoved object
            debug_assert!(
                self.defrag.space_exhausted() || Self::is_pinned(object),
                "Forwarded object is the same as original object {} even though it should have been copied",
                object,
            );
            ForwardingWord::clear_forwarding_bits::<VM>(object);
            object
        } else {
            // We won the forwarding race; actually forward and copy the object if it is not pinned
            // and we have sufficient space in our copy allocator
            let new_object = if Self::is_pinned(object) || self.defrag.space_exhausted() {
                self.attempt_mark(object);
                ForwardingWord::clear_forwarding_bits::<VM>(object);
                Block::containing::<VM>(object).set_state(BlockState::Marked);
                object
            } else {
                #[cfg(feature = "global_alloc_bit")]
                crate::util::alloc_bit::unset_alloc_bit(object);
                ForwardingWord::forward_object::<VM>(object, semantics, copy_context)
            };
<<<<<<< HEAD
            debug_assert!({
                let state = Block::containing::<VM>(new_object).get_state();
                state == BlockState::Marked || state == BlockState::Nursery
            });
            trace.process_node(new_object);
=======
            debug_assert_eq!(
                Block::containing::<VM>(new_object).get_state(),
                BlockState::Marked
            );
            queue.enqueue(new_object);
>>>>>>> 6410f0a8
            debug_assert!(new_object.is_live());
            new_object
        }
    }

    #[inline(always)]
    pub fn rc_trace_object(
        &self,
        trace: &mut impl TransitiveClosure,
        object: ObjectReference,
        semantics: CopySemantics,
        pause: Pause,
        mark: bool,
        worker: &mut GCWorker<VM>,
    ) -> ObjectReference {
        debug_assert!(self.rc_enabled);
        if crate::args::RC_MATURE_EVACUATION && Block::containing::<VM>(object).is_defrag_source() {
            self.trace_forward_rc_mature_object(trace, object, semantics, pause, worker)
        } else if crate::args::RC_MATURE_EVACUATION {
            self.trace_mark_rc_mature_object(trace, object, pause, mark)
        } else {
            self.trace_object_without_moving(trace, object)
        }
    }

    #[inline(always)]
    pub fn trace_mark_rc_mature_object(
        &self,
        trace: &mut impl TransitiveClosure,
        mut object: ObjectReference,
        _pause: Pause,
        mark: bool,
    ) -> ObjectReference {
        if ForwardingWord::is_forwarded::<VM>(object) {
            object = ForwardingWord::read_forwarding_pointer::<VM>(object);
        }
        if mark && self.attempt_mark(object) {
            trace.process_node(object);
        }
        object
    }

    #[allow(clippy::assertions_on_constants)]
    #[inline(always)]
    pub fn trace_forward_rc_mature_object(
        &self,
        trace: &mut impl TransitiveClosure,
        object: ObjectReference,
        _semantics: CopySemantics,
        _pause: Pause,
        worker: &mut GCWorker<VM>,
    ) -> ObjectReference {
        let copy_context = worker.get_copy_context_mut();
        let forwarding_status = ForwardingWord::attempt_to_forward::<VM>(object);
        if ForwardingWord::state_is_forwarded_or_being_forwarded(forwarding_status) {
            let new =
                ForwardingWord::spin_and_get_forwarded_object::<VM>(object, forwarding_status);
            new
        } else {
            // Evacuate the mature object
            let new = ForwardingWord::forward_object::<VM>(
                object,
                CopySemantics::DefaultCopy,
                copy_context,
            );
            crate::stat(|s| {
                s.mature_copy_objects += 1usize;
                s.mature_copy_volume += new.get_size::<VM>();
            });
            if crate::should_record_copy_bytes() {
                unsafe { crate::SLOPPY_COPY_BYTES += new.get_size::<VM>() }
            }
            // Transfer RC count
            new.log_start_address::<VM>();
            if !crate::args::BLOCK_ONLY && new.get_size::<VM>() > Line::BYTES {
                rc::mark_straddle_object::<VM>(new);
            }
            rc::set(new, rc::count(object));
            self.attempt_mark(new);
            self.unmark(object);
            trace.process_node(new);
            new
        }
    }

    /// Mark all the lines that the given object spans.
    #[allow(clippy::assertions_on_constants)]
    #[inline]
    pub fn mark_lines(&self, object: ObjectReference) {
        debug_assert!(!super::BLOCK_ONLY);
        if self.rc_enabled {
            return;
        }
        Line::mark_lines_for_object::<VM>(object, self.line_mark_state.load(Ordering::Acquire));
    }

    /// Atomically mark an object.
    #[inline(always)]
    pub fn attempt_mark(&self, object: ObjectReference) -> bool {
        loop {
            let old_value = load_metadata::<VM>(
                &VM::VMObjectModel::LOCAL_MARK_BIT_SPEC,
                object,
                None,
                Some(Ordering::SeqCst),
            ) as u8;
            if old_value == self.mark_state {
                return false;
            }

            if compare_exchange_metadata::<VM>(
                &VM::VMObjectModel::LOCAL_MARK_BIT_SPEC,
                object,
                old_value as usize,
                self.mark_state as usize,
                None,
                Ordering::SeqCst,
                Ordering::SeqCst,
            ) {
                break;
            }
        }
        true
    }

    /// Atomically mark an object.
    #[inline(always)]
    pub fn unmark(&self, object: ObjectReference) -> bool {
        loop {
            let old_value = load_metadata::<VM>(
                &VM::VMObjectModel::LOCAL_MARK_BIT_SPEC,
                object,
                None,
                Some(Ordering::SeqCst),
            ) as u8;
            if old_value == Self::UNMARKED_STATE {
                return false;
            }

            if compare_exchange_metadata::<VM>(
                &VM::VMObjectModel::LOCAL_MARK_BIT_SPEC,
                object,
                Self::MARKED_STATE as _,
                Self::UNMARKED_STATE as _,
                None,
                Ordering::SeqCst,
                Ordering::SeqCst,
            ) {
                break;
            }
        }
        true
    }

    /// Check if an object is marked.
    #[inline(always)]
    pub fn is_marked(&self, object: ObjectReference) -> bool {
        let old_value = load_metadata::<VM>(
            &VM::VMObjectModel::LOCAL_MARK_BIT_SPEC,
            object,
            None,
            Some(Ordering::SeqCst),
        ) as u8;
        old_value == self.mark_state
    }

    #[inline(always)]
    pub fn mark_bit(&self, object: ObjectReference) -> bool {
        let old_value = load_metadata::<VM>(
            &VM::VMObjectModel::LOCAL_MARK_BIT_SPEC,
            object,
            None,
            Some(Ordering::SeqCst),
        ) as u8;
        old_value == self.mark_state
    }

    /// Check if an object is pinned.
    #[inline(always)]
    fn is_pinned(_object: ObjectReference) -> bool {
        // TODO(wenyuzhao): Object pinning not supported yet.
        false
    }

    /// Hole searching.
    ///
    /// Linearly scan lines in a block to search for the next
    /// hole, starting from the given line. If we find available lines,
    /// return a tuple of the start line and the end line (non-inclusive).
    ///
    /// Returns None if the search could not find any more holes.
    #[allow(clippy::assertions_on_constants)]
    pub fn get_next_available_lines(&self, copy: bool, search_start: Line) -> Option<(Line, Line)> {
        debug_assert!(!super::BLOCK_ONLY);
        if self.rc_enabled {
            self.rc_get_next_available_lines(copy, search_start)
        } else {
            self.normal_get_next_available_lines(search_start)
        }
    }

    /// Search holes by ref-counts instead of line marks
    #[allow(clippy::assertions_on_constants)]
    #[inline(always)]
    pub fn rc_get_next_available_lines(
        &self,
        copy: bool,
        search_start: Line,
    ) -> Option<(Line, Line)> {
        debug_assert!(!super::BLOCK_ONLY);
        debug_assert!(self.rc_enabled);
        let block = search_start.block();
        let rc_array = RCArray::of(block);
        let limit = Block::LINES;
        // Find start
        let first_free_cursor = {
            let start_cursor = search_start.get_index_within_block();
            let mut first_free_cursor = None;
            let mut find_free_line = false;
            for i in start_cursor..limit {
                if rc_array.is_dead(i) {
                    if i == 0 {
                        first_free_cursor = Some(i);
                        break;
                    } else if !find_free_line {
                        find_free_line = true;
                    } else {
                        first_free_cursor = Some(i);
                        break;
                    }
                } else {
                    find_free_line = false;
                }
            }
            first_free_cursor
        };
        let start = match first_free_cursor {
            Some(c) => c,
            _ => return None,
        };
        // Find limit
        let end = {
            let mut cursor = start + 1;
            while cursor < limit {
                if !rc_array.is_dead(cursor) {
                    break;
                }
                cursor += 1;
            }
            cursor
        };
        let start = Line::from(block.start() + (start << Line::LOG_BYTES));
        let end = Line::from(block.start() + (end << Line::LOG_BYTES));
        if self.common.needs_log_bit {
            if !copy {
                Line::clear_log_table::<VM>(start..end);
            } else {
                Line::initialize_log_table_as_unlogged::<VM>(start..end);
            }
            Line::update_validity(RegionIterator::<Line>::new(start, end));
        }
        block.dec_dead_bytes_sloppy(Line::steps_between(&start, &end).unwrap() << Line::LOG_BYTES);
        // Line::clear_mark_table::<VM>(start..end);
        // if !_copy {
        //     println!("reuse {:?} copy={}", start..end, copy);
        // }
        Some((start, end))
    }

    #[allow(clippy::assertions_on_constants)]
    #[inline]
    pub fn normal_get_next_available_lines(&self, search_start: Line) -> Option<(Line, Line)> {
        debug_assert!(!super::BLOCK_ONLY);
        debug_assert!(!self.rc_enabled);
        let unavail_state = self.line_unavail_state.load(Ordering::Acquire);
        let current_state = self.line_mark_state.load(Ordering::Acquire);
        let block = search_start.block();
        let mut mark_data = block.line_mark_table();
        let start_cursor = search_start.get_index_within_block();
        let mut cursor = start_cursor;
        // Find start
        while cursor < Block::LINES {
            let mark = mark_data.get(cursor);
            if mark != unavail_state && mark != current_state {
                break;
            }
            cursor += 1;
        }
        if cursor == Block::LINES {
            return None;
        }
        let start = search_start.next_nth(cursor - start_cursor);
        // Find limit
        while cursor < Block::LINES {
            let mark = mark_data.get(cursor);
            if mark == unavail_state || mark == current_state {
                break;
            }
            if self.cm_enabled {
                mark_data.set(cursor, current_state);
            }
            cursor += 1;
        }
        let end = search_start.next_nth(cursor - start_cursor);
        if self.common.needs_log_bit {
            Line::clear_log_table::<VM>(start..end);
        }
        Some((start, end))
    }

    pub fn is_last_gc_exhaustive(did_defrag_for_last_gc: bool) -> bool {
        if super::DEFRAG {
            did_defrag_for_last_gc
        } else {
            // If defrag is disabled, every GC is exhaustive.
            true
        }
    }

    #[inline(always)]
    pub fn add_to_possibly_dead_mature_blocks(&self, block: Block, is_defrag_source: bool) {
        if block.log() {
            self.possibly_dead_mature_blocks
                .push((block, is_defrag_source));
        }
    }

    pub fn schedule_rc_block_sweeping_tasks(&self, counter: LazySweepingJobsCounter) {
        // while let Some(x) = self.last_mutator_recycled_blocks.pop() {
        //     x.set_state(BlockState::Marked);
        // }
        // This may happen either within a pause, or in concurrent.
        let size = self.possibly_dead_mature_blocks.len();
        let num_bins = self.scheduler().num_workers() << 1;
        let bin_cap = size / num_bins + if size % num_bins == 0 { 0 } else { 1 };
        let mut bins = (0..num_bins)
            .map(|_| Vec::with_capacity(bin_cap))
            .collect::<Vec<Vec<(Block, bool)>>>();
        'out: for i in 0..num_bins {
            for _ in 0..bin_cap {
                if let Some(block) = self.possibly_dead_mature_blocks.pop() {
                    bins[i].push(block);
                } else {
                    break 'out;
                }
            }
        }
        let packets = bins
            .into_iter()
            .map::<Box<dyn GCWork<VM>>, _>(|blocks| {
                Box::new(SweepBlocksAfterDecs::new(blocks, counter.clone()))
            })
            .collect();
        self.scheduler().work_buckets[WorkBucketStage::Unconstrained].bulk_add_prioritized(packets);
        self.scheduler().work_buckets[WorkBucketStage::Unconstrained]
            .add_prioritized(Box::new(RCReleaseMatureLOS::new(counter.clone())));
    }
}

/// A work packet to scan the fields of each objects and mark lines.
pub struct ScanObjectsAndMarkLines<Edges: ProcessEdgesWork> {
    buffer: Vec<ObjectReference>,
    concurrent: bool,
    immix_space: &'static ImmixSpace<Edges::VM>,
    edges: Vec<Address>,
    worker: *mut GCWorker<Edges::VM>,
    mmtk: *const MMTK<Edges::VM>,
}

unsafe impl<E: ProcessEdgesWork> Send for ScanObjectsAndMarkLines<E> {}

impl<E: ProcessEdgesWork> ScanObjectsAndMarkLines<E> {
    pub fn new(
        buffer: Vec<ObjectReference>,
        concurrent: bool,
        immix_space: &'static ImmixSpace<E::VM>,
    ) -> Self {
        debug_assert!(!concurrent);
        if concurrent {
            crate::NUM_CONCURRENT_TRACING_PACKETS.fetch_add(1, Ordering::SeqCst);
        }
        Self {
            buffer,
            concurrent,
            immix_space,
            edges: vec![],
            worker: ptr::null_mut(),
            mmtk: ptr::null_mut(),
        }
    }

    fn worker(&self) -> &mut GCWorker<E::VM> {
        unsafe { &mut *self.worker }
    }

    fn flush(&mut self) {
        if !self.edges.is_empty() {
            let mut new_edges = Vec::new();
            mem::swap(&mut new_edges, &mut self.edges);
            self.worker().add_work(
                WorkBucketStage::Closure,
                E::new(new_edges, false, unsafe { &*self.mmtk }),
            );
        }
    }
}

impl<E: ProcessEdgesWork> GCWork<E::VM> for ScanObjectsAndMarkLines<E> {
    fn do_work(&mut self, worker: &mut GCWorker<E::VM>, mmtk: &'static MMTK<E::VM>) {
        trace!("ScanObjectsAndMarkLines");
        self.mmtk = mmtk;
        self.worker = worker;
        let mut buffer = vec![];
        mem::swap(&mut buffer, &mut self.buffer);
        let tls = worker.tls;
        let mut closure = ObjectsClosure::<E>::new(worker);
        for object in buffer {
            <E::VM as VMBinding>::VMScanning::scan_object(tls, object, &mut closure);
            if super::MARK_LINE_AT_SCAN_TIME
                && !super::BLOCK_ONLY
                && self.immix_space.in_space(object)
            {
                self.immix_space.mark_lines(object);
            }
        }
        self.flush();
    }
}

impl<E: ProcessEdgesWork> Drop for ScanObjectsAndMarkLines<E> {
    fn drop(&mut self) {
        if self.concurrent {
            crate::NUM_CONCURRENT_TRACING_PACKETS.fetch_sub(1, Ordering::SeqCst);
        }
    }
}

pub struct MatureSweeping;

impl<VM: VMBinding> GCWork<VM> for MatureSweeping {
    fn do_work(&mut self, _worker: &mut GCWorker<VM>, mmtk: &'static MMTK<VM>) {
        let lxr = mmtk.plan.downcast_ref::<LXR<VM>>().unwrap();
        let lxr_mut = unsafe { &mut *(lxr as *const _ as *mut LXR<VM>) };
        lxr_mut
            .immix_space
            .schedule_mature_sweeping(lxr.current_pause().unwrap())
    }
}

static SELECT_DEFRAG_BLOCK_JOB_COUNTER: AtomicUsize = AtomicUsize::new(0);

struct SelectDefragBlocksInChunk {
    chunk: Chunk,
    #[allow(unused)]
    defrag_threshold: usize,
}

impl<VM: VMBinding> GCWork<VM> for SelectDefragBlocksInChunk {
    #[inline]
    fn do_work(&mut self, _worker: &mut GCWorker<VM>, mmtk: &'static MMTK<VM>) {
        let mut blocks = vec![];
        // Iterate over all blocks in this chunk
        for block in self.chunk.committed_blocks() {
            let state = block.get_state();
            // Skip unallocated blocks.
            if state == BlockState::Unallocated
                || state == BlockState::Nursery
                || block.is_defrag_source()
            {
                continue;
            }
            let score = if crate::args::HOLE_COUNTING {
                unreachable!();
                // match state {
                //     BlockState::Reusable { unavailable_lines } => unavailable_lines as _,
                //     _ => block.calc_holes(),
                // }
            } else {
                // block.dead_bytes()
                // block.calc_dead_bytes::<VM>()
                block.calc_dead_lines() << Line::LOG_BYTES
            };
            if score >= (Block::BYTES >> 1) {
                blocks.push((block, score));
            }
        }
        let lxr = mmtk.plan.downcast_ref::<LXR<VM>>().unwrap();
        lxr.immix_space
            .fragmented_blocks_size
            .fetch_add(blocks.len(), Ordering::SeqCst);
        lxr.immix_space.fragmented_blocks.push(blocks);
        if SELECT_DEFRAG_BLOCK_JOB_COUNTER.fetch_sub(1, Ordering::SeqCst) == 1 {
            lxr.immix_space.select_mature_evacuation_candidates(
                lxr.current_pause().unwrap(),
                mmtk.plan.get_total_pages(),
            )
        }
    }
}

pub struct UpdateWeakProcessor;

impl<VM: VMBinding> GCWork<VM> for UpdateWeakProcessor {
    #[inline]
    fn do_work(&mut self, _worker: &mut GCWorker<VM>, _mmtk: &'static MMTK<VM>) {
        VM::VMCollection::update_weak_processor();
    }
}

use crate::plan::{Plan, VectorObjectQueue};
use crate::policy::copy_context::PolicyCopyContext;
use crate::util::alloc::Allocator;
use crate::util::alloc::ImmixAllocator;

/// Immix copy allocator
pub struct ImmixCopyContext<VM: VMBinding> {
    copy_allocator: ImmixAllocator<VM>,
    defrag_allocator: ImmixAllocator<VM>,
}

impl<VM: VMBinding> PolicyCopyContext for ImmixCopyContext<VM> {
    type VM = VM;

    fn prepare(&mut self) {
        self.copy_allocator.reset();
        self.defrag_allocator.reset();
    }
    fn release(&mut self) {
        self.copy_allocator.reset();
        self.defrag_allocator.reset();
    }
    #[inline(always)]
    fn alloc_copy(
        &mut self,
        _original: ObjectReference,
        bytes: usize,
        align: usize,
        offset: isize,
    ) -> Address {
        if self.get_space().in_defrag() {
            self.defrag_allocator.alloc(bytes, align, offset)
        } else {
            self.copy_allocator.alloc(bytes, align, offset)
        }
    }
    #[inline(always)]
    fn post_copy(&mut self, obj: ObjectReference, _bytes: usize) {
        let space = self.get_space();
        if space.rc_enabled {
            return;
        }
        // Mark the object
        store_metadata::<VM>(
            &VM::VMObjectModel::LOCAL_MARK_BIT_SPEC,
            obj,
            space.mark_state as usize,
            None,
            Some(Ordering::SeqCst),
        );
        // Mark the line
        if !super::MARK_LINE_AT_SCAN_TIME {
            space.mark_lines(obj);
        }
    }
}

impl<VM: VMBinding> ImmixCopyContext<VM> {
    pub fn new(
        tls: VMWorkerThread,
        plan: &'static dyn Plan<VM = VM>,
        space: &'static ImmixSpace<VM>,
    ) -> Self {
        ImmixCopyContext {
            copy_allocator: ImmixAllocator::new(tls.0, Some(space), plan, true),
            defrag_allocator: ImmixAllocator::new(tls.0, Some(space), plan, true),
        }
    }

    #[inline(always)]
    fn get_space(&self) -> &ImmixSpace<VM> {
        // Both copy allocators should point to the same space.
        debug_assert_eq!(
            self.defrag_allocator.immix_space().common().descriptor,
            self.copy_allocator.immix_space().common().descriptor
        );
        // Just get the space from either allocator
        self.defrag_allocator.immix_space()
    }
}

pub struct SweepBlocksAfterDecs {
    blocks: Vec<(Block, bool)>,
    _counter: LazySweepingJobsCounter,
}

impl SweepBlocksAfterDecs {
    pub fn new(blocks: Vec<(Block, bool)>, counter: LazySweepingJobsCounter) -> Self {
        Self {
            blocks,
            _counter: counter,
        }
    }
}

impl<VM: VMBinding> GCWork<VM> for SweepBlocksAfterDecs {
    fn do_work(&mut self, _worker: &mut GCWorker<VM>, mmtk: &'static MMTK<VM>) {
        let lxr = mmtk.plan.downcast_ref::<LXR<VM>>().unwrap();
        if self.blocks.is_empty() {
            return;
        }
        let mut count = 0;
        for (block, defrag) in &self.blocks {
            block.unlog();
            if block.rc_sweep_mature::<VM>(&lxr.immix_space, *defrag) {
                count += 1;
            } else {
                assert!(
                    !*defrag,
                    "defrag block is freed? {:?} {:?} {}",
                    block,
                    block.get_state(),
                    block.is_defrag_source()
                );
            }
        }
        if count != 0 && lxr.current_pause().is_none() {
            lxr.immix_space
                .num_clean_blocks_released_lazy
                .fetch_add(count, Ordering::Relaxed);
        }
    }
}<|MERGE_RESOLUTION|>--- conflicted
+++ resolved
@@ -836,19 +836,11 @@
                 crate::util::alloc_bit::unset_alloc_bit(object);
                 ForwardingWord::forward_object::<VM>(object, semantics, copy_context)
             };
-<<<<<<< HEAD
             debug_assert!({
                 let state = Block::containing::<VM>(new_object).get_state();
                 state == BlockState::Marked || state == BlockState::Nursery
             });
-            trace.process_node(new_object);
-=======
-            debug_assert_eq!(
-                Block::containing::<VM>(new_object).get_state(),
-                BlockState::Marked
-            );
             queue.enqueue(new_object);
->>>>>>> 6410f0a8
             debug_assert!(new_object.is_live());
             new_object
         }
@@ -857,7 +849,7 @@
     #[inline(always)]
     pub fn rc_trace_object(
         &self,
-        trace: &mut impl TransitiveClosure,
+        queue: &mut impl ObjectQueue,
         object: ObjectReference,
         semantics: CopySemantics,
         pause: Pause,
@@ -866,18 +858,18 @@
     ) -> ObjectReference {
         debug_assert!(self.rc_enabled);
         if crate::args::RC_MATURE_EVACUATION && Block::containing::<VM>(object).is_defrag_source() {
-            self.trace_forward_rc_mature_object(trace, object, semantics, pause, worker)
+            self.trace_forward_rc_mature_object(queue, object, semantics, pause, worker)
         } else if crate::args::RC_MATURE_EVACUATION {
-            self.trace_mark_rc_mature_object(trace, object, pause, mark)
+            self.trace_mark_rc_mature_object(queue, object, pause, mark)
         } else {
-            self.trace_object_without_moving(trace, object)
+            self.trace_object_without_moving(queue, object)
         }
     }
 
     #[inline(always)]
     pub fn trace_mark_rc_mature_object(
         &self,
-        trace: &mut impl TransitiveClosure,
+        queue: &mut impl ObjectQueue,
         mut object: ObjectReference,
         _pause: Pause,
         mark: bool,
@@ -886,7 +878,7 @@
             object = ForwardingWord::read_forwarding_pointer::<VM>(object);
         }
         if mark && self.attempt_mark(object) {
-            trace.process_node(object);
+            queue.enqueue(object);
         }
         object
     }
@@ -895,7 +887,7 @@
     #[inline(always)]
     pub fn trace_forward_rc_mature_object(
         &self,
-        trace: &mut impl TransitiveClosure,
+        queue: &mut impl ObjectQueue,
         object: ObjectReference,
         _semantics: CopySemantics,
         _pause: Pause,
@@ -929,7 +921,7 @@
             rc::set(new, rc::count(object));
             self.attempt_mark(new);
             self.unmark(object);
-            trace.process_node(new);
+            queue.enqueue(new);
             new
         }
     }
