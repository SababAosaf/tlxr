--- conflicted
+++ resolved
@@ -4,7 +4,6 @@
 use super::{block::*, defrag::Defrag};
 use crate::plan::immix::Pause;
 use crate::plan::lxr::RemSet;
-use crate::plan::PlanConstraints;
 use crate::policy::gc_work::TraceKind;
 use crate::policy::largeobjectspace::{RCReleaseMatureLOS, RCSweepMatureLOS};
 use crate::policy::sft::GCWorkerMutRef;
@@ -12,18 +11,10 @@
 use crate::policy::space::{CommonSpace, Space};
 use crate::util::copy::*;
 use crate::util::heap::chunk_map::*;
-<<<<<<< HEAD
-use crate::util::heap::layout::heap_layout::{Map, Mmapper};
-=======
->>>>>>> 2300ce1d
 use crate::util::heap::BlockPageResource;
 use crate::util::heap::PageResource;
 use crate::util::linear_scan::{Region, RegionIterator};
-<<<<<<< HEAD
 use crate::util::metadata::side_metadata::*;
-=======
-use crate::util::metadata::side_metadata::SideMetadataSpec;
->>>>>>> 2300ce1d
 use crate::util::metadata::{self, MetadataSpec};
 use crate::util::object_forwarding as ForwardingWord;
 use crate::util::options::Options;
@@ -288,21 +279,7 @@
         })
     }
 
-<<<<<<< HEAD
-    pub fn new(
-        name: &'static str,
-        vm_map: &'static dyn Map,
-        mmapper: &'static dyn Mmapper,
-        heap: &mut HeapMeta,
-        scheduler: Arc<GCWorkScheduler<VM>>,
-        global_side_metadata_specs: Vec<SideMetadataSpec>,
-        constraints: &'static PlanConstraints,
-        rc_enabled: bool,
-        options: Arc<Options>,
-    ) -> Self {
-=======
     pub fn new(args: crate::policy::space::PlanCreateSpaceArgs<VM>) -> Self {
->>>>>>> 2300ce1d
         #[cfg(feature = "immix_no_defrag")]
         info!(
             "Creating non-moving ImmixSpace: {}. Block size: 2^{}",
@@ -311,31 +288,15 @@
         );
 
         super::validate_features();
-<<<<<<< HEAD
-        let common = CommonSpace::new(
-            SpaceOptions {
-                name,
-                movable: true,
-                immortal: false,
-                zeroed: true,
-                vmrequest: VMRequest::discontiguous(),
-                side_metadata_specs: SideMetadataContext {
-                    global: global_side_metadata_specs,
-                    local: Self::side_metadata_specs(rc_enabled),
-                },
-                needs_log_bit: constraints.needs_log_bit,
-                needs_field_log_bit: constraints.needs_field_log_bit,
-            },
-            vm_map,
-            mmapper,
-            heap,
-        );
-=======
         let vm_map = args.vm_map;
         let scheduler = args.scheduler.clone();
-        let common =
-            CommonSpace::new(args.into_policy_args(true, false, Self::side_metadata_specs()));
->>>>>>> 2300ce1d
+        let options = args.options.clone();
+        let rc_enabled = args.constraints.rc_enabled;
+        let common = CommonSpace::new(args.into_policy_args(
+            true,
+            false,
+            Self::side_metadata_specs(rc_enabled),
+        ));
         ImmixSpace {
             pr: if common.vmrequest.is_discontiguous() {
                 BlockPageResource::new_discontiguous(
@@ -359,7 +320,6 @@
             reusable_blocks: ReusableBlockPool::new(scheduler.num_workers()),
             defrag: Defrag::default(),
             mark_state: Self::UNMARKED_STATE,
-<<<<<<< HEAD
             remset: RemSet::new(scheduler.num_workers()),
             scheduler,
             block_allocation: BlockAllocation::new(),
@@ -380,9 +340,6 @@
             is_end_of_satb_or_full_gc: false,
             rc: RefCountHelper::NEW,
             options,
-=======
-            scheduler: scheduler.clone(),
->>>>>>> 2300ce1d
         }
     }
 
