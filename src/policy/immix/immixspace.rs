--- conflicted
+++ resolved
@@ -163,12 +163,9 @@
                 MetadataSpec::OnSide(crate::util::rc::RC_STRADDLE_LINES),
                 MetadataSpec::OnSide(Block::LOG_TABLE),
                 MetadataSpec::OnSide(Block::DEAD_WORDS),
-<<<<<<< HEAD
+                MetadataSpec::OnSide(Line::VALIDITY_STATE),
                 MetadataSpec::OnSide(Region::MARK_TABLE),
                 MetadataSpec::OnSide(Region::REMSET),
-=======
-                MetadataSpec::OnSide(Line::VALIDITY_STATE),
->>>>>>> 3ade3a10
             ]);
         }
         metadata::extract_side_metadata(&if super::BLOCK_ONLY {
@@ -523,7 +520,7 @@
                 });
             }
         }
-<<<<<<< HEAD
+        self.scheduler().work_buckets[WorkBucketStage::RCReleaseNursery].bulk_add(packets);
 
         if pause == Pause::FinalMark {
             PerRegionRemSet::disable_recording();
@@ -544,9 +541,6 @@
             }
             // println!("RemSet {:?} bytes", size);
         }
-=======
-        self.scheduler().work_buckets[WorkBucketStage::RCReleaseNursery].bulk_add(packets);
->>>>>>> 3ade3a10
     }
 
     pub fn release_rc(&mut self, pause: Pause) {
