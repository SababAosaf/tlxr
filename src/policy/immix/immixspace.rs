use super::block_allocation::BlockAllocation;
use super::line::*;
use super::remset::RemSet;
use super::{block::*, chunk::ChunkMap, defrag::Defrag};
use crate::plan::immix::{Immix, Pause};
use crate::plan::EdgeIterator;
use crate::plan::PlanConstraints;
use crate::policy::immix::block_allocation::RCSweepNurseryBlocks;
use crate::policy::immix::chunk::Chunk;
use crate::policy::largeobjectspace::{RCReleaseMatureLOS, RCSweepMatureLOS};
use crate::policy::space::SpaceOptions;
use crate::policy::space::*;
use crate::policy::space::{CommonSpace, Space, SFT};
use crate::util::copy::*;
use crate::util::heap::layout::heap_layout::{Mmapper, VMMap};
use crate::util::heap::HeapMeta;
use crate::util::heap::PageResource;
use crate::util::heap::VMRequest;
<<<<<<< HEAD
use crate::util::metadata::side_metadata::*;
use crate::util::metadata::{self, compare_exchange_metadata, load_metadata, MetadataSpec};
use crate::util::rc::SweepBlocksAfterDecs;
use crate::util::{object_forwarding as ForwardingWord, rc};
=======
use crate::util::metadata::side_metadata::{self, *};
use crate::util::metadata::{
    self, compare_exchange_metadata, load_metadata, store_metadata, MetadataSpec,
};
use crate::util::object_forwarding as ForwardingWord;
>>>>>>> d1e8f7ce
use crate::util::{Address, ObjectReference};
use crate::{
    plan::TransitiveClosure,
    scheduler::{gc_work::ProcessEdgesWork, GCWork, GCWorkScheduler, GCWorker, WorkBucketStage},
    util::{
        heap::blockpageresource::BlockPageResource,
        opaque_pointer::{VMThread, VMWorkerThread},
    },
    AllocationSemantics, MMTK,
};
use crate::{vm::*, LazySweepingJobsCounter};
use atomic::Ordering;
use crossbeam_queue::SegQueue;
use spin::Mutex;
use std::sync::atomic::AtomicUsize;
use std::{
    iter::Step,
    ops::Range,
    sync::{atomic::AtomicU8, Arc},
};
use std::{mem, ptr};

pub static RELEASED_NURSERY_BLOCKS: AtomicUsize = AtomicUsize::new(0);
pub static RELEASED_BLOCKS: AtomicUsize = AtomicUsize::new(0);

pub struct ImmixSpace<VM: VMBinding> {
    common: CommonSpace<VM>,
    pub pr: BlockPageResource<VM>,
    /// Allocation status for all chunks in immix space
    pub chunk_map: ChunkMap,
    /// Current line mark state
    pub line_mark_state: AtomicU8,
    /// Line mark state in previous GC
    line_unavail_state: AtomicU8,
    /// A list of all reusable blocks
    pub reusable_blocks: BlockList,
    /// Defrag utilities
    pub(super) defrag: Defrag,
    /// Object mark state
    mark_state: u8,
    /// Work packet scheduler
    scheduler: Arc<GCWorkScheduler<VM>>,
    pub block_allocation: BlockAllocation<VM>,
    possibly_dead_mature_blocks: SegQueue<(Block, bool)>,
    initial_mark_pause: bool,
    pub mutator_recycled_blocks: SegQueue<Vec<Block>>,
    pub mature_evac_remsets: Mutex<Vec<Box<dyn GCWork<VM>>>>,
    last_defrag_blocks: Vec<Block>,
    defrag_blocks: Vec<Block>,
    num_defrag_blocks: AtomicUsize,
    #[allow(dead_code)]
    defrag_chunk_cursor: AtomicUsize,
    fragmented_blocks: SegQueue<Vec<(Block, usize)>>,
    fragmented_blocks_size: AtomicUsize,
    pub num_clean_blocks_released: AtomicUsize,
    pub num_clean_blocks_released_lazy: AtomicUsize,
    pub remset: RemSet,
}

unsafe impl<VM: VMBinding> Sync for ImmixSpace<VM> {}

impl<VM: VMBinding> SFT for ImmixSpace<VM> {
    fn name(&self) -> &str {
        self.get_name()
    }
    fn is_live(&self, object: ObjectReference) -> bool {
        if super::REF_COUNT {
            return crate::util::rc::count(object) > 0
                || ForwardingWord::is_forwarded::<VM>(object);
        }
        if self.initial_mark_pause {
            return true;
        }
        if crate::args::CONCURRENT_MARKING {
            let block_state = Block::containing::<VM>(object).get_state();
            if block_state == BlockState::Nursery {
                return true;
            }
        }
        self.is_marked(object) || ForwardingWord::is_forwarded::<VM>(object)
    }
    fn is_movable(&self) -> bool {
        super::DEFRAG
    }
    #[cfg(feature = "sanity")]
    fn is_sane(&self) -> bool {
        true
    }
    fn initialize_object_metadata(&self, _object: ObjectReference, _bytes: usize, _alloc: bool) {
        #[cfg(feature = "global_alloc_bit")]
        crate::util::alloc_bit::set_alloc_bit(_object);
    }
    #[inline(always)]
    fn get_forwarded_object(&self, object: ObjectReference) -> Option<ObjectReference> {
        debug_assert!(!object.is_null());
        if ForwardingWord::is_forwarded::<VM>(object) {
            Some(ForwardingWord::read_forwarding_pointer::<VM>(object))
        } else {
            None
        }
    }
    fn sft_trace_object(
        &self,
        _trace: SFTProcessEdgesMutRef,
        _object: ObjectReference,
        _worker: GCWorkerMutRef,
    ) -> ObjectReference {
        panic!("We do not use SFT to trace objects for Immix. sft_trace_object() cannot be used.")
    }
}

impl<VM: VMBinding> Space<VM> for ImmixSpace<VM> {
    fn as_space(&self) -> &dyn Space<VM> {
        self
    }
    fn as_sft(&self) -> &(dyn SFT + Sync + 'static) {
        self
    }
    #[inline(always)]
    fn get_page_resource(&self) -> &dyn PageResource<VM> {
        &self.pr
    }
    #[inline(always)]
    fn common(&self) -> &CommonSpace<VM> {
        &self.common
    }
    fn init(&mut self, _vm_map: &'static VMMap) {
        super::validate_features();
        self.common().init(self.as_space());
        self.block_allocation
            .init(unsafe { &*(self as *const Self) })
    }
    fn release_multiple_pages(&mut self, _start: Address) {
        panic!("immixspace only releases pages enmasse")
    }
    fn set_copy_for_sft_trace(&mut self, _semantics: Option<CopySemantics>) {
        panic!("We do not use SFT to trace objects for Immix. set_copy_context() cannot be used.")
    }
}

impl<VM: VMBinding> ImmixSpace<VM> {
    const UNMARKED_STATE: u8 = 0;
    const MARKED_STATE: u8 = 1;

    /// Get side metadata specs
    fn side_metadata_specs() -> Vec<SideMetadataSpec> {
        if crate::plan::immix::REF_COUNT {
            return metadata::extract_side_metadata(&vec![
                MetadataSpec::OnSide(Block::DEFRAG_STATE_TABLE),
                MetadataSpec::OnSide(Block::MARK_TABLE),
                MetadataSpec::OnSide(ChunkMap::ALLOC_TABLE),
                *VM::VMObjectModel::LOCAL_MARK_BIT_SPEC,
                MetadataSpec::OnSide(crate::util::rc::RC_STRADDLE_LINES),
                MetadataSpec::OnSide(Block::LOG_TABLE),
                MetadataSpec::OnSide(Block::DEAD_WORDS),
                MetadataSpec::OnSide(Line::VALIDITY_STATE),
            ]);
        }
        metadata::extract_side_metadata(&if super::BLOCK_ONLY {
            vec![
                MetadataSpec::OnSide(Block::DEFRAG_STATE_TABLE),
                MetadataSpec::OnSide(Block::MARK_TABLE),
                MetadataSpec::OnSide(ChunkMap::ALLOC_TABLE),
                *VM::VMObjectModel::LOCAL_MARK_BIT_SPEC,
            ]
        } else {
            vec![
                MetadataSpec::OnSide(Line::MARK_TABLE),
                MetadataSpec::OnSide(Block::DEFRAG_STATE_TABLE),
                MetadataSpec::OnSide(Block::MARK_TABLE),
                MetadataSpec::OnSide(ChunkMap::ALLOC_TABLE),
                *VM::VMObjectModel::LOCAL_MARK_BIT_SPEC,
            ]
        })
    }

    pub fn new(
        name: &'static str,
        vm_map: &'static VMMap,
        mmapper: &'static Mmapper,
        heap: &mut HeapMeta,
        scheduler: Arc<GCWorkScheduler<VM>>,
        global_side_metadata_specs: Vec<SideMetadataSpec>,
        constraints: &'static PlanConstraints,
    ) -> Self {
        let common = CommonSpace::new(
            SpaceOptions {
                name,
                movable: true,
                immortal: false,
                zeroed: true,
                vmrequest: VMRequest::discontiguous(),
                side_metadata_specs: SideMetadataContext {
                    global: global_side_metadata_specs,
                    local: Self::side_metadata_specs(),
                },
                needs_log_bit: constraints.needs_log_bit,
                needs_field_log_bit: constraints.needs_field_log_bit,
            },
            vm_map,
            mmapper,
            heap,
        );
        ImmixSpace {
            pr: if common.vmrequest.is_discontiguous() {
                unreachable!()
                // BlockPageResource::new_discontiguous(Block::LOG_PAGES, vm_map)
            } else {
                BlockPageResource::new_contiguous(
                    Block::LOG_PAGES,
                    common.start,
                    common.extent,
                    vm_map,
                )
            },
            common,
            chunk_map: ChunkMap::new(),
            line_mark_state: AtomicU8::new(Line::RESET_MARK_STATE),
            line_unavail_state: AtomicU8::new(Line::RESET_MARK_STATE),
            reusable_blocks: BlockList::new(),
            defrag: Defrag::default(),
            mark_state: Self::UNMARKED_STATE,
            scheduler,
            block_allocation: BlockAllocation::new(),
            possibly_dead_mature_blocks: Default::default(),
            initial_mark_pause: false,
            mutator_recycled_blocks: Default::default(),
            mature_evac_remsets: Default::default(),
            num_defrag_blocks: AtomicUsize::new(0),
            defrag_chunk_cursor: AtomicUsize::new(0),
            defrag_blocks: Default::default(),
            last_defrag_blocks: Default::default(),
            fragmented_blocks: Default::default(),
            fragmented_blocks_size: Default::default(),
            num_clean_blocks_released: Default::default(),
            num_clean_blocks_released_lazy: Default::default(),
            remset: RemSet::new(),
        }
    }

    /// Get the number of defrag headroom pages.
    pub fn defrag_headroom_pages(&self) -> usize {
        self.defrag.defrag_headroom_pages(self)
    }

    pub fn num_defrag_blocks(&self) -> usize {
        self.num_defrag_blocks.load(Ordering::SeqCst)
    }

    /// Check if current GC is a defrag GC.
    #[inline(always)]
    pub fn in_defrag(&self) -> bool {
        self.defrag.in_defrag()
    }

    /// check if the current GC should do defragmentation.
    pub fn decide_whether_to_defrag(
        &self,
        emergency_collection: bool,
        collect_whole_heap: bool,
        collection_attempts: usize,
        user_triggered_collection: bool,
        full_heap_system_gc: bool,
    ) -> bool {
        self.defrag.decide_whether_to_defrag(
            emergency_collection,
            collect_whole_heap,
            collection_attempts,
            user_triggered_collection,
            self.reusable_blocks.len() == 0,
            full_heap_system_gc,
        );
        self.defrag.in_defrag()
    }

    /// Get work packet scheduler
    #[inline(always)]
    pub fn scheduler(&self) -> &GCWorkScheduler<VM> {
        &self.scheduler
    }

    fn select_mature_evacuation_candidates(&self, _pause: Pause, _total_pages: usize) {
        let me = unsafe { &mut *(self as *const Self as *mut Self) };
        debug_assert!(crate::args::RC_MATURE_EVACUATION);
        // Select mature defrag blocks
        // let available_clean_pages_for_defrag = VM::VMActivePlan::global().get_total_pages()
        //     + self.defrag_headroom_pages()
        //     - VM::VMActivePlan::global().get_pages_reserved();
        // let defrag_bytes = available_clean_pages_for_defrag << 12;
        let defrag_bytes = self.defrag_headroom_pages() << 12;
        let mut blocks = Vec::with_capacity(self.fragmented_blocks_size.load(Ordering::SeqCst));
        while let Some(mut x) = self.fragmented_blocks.pop() {
            blocks.append(&mut x);
        }
        let mut live_bytes = 0usize;
        let mut num_blocks = 0usize;
        blocks.sort_by_key(|x| x.1);
        while let Some((block, dead_bytes)) = blocks.pop() {
            if block.is_defrag_source()
                || block.get_state() == BlockState::Unallocated
                || block.get_state() == BlockState::Nursery
            {
                // println!(" - skip defrag {:?} {:?}", block, block.get_state());
                continue;
            }
            block.set_as_defrag_source(true);
            // println!(
            //     " - defrag {:?} {:?} {}",
            //     block,
            //     block.get_state(),
            //     block.dead_bytes()
            // );
            me.defrag_blocks.push(block);
            live_bytes += (Block::BYTES - dead_bytes) >> 1;
            num_blocks += 1;
            if crate::args::COUNT_BYTES_FOR_MATURE_EVAC {
                if live_bytes >= defrag_bytes {
                    break;
                }
            } else {
                unreachable!();
            }
        }
        if crate::args::LOG_PER_GC_STATE {
            println!(
                " - Defrag {} mature bytes ({} blocks)",
                live_bytes, num_blocks
            );
        }
        self.num_defrag_blocks.store(num_blocks, Ordering::SeqCst);
    }

    fn schedule_defrag_selection_packets(&self, _pause: Pause) {
        let tasks = self
            .chunk_map
            .generate_tasks(|chunk| box SelectDefragBlocksInChunk {
                chunk,
                defrag_threshold: 1,
            });
        self.fragmented_blocks_size.store(0, Ordering::SeqCst);
        SELECT_DEFRAG_BLOCK_JOB_COUNTER.store(tasks.len(), Ordering::SeqCst);
        self.scheduler().work_buckets[WorkBucketStage::FinishConcurrentWork].bulk_add(tasks);
    }

    pub fn rc_eager_prepare(&mut self, pause: Pause) {
        if pause == Pause::FullTraceFast || pause == Pause::InitialMark {
            self.schedule_defrag_selection_packets(pause);
        }
        let num_workers = self.scheduler().worker_group.worker_count();
        // let (stw_packets, delayed_packets, nursery_blocks) =
        //     if crate::args::LOCK_FREE_BLOCK_ALLOCATION {
        //         self.block_allocation
        //             .reset_and_generate_nursery_sweep_tasks(num_workers)
        //     } else {
        //         unreachable!();
        //     };
        let (stw_packets, nursery_blocks) = self
            .block_allocation
            .reset_and_generate_nursery_sweep_tasks(num_workers);
        // If there are not too much nursery blocks for release, we
        // reclain mature blocks as well.
        if crate::args::NO_LAZY_SWEEP_WHEN_STW_CANNOT_RELEASE_ENOUGH_MEMORY {
            let mature_blocks = if pause == Pause::FinalMark || pause == Pause::FullTraceFast {
                self.num_defrag_blocks.load(Ordering::SeqCst)
            } else {
                0
            };
            if crate::args::LAZY_DECREMENTS
                && (nursery_blocks + mature_blocks) < crate::args::NO_LAZY_DEC_THRESHOLD
            {
                if crate::args::LOG_PER_GC_STATE {
                    println!(
                        "disable lazy dec: nursery_blocks={} mature_blocks={} threshold={}",
                        nursery_blocks,
                        mature_blocks,
                        crate::args::NO_LAZY_DEC_THRESHOLD
                    );
                }
                crate::DISABLE_LASY_DEC_FOR_CURRENT_GC.store(true, Ordering::SeqCst);
            }
        }
        if pause == Pause::FinalMark {
            self.scheduler().work_buckets[WorkBucketStage::RCEvacuateMature].bulk_add(stw_packets);
        } else {
            self.scheduler().work_buckets[WorkBucketStage::RCReleaseNursery].bulk_add(stw_packets);
        }
        if pause == Pause::FullTraceFast || pause == Pause::InitialMark {
            // Update mark_state
            // if VM::VMObjectModel::LOCAL_MARK_BIT_SPEC.is_on_side() {
            //     self.mark_state = Self::MARKED_STATE;
            // } else {
            //     // For header metadata, we use cyclic mark bits.
            //     unimplemented!("cyclic mark bits is not supported at the moment");
            // }
            // Reset block mark and object mark table.
            let space = unsafe { &mut *(self as *mut Self) };
            let work_packets = self.chunk_map.generate_prepare_tasks::<VM>(space, None);
            self.scheduler().work_buckets[WorkBucketStage::Initial].bulk_add(work_packets);
        }
    }

    pub fn schedule_mark_table_zeroing_tasks(&self, stage: WorkBucketStage) {
        assert!(crate::args::HEAP_HEALTH_GUIDED_GC);
        let space = unsafe { &mut *(self as *const Self as *mut Self) };
        let work_packets = self
            .chunk_map
            .generate_concurrent_mark_table_zeroing_tasks::<VM>(space);
        self.scheduler().work_buckets[stage].bulk_add(work_packets);
    }

    pub fn prepare_rc(&mut self, pause: Pause) {
        self.num_clean_blocks_released.store(0, Ordering::SeqCst);
        self.num_clean_blocks_released_lazy
            .store(0, Ordering::SeqCst);
        if pause == Pause::FullTraceFast || pause == Pause::FinalMark {
            debug_assert!(self.last_defrag_blocks.is_empty());
            std::mem::swap(&mut self.defrag_blocks, &mut self.last_defrag_blocks);
        }
        debug_assert_ne!(pause, Pause::FullTraceDefrag);
        // Tracing GC preparation work
        if pause == Pause::FullTraceFast || pause == Pause::InitialMark {
            // Update mark_state
            if VM::VMObjectModel::LOCAL_MARK_BIT_SPEC.is_on_side() {
                self.mark_state = Self::MARKED_STATE;
            } else {
                // For header metadata, we use cyclic mark bits.
                unimplemented!("cyclic mark bits is not supported at the moment");
            }
            // Reset block mark and object mark table.
            // let space = unsafe { &mut *(self as *mut Self) };
            // let work_packets = self.chunk_map.generate_prepare_tasks::<VM>(space, None);
            // self.scheduler().work_buckets[WorkBucketStage::Prepare].bulk_add(work_packets);
        }
        // SATB sweep has problem scanning mutator recycled blocks.
        // Remaing the block state as "reusing" and reset them here.
        let space = unsafe { &mut *(self as *mut Self) };
        if pause == Pause::FullTraceFast {
            while let Some(blocks) = self.mutator_recycled_blocks.pop() {
                for b in blocks {
                    b.set_state(BlockState::Marked);
                }
            }
        } else {
            let mut packets: Vec<Box<dyn GCWork<VM>>> = vec![];
            packets.reserve(self.mutator_recycled_blocks.len());
            while let Some(blocks) = self.mutator_recycled_blocks.pop() {
                if !blocks.is_empty() {
                    for chunk in blocks.chunks(256) {
                        packets.push(box RCSweepNurseryBlocks {
                            space,
                            blocks: chunk.to_vec(),
                            mutator_reused_blocks: true,
                        });
                    }
                }
            }
            if crate::args::LAZY_MU_REUSE_BLOCK_SWEEPING {
                self.scheduler().postpone_all_prioritized(packets);
            } else {
                if pause == Pause::FinalMark {
                    self.scheduler().work_buckets[WorkBucketStage::RCEvacuateMature]
                        .bulk_add(packets);
                } else {
                    self.scheduler().work_buckets[WorkBucketStage::RCReleaseNursery]
                        .bulk_add(packets);
                }
            }
        }
        if pause == Pause::FinalMark {
            crate::REMSET_RECORDING.store(false, Ordering::SeqCst);
        }
    }

    pub fn release_rc(&mut self, pause: Pause) {
        debug_assert_ne!(pause, Pause::FullTraceDefrag);
        self.block_allocation.reset();
        let disable_lasy_dec_for_current_gc = crate::disable_lasy_dec_for_current_gc();
        if disable_lasy_dec_for_current_gc {
            self.scheduler().process_lazy_decrement_packets();
        }
        rc::reset_inc_buffer_size();
    }

    pub fn schedule_mature_sweeping(&mut self, pause: Pause) {
        if pause == Pause::FullTraceFast || pause == Pause::FinalMark {
            if self.last_defrag_blocks.len() > 0 {
                while let Some(block) = self.last_defrag_blocks.pop() {
                    if !block.is_defrag_source() || block.get_state() == BlockState::Unallocated {
                        continue;
                    }
                    block.clear_rc_table::<VM>();
                    block.clear_striddle_table::<VM>();
                    block.rc_sweep_mature::<VM>(self, true);
                    assert!(!block.is_defrag_source());
                }
            }
            let disable_lasy_dec_for_current_gc = crate::disable_lasy_dec_for_current_gc();
            let dead_cycle_sweep_packets = self.chunk_map.generate_dead_cycle_sweep_tasks();
            let sweep_los = RCSweepMatureLOS::new(LazySweepingJobsCounter::new_desc());
            if crate::args::LAZY_DECREMENTS && !disable_lasy_dec_for_current_gc {
                self.scheduler().postpone_all(dead_cycle_sweep_packets);
                self.scheduler().postpone(sweep_los);
            } else {
                self.scheduler().work_buckets[WorkBucketStage::RCFullHeapRelease]
                    .bulk_add(dead_cycle_sweep_packets);
                self.scheduler().work_buckets[WorkBucketStage::RCFullHeapRelease].add(sweep_los);
            }
        }
    }

    pub fn prepare(&mut self, major_gc: bool, initial_mark_pause: bool) {
        self.initial_mark_pause = initial_mark_pause;
        debug_assert!(!crate::args::REF_COUNT);
        self.block_allocation.reset();
        if major_gc {
            // Update mark_state
            if VM::VMObjectModel::LOCAL_MARK_BIT_SPEC.is_on_side() {
                self.mark_state = Self::MARKED_STATE;
            } else {
                // For header metadata, we use cyclic mark bits.
                unimplemented!("cyclic mark bits is not supported at the moment");
            }
        }

        // Prepare defrag info
        if super::DEFRAG {
            self.defrag.prepare(self);
        }
        // Prepare each block for GC
        let threshold = self.defrag.defrag_spill_threshold.load(Ordering::Acquire);
        // # Safety: ImmixSpace reference is always valid within this collection cycle.
        let space = unsafe { &*(self as *const Self) };
        let work_packets = self.chunk_map.generate_prepare_tasks::<VM>(
            space,
            if space.in_defrag() {
                Some(threshold)
            } else {
                None
            },
        );
        self.scheduler().work_buckets[WorkBucketStage::Prepare].bulk_add(work_packets);
        // Update line mark state
        if !super::BLOCK_ONLY {
            self.line_mark_state.fetch_add(1, Ordering::AcqRel);
            if self.line_mark_state.load(Ordering::Acquire) > Line::MAX_MARK_STATE {
                self.line_mark_state
                    .store(Line::RESET_MARK_STATE, Ordering::Release);
            }
        }
    }

    /// Release for the immix space. This is called when a GC finished.
    /// Return whether this GC was a defrag GC, as a plan may want to know this.
    pub fn release(&mut self, major_gc: bool) -> bool {
        debug_assert!(!crate::args::REF_COUNT);
        self.block_allocation.reset();
        let did_defrag = self.defrag.in_defrag();
        if major_gc {
            // Update line_unavail_state for hole searching afte this GC.
            if !super::BLOCK_ONLY {
                self.line_unavail_state.store(
                    self.line_mark_state.load(Ordering::Acquire),
                    Ordering::Release,
                );
            }
        }
        // Clear reusable blocks list
        if !super::BLOCK_ONLY {
            self.reusable_blocks.reset();
        }
        // Sweep chunks and blocks
        // # Safety: ImmixSpace reference is always valid within this collection cycle.
        let space = unsafe { &*(self as *const Self) };
        let work_packets = self.chunk_map.generate_sweep_tasks(space, false);
        self.scheduler().work_buckets[WorkBucketStage::Release].bulk_add(work_packets);
        if super::DEFRAG {
            self.defrag.release(self);
        }
        self.initial_mark_pause = false;
        did_defrag
    }

    /// Release a block.
    pub fn release_block(&self, block: Block, nursery: bool, zero_unlog_table: bool) {
        // println!(
        //     "Release {:?} nursery={} defrag={}",
        //     block,
        //     nursery,
        //     block.is_defrag_source()
        // );
        if crate::args::LOG_PER_GC_STATE {
            if nursery {
                RELEASED_NURSERY_BLOCKS.fetch_add(1, Ordering::SeqCst);
            }
            RELEASED_BLOCKS.fetch_add(1, Ordering::SeqCst);
        }
        if crate::args::BARRIER_MEASUREMENT || zero_unlog_table {
            block.clear_log_table::<VM>();
        }
        self.num_clean_blocks_released
            .fetch_add(1, Ordering::Relaxed);
        block.deinit();
        crate::stat(|s| {
            if nursery {
                s.reclaimed_blocks_nursery += 1;
            } else {
                s.reclaimed_blocks_mature += 1;
            }
        });
        self.pr.release_pages(block.start());
    }

    /// Allocate a clean block.
    #[inline(always)]
    pub fn get_clean_block(&self, tls: VMThread, copy: bool) -> Option<Block> {
        self.block_allocation.get_clean_block(tls, copy)
    }

    /// Pop a reusable block from the reusable block list.
    #[inline(always)]
    pub fn get_reusable_block(&self, copy: bool) -> Option<Block> {
        self.block_allocation.get_reusable_block(copy)
    }

    #[inline(always)]
    pub fn reusable_blocks_drained(&self) -> bool {
        self.reusable_blocks.len() == 0
    }

    /// Trace and mark objects without evacuation.
    #[inline(always)]
    pub fn process_mature_evacuation_remset(&self) {
        let mut remsets = vec![];
        mem::swap(&mut remsets, &mut self.mature_evac_remsets.lock());
        self.scheduler.work_buckets[WorkBucketStage::RCEvacuateMature].bulk_add(remsets);
    }

    /// Trace and mark objects without evacuation.
    #[inline(always)]
    pub fn fast_trace_object(
        &self,
        trace: &mut impl TransitiveClosure,
        object: ObjectReference,
    ) -> ObjectReference {
        self.trace_object_without_moving(trace, object)
    }

    /// Trace and mark objects. If the current object is in defrag block, then do evacuation as well.
    #[inline(always)]
    pub fn trace_object(
        &self,
        trace: &mut impl TransitiveClosure,
        object: ObjectReference,
        semantics: CopySemantics,
        worker: &mut GCWorker<VM>,
    ) -> ObjectReference {
        #[cfg(feature = "global_alloc_bit")]
        debug_assert!(
            crate::util::alloc_bit::is_alloced(object),
            "{:x}: alloc bit not set",
            object
        );
        if Block::containing::<VM>(object).is_defrag_source() {
            debug_assert!(self.in_defrag());
            self.trace_object_with_opportunistic_copy(trace, object, semantics, worker)
        } else {
            self.trace_object_without_moving(trace, object)
        }
    }

    /// Trace and mark objects without evacuation.
    #[inline(always)]
    pub fn trace_object_without_moving(
        &self,
        trace: &mut impl TransitiveClosure,
        object: ObjectReference,
    ) -> ObjectReference {
        if self.attempt_mark(object) {
            if crate::args::REF_COUNT {
                let straddle = rc::is_straddle_line(Line::from(Line::align(object.to_address())));
                if straddle {
                    return object;
                }
            }
            // println!("Mark {:?}", object.range::<VM>());
            if !crate::args::REF_COUNT {
                // Mark block and lines
                if !super::BLOCK_ONLY {
                    if !super::MARK_LINE_AT_SCAN_TIME {
                        self.mark_lines(object);
                    }
                } else {
                    let block = Block::containing::<VM>(object);
                    let state = block.get_state();
                    if state != BlockState::Nursery && state != BlockState::Marked {
                        block.set_state(BlockState::Marked);
                    }
                }
            }
            // Visit node
            trace.process_node(object);
        }
        object
    }

    /// Trace object and do evacuation if required.
    #[allow(clippy::assertions_on_constants)]
    #[inline(always)]
    pub fn trace_object_with_opportunistic_copy(
        &self,
        trace: &mut impl TransitiveClosure,
        object: ObjectReference,
        semantics: CopySemantics,
        worker: &mut GCWorker<VM>,
    ) -> ObjectReference {
        let copy_context = worker.get_copy_context_mut();
        debug_assert!(!super::BLOCK_ONLY);
        let forwarding_status = ForwardingWord::attempt_to_forward::<VM>(object);
        if ForwardingWord::state_is_forwarded_or_being_forwarded(forwarding_status) {
            ForwardingWord::spin_and_get_forwarded_object::<VM>(object, forwarding_status)
        } else if self.is_marked(object) {
            ForwardingWord::clear_forwarding_bits::<VM>(object);
            object
        } else {
            let new_object = if Self::is_pinned(object) || self.defrag.space_exhausted() {
                self.attempt_mark(object);
                ForwardingWord::clear_forwarding_bits::<VM>(object);
                Block::containing::<VM>(object).set_state(BlockState::Marked);
                object
            } else {
                #[cfg(feature = "global_alloc_bit")]
                crate::util::alloc_bit::unset_alloc_bit(object);
                ForwardingWord::forward_object::<VM>(object, semantics, copy_context)
            };
<<<<<<< HEAD
            if !super::MARK_LINE_AT_SCAN_TIME {
                self.mark_lines(new_object);
            }
            debug_assert!({
                let state = Block::containing::<VM>(new_object).get_state();
                state == BlockState::Marked || state == BlockState::Nursery
            });
=======
            debug_assert_eq!(
                Block::containing::<VM>(new_object).get_state(),
                BlockState::Marked
            );
>>>>>>> d1e8f7ce
            trace.process_node(new_object);
            debug_assert!(new_object.is_live());
            new_object
        }
    }

    #[inline(always)]
    pub fn rc_trace_object(
        &self,
        trace: &mut impl TransitiveClosure,
        object: ObjectReference,
        semantics: CopySemantics,
        pause: Pause,
        mark: bool,
        worker: &mut GCWorker<VM>,
    ) -> ObjectReference {
        debug_assert!(crate::args::REF_COUNT);
        if crate::args::RC_MATURE_EVACUATION && Block::containing::<VM>(object).is_defrag_source() {
            self.trace_forward_rc_mature_object(trace, object, semantics, pause, worker)
        } else if crate::args::RC_MATURE_EVACUATION {
            self.trace_mark_rc_mature_object(trace, object, pause, mark)
        } else {
            self.trace_object_without_moving(trace, object)
        }
    }

    #[inline(always)]
    pub fn trace_mark_rc_mature_object(
        &self,
        trace: &mut impl TransitiveClosure,
        mut object: ObjectReference,
        _pause: Pause,
        mark: bool,
    ) -> ObjectReference {
        if ForwardingWord::is_forwarded::<VM>(object) {
            object = ForwardingWord::read_forwarding_pointer::<VM>(object);
        }
        if mark && self.attempt_mark(object) {
            trace.process_node(object);
        }
        object
    }

    #[allow(clippy::assertions_on_constants)]
    #[inline(always)]
    pub fn trace_forward_rc_mature_object(
        &self,
        trace: &mut impl TransitiveClosure,
        object: ObjectReference,
        semantics: CopySemantics,
        _pause: Pause,
        worker: &mut GCWorker<VM>,
    ) -> ObjectReference {
        let copy_context = worker.get_copy_context_mut();
        let forwarding_status = ForwardingWord::attempt_to_forward::<VM>(object);
        if ForwardingWord::state_is_forwarded_or_being_forwarded(forwarding_status) {
            let new =
                ForwardingWord::spin_and_get_forwarded_object::<VM>(object, forwarding_status);
            new
        } else {
            // Evacuate the mature object
            let new = ForwardingWord::forward_object::<VM>(
                object,
                CopySemantics::DefaultCopy,
                copy_context,
            );
            crate::stat(|s| {
                s.mature_copy_objects += 1usize;
                s.mature_copy_volume += new.get_size::<VM>();
            });
            if crate::should_record_copy_bytes() {
                unsafe { crate::SLOPPY_COPY_BYTES += new.get_size::<VM>() }
            }
            // Transfer RC count
            new.log_start_address::<VM>();
            if !crate::args::BLOCK_ONLY && new.get_size::<VM>() > Line::BYTES {
                rc::mark_straddle_object::<VM>(new);
            }
            rc::set(new, rc::count(object));
            self.attempt_mark(new);
            self.unmark(object);
            trace.process_node(new);
            new
        }
    }

    /// Mark all the lines that the given object spans.
    #[allow(clippy::assertions_on_constants)]
    #[inline]
    pub fn mark_lines(&self, object: ObjectReference) {
        debug_assert!(!super::BLOCK_ONLY);
        if crate::args::REF_COUNT {
            return;
        }
        Line::mark_lines_for_object::<VM>(object, self.line_mark_state.load(Ordering::Acquire));
    }

    /// Atomically mark an object.
    #[inline(always)]
    pub fn attempt_mark(&self, object: ObjectReference) -> bool {
        loop {
            let old_value = load_metadata::<VM>(
                &VM::VMObjectModel::LOCAL_MARK_BIT_SPEC,
                object,
                None,
                Some(Ordering::SeqCst),
            ) as u8;
            if old_value == self.mark_state {
                return false;
            }

            if compare_exchange_metadata::<VM>(
                &VM::VMObjectModel::LOCAL_MARK_BIT_SPEC,
                object,
                old_value as usize,
                self.mark_state as usize,
                None,
                Ordering::SeqCst,
                Ordering::SeqCst,
            ) {
                break;
            }
        }
        true
    }

    /// Atomically mark an object.
    #[inline(always)]
    pub fn unmark(&self, object: ObjectReference) -> bool {
        loop {
            let old_value = load_metadata::<VM>(
                &VM::VMObjectModel::LOCAL_MARK_BIT_SPEC,
                object,
                None,
                Some(Ordering::SeqCst),
            ) as u8;
            if old_value == Self::UNMARKED_STATE {
                return false;
            }

            if compare_exchange_metadata::<VM>(
                &VM::VMObjectModel::LOCAL_MARK_BIT_SPEC,
                object,
                Self::MARKED_STATE as _,
                Self::UNMARKED_STATE as _,
                None,
                Ordering::SeqCst,
                Ordering::SeqCst,
            ) {
                break;
            }
        }
        true
    }

    /// Check if an object is marked.
    #[inline(always)]
    pub fn is_marked(&self, object: ObjectReference) -> bool {
        let old_value = load_metadata::<VM>(
            &VM::VMObjectModel::LOCAL_MARK_BIT_SPEC,
            object,
            None,
            Some(Ordering::SeqCst),
        ) as u8;
        old_value == self.mark_state
    }

    #[inline(always)]
    pub fn mark_bit(&self, object: ObjectReference) -> bool {
        let old_value = load_metadata::<VM>(
            &VM::VMObjectModel::LOCAL_MARK_BIT_SPEC,
            object,
            None,
            Some(Ordering::SeqCst),
        ) as u8;
        old_value == self.mark_state
    }

    /// Check if an object is pinned.
    #[inline(always)]
    fn is_pinned(_object: ObjectReference) -> bool {
        // TODO(wenyuzhao): Object pinning not supported yet.
        false
    }

    /// Hole searching.
    ///
    /// Linearly scan lines in a block to search for the next
    /// hole, starting from the given line.
    ///
    /// Returns None if the search could not find any more holes.
    #[allow(clippy::assertions_on_constants)]
    pub fn get_next_available_lines(&self, copy: bool, search_start: Line) -> Option<Range<Line>> {
        debug_assert!(!super::BLOCK_ONLY);
        if super::REF_COUNT {
            self.rc_get_next_available_lines(copy, search_start)
        } else {
            self.normal_get_next_available_lines(search_start)
        }
    }

    /// Search holes by ref-counts instead of line marks
    #[allow(clippy::assertions_on_constants)]
    #[inline(always)]
    pub fn rc_get_next_available_lines(
        &self,
        copy: bool,
        search_start: Line,
    ) -> Option<Range<Line>> {
        debug_assert!(!super::BLOCK_ONLY);
        debug_assert!(super::REF_COUNT);
        let block = search_start.block();
        let rc_array = RCArray::of(block);
        let limit = Block::LINES;
        // Find start
        let first_free_cursor = {
            let start_cursor = search_start.get_index_within_block();
            let mut first_free_cursor = None;
            let mut find_free_line = false;
            for i in start_cursor..limit {
                if rc_array.is_dead(i) {
                    if i == 0 {
                        first_free_cursor = Some(i);
                        break;
                    } else if !find_free_line {
                        find_free_line = true;
                    } else {
                        first_free_cursor = Some(i);
                        break;
                    }
                } else {
                    find_free_line = false;
                }
            }
            first_free_cursor
        };
        let start = match first_free_cursor {
            Some(c) => c,
            _ => return None,
        };
        // Find limit
        let end = {
            let mut cursor = start + 1;
            while cursor < limit {
                if !rc_array.is_dead(cursor) {
                    break;
                }
                cursor += 1;
            }
            cursor
        };
        let start = Line::from(block.start() + (start << Line::LOG_BYTES));
        let end = Line::from(block.start() + (end << Line::LOG_BYTES));
        if self.common.needs_log_bit {
            if !copy {
                Line::clear_log_table::<VM>(start..end);
            } else {
                Line::initialize_log_table_as_unlogged::<VM>(start..end);
            }
            Line::update_validity(start..end);
        }
        block.dec_dead_bytes_sloppy(Line::steps_between(&start, &end).unwrap() << Line::LOG_BYTES);
        // Line::clear_mark_table::<VM>(start..end);
        // if !_copy {
        //     println!("reuse {:?} copy={}", start..end, copy);
        // }
        Some(start..end)
    }

    #[allow(clippy::assertions_on_constants)]
    #[inline]
    pub fn normal_get_next_available_lines(&self, search_start: Line) -> Option<Range<Line>> {
        debug_assert!(!super::BLOCK_ONLY);
        debug_assert!(!super::REF_COUNT);
        let unavail_state = self.line_unavail_state.load(Ordering::Acquire);
        let current_state = self.line_mark_state.load(Ordering::Acquire);
        let block = search_start.block();
        let mut mark_data = block.line_mark_table();
        let start_cursor = search_start.get_index_within_block();
        let mut cursor = start_cursor;
        // Find start
        while cursor < Block::LINES {
            let mark = mark_data.get(cursor);
            if mark != unavail_state && mark != current_state {
                break;
            }
            cursor += 1;
        }
        if cursor == Block::LINES {
            return None;
        }
        let start = Line::forward(search_start, cursor - start_cursor);
        // Find limit
        while cursor < Block::LINES {
            let mark = mark_data.get(cursor);
            if mark == unavail_state || mark == current_state {
                break;
            }
            if crate::plan::immix::CONCURRENT_MARKING {
                mark_data.set(cursor, current_state);
            }
            cursor += 1;
        }
        let end = Line::forward(search_start, cursor - start_cursor);
        if self.common.needs_log_bit {
            Line::clear_log_table::<VM>(start..end);
        }
        Some(start..end)
    }

    pub fn is_last_gc_exhaustive(did_defrag_for_last_gc: bool) -> bool {
        if super::DEFRAG {
            did_defrag_for_last_gc
        } else {
            // If defrag is disabled, every GC is exhaustive.
            true
        }
    }

    #[inline(always)]
    pub fn add_to_possibly_dead_mature_blocks(&self, block: Block, is_defrag_source: bool) {
        if block.log() {
            self.possibly_dead_mature_blocks
                .push((block, is_defrag_source));
        }
    }

    pub fn schedule_rc_block_sweeping_tasks(&self, counter: LazySweepingJobsCounter) {
        // while let Some(x) = self.last_mutator_recycled_blocks.pop() {
        //     x.set_state(BlockState::Marked);
        // }
        // This may happen either within a pause, or in concurrent.
        let size = self.possibly_dead_mature_blocks.len();
        let num_bins = self.scheduler().num_workers() << 1;
        let bin_cap = size / num_bins + if size % num_bins == 0 { 0 } else { 1 };
        let mut bins = (0..num_bins)
            .map(|_| Vec::with_capacity(bin_cap))
            .collect::<Vec<Vec<(Block, bool)>>>();
        'out: for i in 0..num_bins {
            for _ in 0..bin_cap {
                if let Some(block) = self.possibly_dead_mature_blocks.pop() {
                    bins[i].push(block);
                } else {
                    break 'out;
                }
            }
        }
        let packets = bins
            .into_iter()
            .map::<Box<dyn GCWork<VM>>, _>(|blocks| {
                box SweepBlocksAfterDecs::new(blocks, counter.clone())
            })
            .collect();
        self.scheduler().work_buckets[WorkBucketStage::Unconstrained].bulk_add_prioritized(packets);
        self.scheduler().work_buckets[WorkBucketStage::Unconstrained]
            .add_prioritized(box RCReleaseMatureLOS::new(counter.clone()));
    }
}

/// A work packet to scan the fields of each objects and mark lines.
pub struct ScanObjectsAndMarkLines<Edges: ProcessEdgesWork> {
    buffer: Vec<ObjectReference>,
    concurrent: bool,
    immix_space: &'static ImmixSpace<Edges::VM>,
    edges: Vec<Address>,
    worker: *mut GCWorker<Edges::VM>,
    mmtk: *const MMTK<Edges::VM>,
}

unsafe impl<E: ProcessEdgesWork> Send for ScanObjectsAndMarkLines<E> {}

impl<E: ProcessEdgesWork> ScanObjectsAndMarkLines<E> {
    pub fn new(
        buffer: Vec<ObjectReference>,
        concurrent: bool,
        _immix: Option<&'static Immix<E::VM>>,
        immix_space: &'static ImmixSpace<E::VM>,
    ) -> Self {
        debug_assert!(!concurrent);
        if concurrent {
            crate::NUM_CONCURRENT_TRACING_PACKETS.fetch_add(1, Ordering::SeqCst);
        }
        Self {
            buffer,
            concurrent,
            immix_space,
            edges: vec![],
            worker: ptr::null_mut(),
            mmtk: ptr::null_mut(),
        }
    }

    const fn worker(&self) -> &mut GCWorker<E::VM> {
        unsafe { &mut *self.worker }
    }

    #[inline(always)]
    fn process_node(&mut self, o: ObjectReference) {
        EdgeIterator::<E::VM>::iterate(o, |e| {
            let t = unsafe { e.load::<ObjectReference>() };
            if !t.is_null() {
                self.edges.push(e);
            }
        });
        if self.edges.len() >= E::CAPACITY {
            self.flush();
        }
    }

    fn flush(&mut self) {
        if !self.edges.is_empty() {
            let mut new_edges = Vec::new();
            mem::swap(&mut new_edges, &mut self.edges);
            self.worker().add_work(
                WorkBucketStage::Closure,
                E::new(new_edges, false, unsafe { &*self.mmtk }),
            );
        }
    }
}

impl<E: ProcessEdgesWork> GCWork<E::VM> for ScanObjectsAndMarkLines<E> {
    fn do_work(&mut self, worker: &mut GCWorker<E::VM>, mmtk: &'static MMTK<E::VM>) {
        trace!("ScanObjectsAndMarkLines");
        self.mmtk = mmtk;
        self.worker = worker;
        let mut buffer = vec![];
        mem::swap(&mut buffer, &mut self.buffer);
        for object in buffer {
            self.process_node(object);
            if super::MARK_LINE_AT_SCAN_TIME
                && !super::BLOCK_ONLY
                && self.immix_space.in_space(object)
            {
                self.immix_space.mark_lines(object);
            }
        }
        self.flush();
    }
}

impl<E: ProcessEdgesWork> Drop for ScanObjectsAndMarkLines<E> {
    fn drop(&mut self) {
        if self.concurrent {
            crate::NUM_CONCURRENT_TRACING_PACKETS.fetch_sub(1, Ordering::SeqCst);
        }
    }
}

pub struct MatureSweeping;

impl<VM: VMBinding> GCWork<VM> for MatureSweeping {
    fn do_work(&mut self, _worker: &mut GCWorker<VM>, mmtk: &'static MMTK<VM>) {
        let immix = mmtk.plan.downcast_ref::<Immix<VM>>().unwrap();
        let immix_mut = unsafe { &mut *(immix as *const _ as *mut Immix<VM>) };
        immix_mut
            .immix_space
            .schedule_mature_sweeping(immix.current_pause().unwrap())
    }
}

static SELECT_DEFRAG_BLOCK_JOB_COUNTER: AtomicUsize = AtomicUsize::new(0);

struct SelectDefragBlocksInChunk {
    chunk: Chunk,
    #[allow(unused)]
    defrag_threshold: usize,
}

impl<VM: VMBinding> GCWork<VM> for SelectDefragBlocksInChunk {
    #[inline]
    fn do_work(&mut self, _worker: &mut GCWorker<VM>, mmtk: &'static MMTK<VM>) {
        let mut blocks = vec![];
        // Iterate over all blocks in this chunk
        for block in self.chunk.committed_blocks() {
            let state = block.get_state();
            // Skip unallocated blocks.
            if state == BlockState::Unallocated
                || state == BlockState::Nursery
                || block.is_defrag_source()
            {
                continue;
            }
            let score = if crate::args::HOLE_COUNTING {
                unreachable!();
                // match state {
                //     BlockState::Reusable { unavailable_lines } => unavailable_lines as _,
                //     _ => block.calc_holes(),
                // }
            } else {
                // block.dead_bytes()
                // block.calc_dead_bytes::<VM>()
                block.calc_dead_lines() << Line::LOG_BYTES
            };
            if score >= (Block::BYTES >> 1) {
                blocks.push((block, score));
            }
        }
        let immix = mmtk.plan.downcast_ref::<Immix<VM>>().unwrap();
        immix
            .immix_space
            .fragmented_blocks_size
            .fetch_add(blocks.len(), Ordering::SeqCst);
        immix.immix_space.fragmented_blocks.push(blocks);
        if SELECT_DEFRAG_BLOCK_JOB_COUNTER.fetch_sub(1, Ordering::SeqCst) == 1 {
            immix.immix_space.select_mature_evacuation_candidates(
                immix.current_pause().unwrap(),
                mmtk.plan.get_total_pages(),
            )
        }
    }
}

pub struct UpdateWeakProcessor;

impl<VM: VMBinding> GCWork<VM> for UpdateWeakProcessor {
    #[inline]
    fn do_work(&mut self, _worker: &mut GCWorker<VM>, _mmtk: &'static MMTK<VM>) {
        VM::VMCollection::update_weak_processor();
    }
}

use crate::plan::Plan;
use crate::policy::copy_context::PolicyCopyContext;
use crate::util::alloc::Allocator;
use crate::util::alloc::ImmixAllocator;

/// Immix copy allocator
pub struct ImmixCopyContext<VM: VMBinding> {
    copy_allocator: ImmixAllocator<VM>,
    defrag_allocator: ImmixAllocator<VM>,
}

impl<VM: VMBinding> PolicyCopyContext for ImmixCopyContext<VM> {
    type VM = VM;

    fn prepare(&mut self) {
        self.copy_allocator.reset();
        self.defrag_allocator.reset();
    }
    fn release(&mut self) {
        self.copy_allocator.reset();
        self.defrag_allocator.reset();
    }
    #[inline(always)]
    fn alloc_copy(
        &mut self,
        _original: ObjectReference,
        bytes: usize,
        align: usize,
        offset: isize,
    ) -> Address {
        if self.get_space().in_defrag() {
            self.defrag_allocator.alloc(bytes, align, offset)
        } else {
            self.copy_allocator.alloc(bytes, align, offset)
        }
    }
    #[inline(always)]
    fn post_copy(&mut self, obj: ObjectReference, _bytes: usize) {
        // Mark the object
        store_metadata::<VM>(
            &VM::VMObjectModel::LOCAL_MARK_BIT_SPEC,
            obj,
            self.get_space().mark_state as usize,
            None,
            Some(Ordering::SeqCst),
        );
        // Mark the line
        if !super::MARK_LINE_AT_SCAN_TIME {
            self.get_space().mark_lines(obj);
        }
    }
}

impl<VM: VMBinding> ImmixCopyContext<VM> {
    pub fn new(
        tls: VMWorkerThread,
        plan: &'static dyn Plan<VM = VM>,
        space: &'static ImmixSpace<VM>,
    ) -> Self {
        ImmixCopyContext {
            copy_allocator: ImmixAllocator::new(tls.0, Some(space), plan, true),
            defrag_allocator: ImmixAllocator::new(tls.0, Some(space), plan, true),
        }
    }

    #[inline(always)]
    fn get_space(&self) -> &ImmixSpace<VM> {
        // Both copy allocators should point to the same space.
        debug_assert_eq!(
            self.defrag_allocator.immix_space().common().descriptor,
            self.copy_allocator.immix_space().common().descriptor
        );
        // Just get the space from either allocator
        self.defrag_allocator.immix_space()
    }
}<|MERGE_RESOLUTION|>--- conflicted
+++ resolved
@@ -16,18 +16,12 @@
 use crate::util::heap::HeapMeta;
 use crate::util::heap::PageResource;
 use crate::util::heap::VMRequest;
-<<<<<<< HEAD
-use crate::util::metadata::side_metadata::*;
-use crate::util::metadata::{self, compare_exchange_metadata, load_metadata, MetadataSpec};
-use crate::util::rc::SweepBlocksAfterDecs;
-use crate::util::{object_forwarding as ForwardingWord, rc};
-=======
 use crate::util::metadata::side_metadata::{self, *};
 use crate::util::metadata::{
     self, compare_exchange_metadata, load_metadata, store_metadata, MetadataSpec,
 };
-use crate::util::object_forwarding as ForwardingWord;
->>>>>>> d1e8f7ce
+use crate::util::rc::SweepBlocksAfterDecs;
+use crate::util::{object_forwarding as ForwardingWord, rc};
 use crate::util::{Address, ObjectReference};
 use crate::{
     plan::TransitiveClosure,
@@ -762,20 +756,10 @@
                 crate::util::alloc_bit::unset_alloc_bit(object);
                 ForwardingWord::forward_object::<VM>(object, semantics, copy_context)
             };
-<<<<<<< HEAD
-            if !super::MARK_LINE_AT_SCAN_TIME {
-                self.mark_lines(new_object);
-            }
             debug_assert!({
                 let state = Block::containing::<VM>(new_object).get_state();
                 state == BlockState::Marked || state == BlockState::Nursery
             });
-=======
-            debug_assert_eq!(
-                Block::containing::<VM>(new_object).get_state(),
-                BlockState::Marked
-            );
->>>>>>> d1e8f7ce
             trace.process_node(new_object);
             debug_assert!(new_object.is_live());
             new_object
@@ -1336,6 +1320,9 @@
     }
     #[inline(always)]
     fn post_copy(&mut self, obj: ObjectReference, _bytes: usize) {
+        if crate::args::REF_COUNT {
+            return;
+        }
         // Mark the object
         store_metadata::<VM>(
             &VM::VMObjectModel::LOCAL_MARK_BIT_SPEC,
