use super::block_allocation::BlockAllocation;
use super::line::*;
use super::{block::*, chunk::ChunkMap, defrag::Defrag};
use crate::plan::immix::{Immix, Pause};
use crate::plan::EdgeIterator;
use crate::plan::PlanConstraints;
use crate::policy::immix::block_allocation::RCSweepNurseryBlocks;
use crate::policy::immix::chunk::Chunk;
use crate::policy::largeobjectspace::{RCReleaseMatureLOS, RCSweepMatureLOS};
use crate::policy::space::SpaceOptions;
use crate::policy::space::{CommonSpace, Space, SFT};
use crate::util::copy::*;
use crate::util::heap::layout::heap_layout::{Mmapper, VMMap};
use crate::util::heap::HeapMeta;
use crate::util::heap::PageResource;
use crate::util::heap::VMRequest;
use crate::util::metadata::side_metadata::*;
use crate::util::metadata::{self, compare_exchange_metadata, load_metadata, MetadataSpec};
use crate::util::rc::SweepBlocksAfterDecs;
use crate::util::{object_forwarding as ForwardingWord, rc};
use crate::util::{Address, ObjectReference};
use crate::{
    plan::TransitiveClosure,
    scheduler::{gc_work::ProcessEdgesWork, GCWork, GCWorkScheduler, GCWorker, WorkBucketStage},
<<<<<<< HEAD
    util::{heap::blockpageresource::BlockPageResource, opaque_pointer::VMThread},
    AllocationSemantics, CopyContext, MMTK,
=======
    util::{
        heap::FreeListPageResource,
        opaque_pointer::{VMThread, VMWorkerThread},
    },
    MMTK,
>>>>>>> ad95d779
};
use crate::{vm::*, LazySweepingJobsCounter};
use atomic::Ordering;
use crossbeam_queue::SegQueue;
use spin::Mutex;
use std::sync::atomic::AtomicUsize;
use std::{
    iter::Step,
    ops::Range,
    sync::{atomic::AtomicU8, Arc},
};
use std::{mem, ptr};

pub static RELEASED_NURSERY_BLOCKS: AtomicUsize = AtomicUsize::new(0);
pub static RELEASED_BLOCKS: AtomicUsize = AtomicUsize::new(0);

pub struct ImmixSpace<VM: VMBinding> {
    common: CommonSpace<VM>,
    pub pr: BlockPageResource<VM>,
    /// Allocation status for all chunks in immix space
    pub chunk_map: ChunkMap,
    /// Current line mark state
    pub line_mark_state: AtomicU8,
    /// Line mark state in previous GC
    line_unavail_state: AtomicU8,
    /// A list of all reusable blocks
    pub reusable_blocks: BlockList,
    /// Defrag utilities
    pub(super) defrag: Defrag,
    /// Object mark state
    mark_state: u8,
    /// Work packet scheduler
    scheduler: Arc<GCWorkScheduler<VM>>,
    pub block_allocation: BlockAllocation<VM>,
    possibly_dead_mature_blocks: SegQueue<(Block, bool)>,
    initial_mark_pause: bool,
    pub mutator_recycled_blocks: SegQueue<Vec<Block>>,
    pub mature_evac_remsets: Mutex<Vec<Box<dyn GCWork<VM>>>>,
    last_defrag_blocks: Vec<Block>,
    defrag_blocks: Vec<Block>,
    num_defrag_blocks: AtomicUsize,
    #[allow(dead_code)]
    defrag_chunk_cursor: AtomicUsize,
    fragmented_blocks: SegQueue<Vec<(Block, usize)>>,
    fragmented_blocks_size: AtomicUsize,
    pub num_clean_blocks_released: AtomicUsize,
    pub num_clean_blocks_released_lazy: AtomicUsize,
}

unsafe impl<VM: VMBinding> Sync for ImmixSpace<VM> {}

impl<VM: VMBinding> SFT for ImmixSpace<VM> {
    fn name(&self) -> &str {
        self.get_name()
    }
    fn is_live(&self, object: ObjectReference) -> bool {
        if super::REF_COUNT {
            return crate::util::rc::count(object) > 0
                || ForwardingWord::is_forwarded::<VM>(object);
        }
        if self.initial_mark_pause {
            return true;
        }
        if crate::args::CONCURRENT_MARKING {
            let block_state = Block::containing::<VM>(object).get_state();
            if block_state == BlockState::Nursery {
                return true;
            }
        }
        self.is_marked(object) || ForwardingWord::is_forwarded::<VM>(object)
    }
    fn is_movable(&self) -> bool {
        super::DEFRAG
    }
    #[cfg(feature = "sanity")]
    fn is_sane(&self) -> bool {
        true
    }
    fn initialize_object_metadata(&self, _object: ObjectReference, _bytes: usize, _alloc: bool) {
        #[cfg(feature = "global_alloc_bit")]
        crate::util::alloc_bit::set_alloc_bit(_object);
    }
    #[inline(always)]
    fn get_forwarded_object(&self, object: ObjectReference) -> Option<ObjectReference> {
        debug_assert!(!object.is_null());
        if ForwardingWord::is_forwarded::<VM>(object) {
            Some(ForwardingWord::read_forwarding_pointer::<VM>(object))
        } else {
            None
        }
    }
}

impl<VM: VMBinding> Space<VM> for ImmixSpace<VM> {
    fn as_space(&self) -> &dyn Space<VM> {
        self
    }
    fn as_sft(&self) -> &(dyn SFT + Sync + 'static) {
        self
    }
    #[inline(always)]
    fn get_page_resource(&self) -> &dyn PageResource<VM> {
        &self.pr
    }
    #[inline(always)]
    fn common(&self) -> &CommonSpace<VM> {
        &self.common
    }
    fn init(&mut self, _vm_map: &'static VMMap) {
        super::validate_features();
        self.common().init(self.as_space());
        self.block_allocation
            .init(unsafe { &*(self as *const Self) })
    }
    fn release_multiple_pages(&mut self, _start: Address) {
        panic!("immixspace only releases pages enmasse")
    }
}

impl<VM: VMBinding> ImmixSpace<VM> {
    const UNMARKED_STATE: u8 = 0;
    const MARKED_STATE: u8 = 1;

    /// Get side metadata specs
    fn side_metadata_specs() -> Vec<SideMetadataSpec> {
        if crate::plan::immix::REF_COUNT {
            return metadata::extract_side_metadata(&vec![
                MetadataSpec::OnSide(Block::DEFRAG_STATE_TABLE),
                MetadataSpec::OnSide(Block::MARK_TABLE),
                MetadataSpec::OnSide(ChunkMap::ALLOC_TABLE),
                *VM::VMObjectModel::LOCAL_MARK_BIT_SPEC,
                MetadataSpec::OnSide(crate::util::rc::RC_STRADDLE_LINES),
                MetadataSpec::OnSide(Block::LOG_TABLE),
                MetadataSpec::OnSide(Block::DEAD_WORDS),
                MetadataSpec::OnSide(Line::VALIDITY_STATE),
            ]);
        }
        metadata::extract_side_metadata(&if super::BLOCK_ONLY {
            vec![
                MetadataSpec::OnSide(Block::DEFRAG_STATE_TABLE),
                MetadataSpec::OnSide(Block::MARK_TABLE),
                MetadataSpec::OnSide(ChunkMap::ALLOC_TABLE),
                *VM::VMObjectModel::LOCAL_MARK_BIT_SPEC,
            ]
        } else {
            vec![
                MetadataSpec::OnSide(Line::MARK_TABLE),
                MetadataSpec::OnSide(Block::DEFRAG_STATE_TABLE),
                MetadataSpec::OnSide(Block::MARK_TABLE),
                MetadataSpec::OnSide(ChunkMap::ALLOC_TABLE),
                *VM::VMObjectModel::LOCAL_MARK_BIT_SPEC,
            ]
        })
    }

    pub fn new(
        name: &'static str,
        vm_map: &'static VMMap,
        mmapper: &'static Mmapper,
        heap: &mut HeapMeta,
        scheduler: Arc<GCWorkScheduler<VM>>,
        global_side_metadata_specs: Vec<SideMetadataSpec>,
        constraints: &'static PlanConstraints,
    ) -> Self {
        let common = CommonSpace::new(
            SpaceOptions {
                name,
                movable: true,
                immortal: false,
                zeroed: true,
                vmrequest: VMRequest::discontiguous(),
                side_metadata_specs: SideMetadataContext {
                    global: global_side_metadata_specs,
                    local: Self::side_metadata_specs(),
                },
                needs_log_bit: constraints.needs_log_bit,
                needs_field_log_bit: constraints.needs_field_log_bit,
            },
            vm_map,
            mmapper,
            heap,
        );
        ImmixSpace {
            pr: if common.vmrequest.is_discontiguous() {
                unreachable!()
                // BlockPageResource::new_discontiguous(Block::LOG_PAGES, vm_map)
            } else {
                BlockPageResource::new_contiguous(
                    Block::LOG_PAGES,
                    common.start,
                    common.extent,
                    vm_map,
                )
            },
            common,
            chunk_map: ChunkMap::new(),
            line_mark_state: AtomicU8::new(Line::RESET_MARK_STATE),
            line_unavail_state: AtomicU8::new(Line::RESET_MARK_STATE),
            reusable_blocks: BlockList::new(),
            defrag: Defrag::default(),
            mark_state: Self::UNMARKED_STATE,
            scheduler,
            block_allocation: BlockAllocation::new(),
            possibly_dead_mature_blocks: Default::default(),
            initial_mark_pause: false,
            mutator_recycled_blocks: Default::default(),
            mature_evac_remsets: Default::default(),
            num_defrag_blocks: AtomicUsize::new(0),
            defrag_chunk_cursor: AtomicUsize::new(0),
            defrag_blocks: Default::default(),
            last_defrag_blocks: Default::default(),
            fragmented_blocks: Default::default(),
            fragmented_blocks_size: Default::default(),
            num_clean_blocks_released: Default::default(),
            num_clean_blocks_released_lazy: Default::default(),
        }
    }

    /// Get the number of defrag headroom pages.
    pub fn defrag_headroom_pages(&self) -> usize {
        self.defrag.defrag_headroom_pages(self)
    }

    pub fn num_defrag_blocks(&self) -> usize {
        self.num_defrag_blocks.load(Ordering::SeqCst)
    }

    /// Check if current GC is a defrag GC.
    #[inline(always)]
    pub fn in_defrag(&self) -> bool {
        self.defrag.in_defrag()
    }

    /// check if the current GC should do defragmentation.
    pub fn decide_whether_to_defrag(
        &self,
        emergency_collection: bool,
        collect_whole_heap: bool,
        collection_attempts: usize,
        user_triggered_collection: bool,
        full_heap_system_gc: bool,
    ) -> bool {
        self.defrag.decide_whether_to_defrag(
            emergency_collection,
            collect_whole_heap,
            collection_attempts,
            user_triggered_collection,
            self.reusable_blocks.len() == 0,
            full_heap_system_gc,
        );
        self.defrag.in_defrag()
    }

    /// Get work packet scheduler
    #[inline(always)]
    pub fn scheduler(&self) -> &GCWorkScheduler<VM> {
        &self.scheduler
    }

    fn select_mature_evacuation_candidates(&self, _pause: Pause, _total_pages: usize) {
        let me = unsafe { &mut *(self as *const Self as *mut Self) };
        debug_assert!(crate::args::RC_MATURE_EVACUATION);
        // Select mature defrag blocks
        // let available_clean_pages_for_defrag = VM::VMActivePlan::global().get_total_pages()
        //     + self.defrag_headroom_pages()
        //     - VM::VMActivePlan::global().get_pages_reserved();
        // let defrag_bytes = available_clean_pages_for_defrag << 12;
        let defrag_bytes = self.defrag_headroom_pages() << 12;
        let mut blocks = Vec::with_capacity(self.fragmented_blocks_size.load(Ordering::SeqCst));
        while let Some(mut x) = self.fragmented_blocks.pop() {
            blocks.append(&mut x);
        }
        let mut live_bytes = 0usize;
        let mut num_blocks = 0usize;
        blocks.sort_by_key(|x| x.1);
        while let Some((block, dead_bytes)) = blocks.pop() {
            if block.is_defrag_source()
                || block.get_state() == BlockState::Unallocated
                || block.get_state() == BlockState::Nursery
            {
                // println!(" - skip defrag {:?} {:?}", block, block.get_state());
                continue;
            }
            block.set_as_defrag_source(true);
            // println!(
            //     " - defrag {:?} {:?} {}",
            //     block,
            //     block.get_state(),
            //     block.dead_bytes()
            // );
            me.defrag_blocks.push(block);
            live_bytes += (Block::BYTES - dead_bytes) >> 1;
            num_blocks += 1;
            if crate::args::COUNT_BYTES_FOR_MATURE_EVAC {
                if live_bytes >= defrag_bytes {
                    break;
                }
            } else {
                unreachable!();
            }
        }
        if crate::args::LOG_PER_GC_STATE {
            println!(
                " - Defrag {} mature bytes ({} blocks)",
                live_bytes, num_blocks
            );
        }
        self.num_defrag_blocks.store(num_blocks, Ordering::SeqCst);
    }

    fn schedule_defrag_selection_packets(&self, _pause: Pause) {
        let tasks = self
            .chunk_map
            .generate_tasks(|chunk| box SelectDefragBlocksInChunk {
                chunk,
                defrag_threshold: 1,
            });
        self.fragmented_blocks_size.store(0, Ordering::SeqCst);
        SELECT_DEFRAG_BLOCK_JOB_COUNTER.store(tasks.len(), Ordering::SeqCst);
        self.scheduler().work_buckets[WorkBucketStage::FinishConcurrentWork].bulk_add(tasks);
    }

    pub fn rc_eager_prepare(&mut self, pause: Pause) {
        if pause == Pause::FullTraceFast || pause == Pause::InitialMark {
            self.schedule_defrag_selection_packets(pause);
        }
        let num_workers = self.scheduler().worker_group().worker_count();
        // let (stw_packets, delayed_packets, nursery_blocks) =
        //     if crate::args::LOCK_FREE_BLOCK_ALLOCATION {
        //         self.block_allocation
        //             .reset_and_generate_nursery_sweep_tasks(num_workers)
        //     } else {
        //         unreachable!();
        //     };
        let (stw_packets, nursery_blocks) = self
            .block_allocation
            .reset_and_generate_nursery_sweep_tasks(num_workers);
        // If there are not too much nursery blocks for release, we
        // reclain mature blocks as well.
        if crate::args::NO_LAZY_SWEEP_WHEN_STW_CANNOT_RELEASE_ENOUGH_MEMORY {
            let mature_blocks = if pause == Pause::FinalMark || pause == Pause::FullTraceFast {
                self.num_defrag_blocks.load(Ordering::SeqCst)
            } else {
                0
            };
            if crate::args::LAZY_DECREMENTS
                && (nursery_blocks + mature_blocks) < crate::args::NO_LAZY_DEC_THRESHOLD
            {
                if crate::args::LOG_PER_GC_STATE {
                    println!(
                        "disable lazy dec: nursery_blocks={} mature_blocks={} threshold={}",
                        nursery_blocks,
                        mature_blocks,
                        crate::args::NO_LAZY_DEC_THRESHOLD
                    );
                }
                crate::DISABLE_LASY_DEC_FOR_CURRENT_GC.store(true, Ordering::SeqCst);
            }
        }
        if pause == Pause::FinalMark {
            self.scheduler().work_buckets[WorkBucketStage::RCEvacuateMature].bulk_add(stw_packets);
        } else {
            self.scheduler().work_buckets[WorkBucketStage::RCReleaseNursery].bulk_add(stw_packets);
        }
        if pause == Pause::FullTraceFast || pause == Pause::InitialMark {
            // Update mark_state
            // if VM::VMObjectModel::LOCAL_MARK_BIT_SPEC.is_on_side() {
            //     self.mark_state = Self::MARKED_STATE;
            // } else {
            //     // For header metadata, we use cyclic mark bits.
            //     unimplemented!("cyclic mark bits is not supported at the moment");
            // }
            // Reset block mark and object mark table.
            let space = unsafe { &mut *(self as *mut Self) };
            let work_packets = self.chunk_map.generate_prepare_tasks::<VM>(space, None);
            self.scheduler().work_buckets[WorkBucketStage::Initial].bulk_add(work_packets);
        }
    }

    pub fn schedule_mark_table_zeroing_tasks(&self, stage: WorkBucketStage) {
        assert!(crate::args::HEAP_HEALTH_GUIDED_GC);
        let space = unsafe { &mut *(self as *const Self as *mut Self) };
        let work_packets = self
            .chunk_map
            .generate_concurrent_mark_table_zeroing_tasks::<VM>(space);
        self.scheduler().work_buckets[stage].bulk_add(work_packets);
    }

    pub fn prepare_rc(&mut self, pause: Pause) {
        self.num_clean_blocks_released.store(0, Ordering::SeqCst);
        self.num_clean_blocks_released_lazy
            .store(0, Ordering::SeqCst);
        if pause == Pause::FullTraceFast || pause == Pause::FinalMark {
            debug_assert!(self.last_defrag_blocks.is_empty());
            std::mem::swap(&mut self.defrag_blocks, &mut self.last_defrag_blocks);
        }
        debug_assert_ne!(pause, Pause::FullTraceDefrag);
        // Tracing GC preparation work
        if pause == Pause::FullTraceFast || pause == Pause::InitialMark {
            // Update mark_state
            if VM::VMObjectModel::LOCAL_MARK_BIT_SPEC.is_on_side() {
                self.mark_state = Self::MARKED_STATE;
            } else {
                // For header metadata, we use cyclic mark bits.
                unimplemented!("cyclic mark bits is not supported at the moment");
            }
            // Reset block mark and object mark table.
            // let space = unsafe { &mut *(self as *mut Self) };
            // let work_packets = self.chunk_map.generate_prepare_tasks::<VM>(space, None);
            // self.scheduler().work_buckets[WorkBucketStage::Prepare].bulk_add(work_packets);
        }
        // SATB sweep has problem scanning mutator recycled blocks.
        // Remaing the block state as "reusing" and reset them here.
        let space = unsafe { &mut *(self as *mut Self) };
        if pause == Pause::FullTraceFast {
            while let Some(blocks) = self.mutator_recycled_blocks.pop() {
                for b in blocks {
                    b.set_state(BlockState::Marked);
                }
            }
        } else {
            let mut packets: Vec<Box<dyn GCWork<VM>>> = vec![];
            packets.reserve(self.mutator_recycled_blocks.len());
            while let Some(blocks) = self.mutator_recycled_blocks.pop() {
                if !blocks.is_empty() {
                    for chunk in blocks.chunks(256) {
                        packets.push(box RCSweepNurseryBlocks {
                            space,
                            blocks: chunk.to_vec(),
                            mutator_reused_blocks: true,
                        });
                    }
                }
            }
            if crate::args::LAZY_MU_REUSE_BLOCK_SWEEPING {
                self.scheduler().postpone_all_prioritized(packets);
            } else {
                if pause == Pause::FinalMark {
                    self.scheduler().work_buckets[WorkBucketStage::RCEvacuateMature]
                        .bulk_add(packets);
                } else {
                    self.scheduler().work_buckets[WorkBucketStage::RCReleaseNursery]
                        .bulk_add(packets);
                }
            }
        }
        if pause == Pause::FinalMark {
            crate::REMSET_RECORDING.store(false, Ordering::SeqCst);
        }
    }

    pub fn release_rc(&mut self, pause: Pause) {
        debug_assert_ne!(pause, Pause::FullTraceDefrag);
        self.block_allocation.reset();
        let disable_lasy_dec_for_current_gc = crate::disable_lasy_dec_for_current_gc();
        if disable_lasy_dec_for_current_gc {
            self.scheduler().process_lazy_decrement_packets();
        }
        rc::reset_inc_buffer_size();
    }

    pub fn schedule_mature_sweeping(&mut self, pause: Pause) {
        if pause == Pause::FullTraceFast || pause == Pause::FinalMark {
            if self.last_defrag_blocks.len() > 0 {
                while let Some(block) = self.last_defrag_blocks.pop() {
                    if !block.is_defrag_source() || block.get_state() == BlockState::Unallocated {
                        continue;
                    }
                    block.clear_rc_table::<VM>();
                    block.clear_striddle_table::<VM>();
                    block.rc_sweep_mature::<VM>(self, true);
                    assert!(!block.is_defrag_source());
                }
            }
            let disable_lasy_dec_for_current_gc = crate::disable_lasy_dec_for_current_gc();
            let dead_cycle_sweep_packets = self.chunk_map.generate_dead_cycle_sweep_tasks();
            let sweep_los = RCSweepMatureLOS::new(LazySweepingJobsCounter::new_desc());
            if crate::args::LAZY_DECREMENTS && !disable_lasy_dec_for_current_gc {
                self.scheduler().postpone_all(dead_cycle_sweep_packets);
                self.scheduler().postpone(sweep_los);
            } else {
                self.scheduler().work_buckets[WorkBucketStage::RCFullHeapRelease]
                    .bulk_add(dead_cycle_sweep_packets);
                self.scheduler().work_buckets[WorkBucketStage::RCFullHeapRelease].add(sweep_los);
            }
        }
    }

    pub fn prepare(&mut self, major_gc: bool, initial_mark_pause: bool) {
        self.initial_mark_pause = initial_mark_pause;
        debug_assert!(!crate::args::REF_COUNT);
        self.block_allocation.reset();
        if major_gc {
            // Update mark_state
            if VM::VMObjectModel::LOCAL_MARK_BIT_SPEC.is_on_side() {
                self.mark_state = Self::MARKED_STATE;
            } else {
                // For header metadata, we use cyclic mark bits.
                unimplemented!("cyclic mark bits is not supported at the moment");
            }
        }

        // Prepare defrag info
        if super::DEFRAG {
            self.defrag.prepare(self);
        }
        // Prepare each block for GC
        let threshold = self.defrag.defrag_spill_threshold.load(Ordering::Acquire);
        // # Safety: ImmixSpace reference is always valid within this collection cycle.
        let space = unsafe { &*(self as *const Self) };
        let work_packets = self.chunk_map.generate_prepare_tasks::<VM>(
            space,
            if space.in_defrag() {
                Some(threshold)
            } else {
                None
            },
        );
        self.scheduler().work_buckets[WorkBucketStage::Prepare].bulk_add(work_packets);
        // Update line mark state
        if !super::BLOCK_ONLY {
            self.line_mark_state.fetch_add(1, Ordering::AcqRel);
            if self.line_mark_state.load(Ordering::Acquire) > Line::MAX_MARK_STATE {
                self.line_mark_state
                    .store(Line::RESET_MARK_STATE, Ordering::Release);
            }
        }
    }

    /// Release for the immix space. This is called when a GC finished.
    /// Return whether this GC was a defrag GC, as a plan may want to know this.
    pub fn release(&mut self, major_gc: bool) -> bool {
        debug_assert!(!crate::args::REF_COUNT);
        self.block_allocation.reset();
        let did_defrag = self.defrag.in_defrag();
        if major_gc {
            // Update line_unavail_state for hole searching afte this GC.
            if !super::BLOCK_ONLY {
                self.line_unavail_state.store(
                    self.line_mark_state.load(Ordering::Acquire),
                    Ordering::Release,
                );
            }
        }
        // Clear reusable blocks list
        if !super::BLOCK_ONLY {
            self.reusable_blocks.reset();
        }
        // Sweep chunks and blocks
        // # Safety: ImmixSpace reference is always valid within this collection cycle.
        let space = unsafe { &*(self as *const Self) };
        let work_packets = self.chunk_map.generate_sweep_tasks(space, false);
        self.scheduler().work_buckets[WorkBucketStage::Release].bulk_add(work_packets);
        if super::DEFRAG {
            self.defrag.release(self);
        }
        self.initial_mark_pause = false;
        did_defrag
    }

    /// Release a block.
    pub fn release_block(&self, block: Block, nursery: bool, zero_unlog_table: bool) {
        // println!(
        //     "Release {:?} nursery={} defrag={}",
        //     block,
        //     nursery,
        //     block.is_defrag_source()
        // );
        if crate::args::LOG_PER_GC_STATE {
            if nursery {
                RELEASED_NURSERY_BLOCKS.fetch_add(1, Ordering::SeqCst);
            }
            RELEASED_BLOCKS.fetch_add(1, Ordering::SeqCst);
        }
        if crate::args::BARRIER_MEASUREMENT || zero_unlog_table {
            block.clear_log_table::<VM>();
        }
        self.num_clean_blocks_released
            .fetch_add(1, Ordering::Relaxed);
        block.deinit();
        crate::stat(|s| {
            if nursery {
                s.reclaimed_blocks_nursery += 1;
            } else {
                s.reclaimed_blocks_mature += 1;
            }
        });
        self.pr.release_pages(block.start());
    }

    /// Allocate a clean block.
    #[inline(always)]
    pub fn get_clean_block(&self, tls: VMThread, copy: bool) -> Option<Block> {
        self.block_allocation.get_clean_block(tls, copy)
    }

    /// Pop a reusable block from the reusable block list.
    #[inline(always)]
    pub fn get_reusable_block(&self, copy: bool) -> Option<Block> {
        self.block_allocation.get_reusable_block(copy)
    }

    #[inline(always)]
    pub fn reusable_blocks_drained(&self) -> bool {
        self.reusable_blocks.len() == 0
    }

    /// Trace and mark objects without evacuation.
    #[inline(always)]
    pub fn process_mature_evacuation_remset(&self) {
        let mut remsets = vec![];
        mem::swap(&mut remsets, &mut self.mature_evac_remsets.lock());
        self.scheduler.work_buckets[WorkBucketStage::RCEvacuateMature].bulk_add(remsets);
    }

    /// Trace and mark objects without evacuation.
    #[inline(always)]
    pub fn fast_trace_object(
        &self,
        trace: &mut impl TransitiveClosure,
        object: ObjectReference,
    ) -> ObjectReference {
        self.trace_object_without_moving(trace, object)
    }

    /// Trace and mark objects. If the current object is in defrag block, then do evacuation as well.
    #[inline(always)]
    pub fn trace_object(
        &self,
        trace: &mut impl TransitiveClosure,
        object: ObjectReference,
        semantics: CopySemantics,
        worker: &mut GCWorker<VM>,
    ) -> ObjectReference {
        #[cfg(feature = "global_alloc_bit")]
        debug_assert!(
            crate::util::alloc_bit::is_alloced(object),
            "{:x}: alloc bit not set",
            object
        );
        if Block::containing::<VM>(object).is_defrag_source() {
            self.trace_object_with_opportunistic_copy(trace, object, semantics, worker)
        } else {
            self.trace_object_without_moving(trace, object)
        }
    }

    /// Trace and mark objects without evacuation.
    #[inline(always)]
    pub fn trace_object_without_moving(
        &self,
        trace: &mut impl TransitiveClosure,
        object: ObjectReference,
    ) -> ObjectReference {
        if self.attempt_mark(object) {
            if crate::args::REF_COUNT {
                let straddle = rc::is_straddle_line(Line::from(Line::align(object.to_address())));
                if straddle {
                    return object;
                }
            }
            // println!("Mark {:?}", object.range::<VM>());
            if !crate::args::REF_COUNT {
                // Mark block and lines
                if !super::BLOCK_ONLY {
                    if !super::MARK_LINE_AT_SCAN_TIME {
                        self.mark_lines(object);
                    }
                } else {
                    let block = Block::containing::<VM>(object);
                    let state = block.get_state();
                    if state != BlockState::Nursery && state != BlockState::Marked {
                        block.set_state(BlockState::Marked);
                    }
                }
            }
            // Visit node
            trace.process_node(object);
        }
        object
    }

    /// Trace object and do evacuation if required.
    #[allow(clippy::assertions_on_constants)]
    #[inline(always)]
    pub fn trace_object_with_opportunistic_copy(
        &self,
        trace: &mut impl TransitiveClosure,
        object: ObjectReference,
        semantics: CopySemantics,
        worker: &mut GCWorker<VM>,
    ) -> ObjectReference {
        let copy_context = worker.get_copy_context_mut();
        debug_assert!(!super::BLOCK_ONLY);
        let forwarding_status = ForwardingWord::attempt_to_forward::<VM>(object);
        if ForwardingWord::state_is_forwarded_or_being_forwarded(forwarding_status) {
            ForwardingWord::spin_and_get_forwarded_object::<VM>(object, forwarding_status)
        } else if self.is_marked(object) {
            ForwardingWord::clear_forwarding_bits::<VM>(object);
            object
        } else {
            let new_object = if Self::is_pinned(object) || self.defrag.space_exhausted() {
                self.attempt_mark(object);
                ForwardingWord::clear_forwarding_bits::<VM>(object);
                Block::containing::<VM>(object).set_state(BlockState::Marked);
                object
            } else {
                #[cfg(feature = "global_alloc_bit")]
                crate::util::alloc_bit::unset_alloc_bit(object);
                ForwardingWord::forward_object::<VM>(object, semantics, copy_context)
            };
            if !super::MARK_LINE_AT_SCAN_TIME {
                self.mark_lines(new_object);
            }
            debug_assert!({
                let state = Block::containing::<VM>(new_object).get_state();
                state == BlockState::Marked || state == BlockState::Nursery
            });
            trace.process_node(new_object);
            new_object
        }
    }

    #[inline(always)]
    pub fn rc_trace_object(
        &self,
        trace: &mut impl TransitiveClosure,
        object: ObjectReference,
        copy_context: &mut impl CopyContext,
        pause: Pause,
        mark: bool,
    ) -> ObjectReference {
        debug_assert!(crate::args::REF_COUNT);
        if crate::args::RC_MATURE_EVACUATION && Block::containing::<VM>(object).is_defrag_source() {
            self.trace_forward_rc_mature_object(trace, object, copy_context, pause)
        } else if crate::args::RC_MATURE_EVACUATION {
            self.trace_mark_rc_mature_object(trace, object, pause, mark)
        } else {
            self.trace_object_without_moving(trace, object)
        }
    }

    #[inline(always)]
    pub fn trace_mark_rc_mature_object(
        &self,
        trace: &mut impl TransitiveClosure,
        mut object: ObjectReference,
        _pause: Pause,
        mark: bool,
    ) -> ObjectReference {
        if ForwardingWord::is_forwarded::<VM>(object) {
            object = ForwardingWord::read_forwarding_pointer::<VM>(object);
        }
        if mark && self.attempt_mark(object) {
            trace.process_node(object);
        }
        object
    }

    #[allow(clippy::assertions_on_constants)]
    #[inline(always)]
    pub fn trace_forward_rc_mature_object(
        &self,
        trace: &mut impl TransitiveClosure,
        object: ObjectReference,
        copy_context: &mut impl CopyContext,
        _pause: Pause,
    ) -> ObjectReference {
        let forwarding_status = ForwardingWord::attempt_to_forward::<VM>(object);
        if ForwardingWord::state_is_forwarded_or_being_forwarded(forwarding_status) {
            let new =
                ForwardingWord::spin_and_get_forwarded_object::<VM>(object, forwarding_status);
            new
        } else {
            // Evacuate the mature object
            let new = ForwardingWord::forward_object::<VM, _>(
                object,
                AllocationSemantics::Default,
                copy_context,
            );
            crate::stat(|s| {
                s.mature_copy_objects += 1usize;
                s.mature_copy_volume += new.get_size::<VM>();
            });
            if crate::should_record_copy_bytes() {
                unsafe { crate::SLOPPY_COPY_BYTES += new.get_size::<VM>() }
            }
            // Transfer RC count
            new.log_start_address::<VM>();
            if !crate::args::BLOCK_ONLY && new.get_size::<VM>() > Line::BYTES {
                rc::mark_straddle_object::<VM>(new);
            }
            rc::set(new, rc::count(object));
            self.attempt_mark(new);
            self.unmark(object);
            trace.process_node(new);
            new
        }
    }

    /// Mark all the lines that the given object spans.
    #[allow(clippy::assertions_on_constants)]
    #[inline]
    pub fn mark_lines(&self, object: ObjectReference) {
        debug_assert!(!super::BLOCK_ONLY);
        if crate::args::REF_COUNT {
            return;
        }
        Line::mark_lines_for_object::<VM>(object, self.line_mark_state.load(Ordering::Acquire));
    }

    /// Atomically mark an object.
    #[inline(always)]
    pub fn attempt_mark(&self, object: ObjectReference) -> bool {
        loop {
            let old_value = load_metadata::<VM>(
                &VM::VMObjectModel::LOCAL_MARK_BIT_SPEC,
                object,
                None,
                Some(Ordering::SeqCst),
            ) as u8;
            if old_value == self.mark_state {
                return false;
            }

            if compare_exchange_metadata::<VM>(
                &VM::VMObjectModel::LOCAL_MARK_BIT_SPEC,
                object,
                old_value as usize,
                self.mark_state as usize,
                None,
                Ordering::SeqCst,
                Ordering::SeqCst,
            ) {
                break;
            }
        }
        true
    }

    /// Atomically mark an object.
    #[inline(always)]
    pub fn unmark(&self, object: ObjectReference) -> bool {
        loop {
            let old_value = load_metadata::<VM>(
                &VM::VMObjectModel::LOCAL_MARK_BIT_SPEC,
                object,
                None,
                Some(Ordering::SeqCst),
            ) as u8;
            if old_value == Self::UNMARKED_STATE {
                return false;
            }

            if compare_exchange_metadata::<VM>(
                &VM::VMObjectModel::LOCAL_MARK_BIT_SPEC,
                object,
                Self::MARKED_STATE as _,
                Self::UNMARKED_STATE as _,
                None,
                Ordering::SeqCst,
                Ordering::SeqCst,
            ) {
                break;
            }
        }
        true
    }

    /// Check if an object is marked.
    #[inline(always)]
    pub fn is_marked(&self, object: ObjectReference) -> bool {
        let old_value = load_metadata::<VM>(
            &VM::VMObjectModel::LOCAL_MARK_BIT_SPEC,
            object,
            None,
            Some(Ordering::SeqCst),
        ) as u8;
        old_value == self.mark_state
    }

    #[inline(always)]
    pub fn mark_bit(&self, object: ObjectReference) -> bool {
        let old_value = load_metadata::<VM>(
            &VM::VMObjectModel::LOCAL_MARK_BIT_SPEC,
            object,
            None,
            Some(Ordering::SeqCst),
        ) as u8;
        old_value == self.mark_state
    }

    /// Check if an object is pinned.
    #[inline(always)]
    fn is_pinned(_object: ObjectReference) -> bool {
        // TODO(wenyuzhao): Object pinning not supported yet.
        false
    }

    /// Hole searching.
    ///
    /// Linearly scan lines in a block to search for the next
    /// hole, starting from the given line.
    ///
    /// Returns None if the search could not find any more holes.
    #[allow(clippy::assertions_on_constants)]
    pub fn get_next_available_lines(&self, copy: bool, search_start: Line) -> Option<Range<Line>> {
        debug_assert!(!super::BLOCK_ONLY);
        if super::REF_COUNT {
            self.rc_get_next_available_lines(copy, search_start)
        } else {
            self.normal_get_next_available_lines(search_start)
        }
    }

    /// Search holes by ref-counts instead of line marks
    #[allow(clippy::assertions_on_constants)]
    #[inline(always)]
    pub fn rc_get_next_available_lines(
        &self,
        copy: bool,
        search_start: Line,
    ) -> Option<Range<Line>> {
        debug_assert!(!super::BLOCK_ONLY);
        debug_assert!(super::REF_COUNT);
        let block = search_start.block();
        let rc_array = RCArray::of(block);
        let limit = Block::LINES;
        // Find start
        let first_free_cursor = {
            let start_cursor = search_start.get_index_within_block();
            let mut first_free_cursor = None;
            let mut find_free_line = false;
            for i in start_cursor..limit {
                if rc_array.is_dead(i) {
                    if i == 0 {
                        first_free_cursor = Some(i);
                        break;
                    } else if !find_free_line {
                        find_free_line = true;
                    } else {
                        first_free_cursor = Some(i);
                        break;
                    }
                } else {
                    find_free_line = false;
                }
            }
            first_free_cursor
        };
        let start = match first_free_cursor {
            Some(c) => c,
            _ => return None,
        };
        // Find limit
        let end = {
            let mut cursor = start + 1;
            while cursor < limit {
                if !rc_array.is_dead(cursor) {
                    break;
                }
                cursor += 1;
            }
            cursor
        };
        let start = Line::from(block.start() + (start << Line::LOG_BYTES));
        let end = Line::from(block.start() + (end << Line::LOG_BYTES));
        if self.common.needs_log_bit {
            if !copy {
                Line::clear_log_table::<VM>(start..end);
            } else {
                Line::initialize_log_table_as_unlogged::<VM>(start..end);
            }
            Line::update_validity(start..end);
        }
        block.dec_dead_bytes_sloppy(Line::steps_between(&start, &end).unwrap() << Line::LOG_BYTES);
        // Line::clear_mark_table::<VM>(start..end);
        // if !_copy {
        //     println!("reuse {:?} copy={}", start..end, copy);
        // }
        Some(start..end)
    }

    #[allow(clippy::assertions_on_constants)]
    #[inline]
    pub fn normal_get_next_available_lines(&self, search_start: Line) -> Option<Range<Line>> {
        debug_assert!(!super::BLOCK_ONLY);
        debug_assert!(!super::REF_COUNT);
        let unavail_state = self.line_unavail_state.load(Ordering::Acquire);
        let current_state = self.line_mark_state.load(Ordering::Acquire);
        let block = search_start.block();
        let mut mark_data = block.line_mark_table();
        let start_cursor = search_start.get_index_within_block();
        let mut cursor = start_cursor;
        // Find start
        while cursor < Block::LINES {
            let mark = mark_data.get(cursor);
            if mark != unavail_state && mark != current_state {
                break;
            }
            cursor += 1;
        }
        if cursor == Block::LINES {
            return None;
        }
        let start = Line::forward(search_start, cursor - start_cursor);
        // Find limit
        while cursor < Block::LINES {
            let mark = mark_data.get(cursor);
            if mark == unavail_state || mark == current_state {
                break;
            }
            if crate::plan::immix::CONCURRENT_MARKING {
                mark_data.set(cursor, current_state);
            }
            cursor += 1;
        }
        let end = Line::forward(search_start, cursor - start_cursor);
        if self.common.needs_log_bit {
            Line::clear_log_table::<VM>(start..end);
        }
        Some(start..end)
    }

    pub fn is_last_gc_exhaustive(did_defrag_for_last_gc: bool) -> bool {
        if super::DEFRAG {
            did_defrag_for_last_gc
        } else {
            // If defrag is disabled, every GC is exhaustive.
            true
        }
    }

    #[inline(always)]
    pub fn add_to_possibly_dead_mature_blocks(&self, block: Block, is_defrag_source: bool) {
        if block.log() {
            self.possibly_dead_mature_blocks
                .push((block, is_defrag_source));
        }
    }

    pub fn schedule_rc_block_sweeping_tasks(&self, counter: LazySweepingJobsCounter) {
        // while let Some(x) = self.last_mutator_recycled_blocks.pop() {
        //     x.set_state(BlockState::Marked);
        // }
        // This may happen either within a pause, or in concurrent.
        let size = self.possibly_dead_mature_blocks.len();
        let num_bins = self.scheduler().num_workers() << 1;
        let bin_cap = size / num_bins + if size % num_bins == 0 { 0 } else { 1 };
        let mut bins = (0..num_bins)
            .map(|_| Vec::with_capacity(bin_cap))
            .collect::<Vec<Vec<(Block, bool)>>>();
        'out: for i in 0..num_bins {
            for _ in 0..bin_cap {
                if let Some(block) = self.possibly_dead_mature_blocks.pop() {
                    bins[i].push(block);
                } else {
                    break 'out;
                }
            }
        }
        let packets = bins
            .into_iter()
            .map::<Box<dyn GCWork<VM>>, _>(|blocks| {
                box SweepBlocksAfterDecs::new(blocks, counter.clone())
            })
            .collect();
        self.scheduler().work_buckets[WorkBucketStage::Unconstrained].bulk_add_prioritized(packets);
        self.scheduler().work_buckets[WorkBucketStage::Unconstrained]
            .add_prioritized(box RCReleaseMatureLOS::new(counter.clone()));
    }
}

/// A work packet to scan the fields of each objects and mark lines.
pub struct ScanObjectsAndMarkLines<Edges: ProcessEdgesWork> {
    buffer: Vec<ObjectReference>,
    concurrent: bool,
    immix_space: &'static ImmixSpace<Edges::VM>,
    edges: Vec<Address>,
    worker: *mut GCWorker<Edges::VM>,
    mmtk: *const MMTK<Edges::VM>,
}

unsafe impl<E: ProcessEdgesWork> Send for ScanObjectsAndMarkLines<E> {}

impl<E: ProcessEdgesWork> ScanObjectsAndMarkLines<E> {
    pub fn new(
        buffer: Vec<ObjectReference>,
        concurrent: bool,
        _immix: Option<&'static Immix<E::VM>>,
        immix_space: &'static ImmixSpace<E::VM>,
    ) -> Self {
        debug_assert!(!concurrent);
        if concurrent {
            crate::NUM_CONCURRENT_TRACING_PACKETS.fetch_add(1, Ordering::SeqCst);
        }
        Self {
            buffer,
            concurrent,
            immix_space,
            edges: vec![],
            worker: ptr::null_mut(),
            mmtk: ptr::null_mut(),
        }
    }

    const fn worker(&self) -> &mut GCWorker<E::VM> {
        unsafe { &mut *self.worker }
    }

    #[inline(always)]
    fn process_node(&mut self, o: ObjectReference) {
        EdgeIterator::<E::VM>::iterate(o, |e| {
            let t = unsafe { e.load::<ObjectReference>() };
            if !t.is_null() {
                self.edges.push(e);
            }
        });
        if self.edges.len() >= E::CAPACITY {
            self.flush();
        }
    }

    fn flush(&mut self) {
        if !self.edges.is_empty() {
            let mut new_edges = Vec::new();
            mem::swap(&mut new_edges, &mut self.edges);
            self.worker().add_work(
                WorkBucketStage::Closure,
                E::new(new_edges, false, unsafe { &*self.mmtk }),
            );
        }
    }
}

impl<E: ProcessEdgesWork> GCWork<E::VM> for ScanObjectsAndMarkLines<E> {
    fn do_work(&mut self, worker: &mut GCWorker<E::VM>, mmtk: &'static MMTK<E::VM>) {
        trace!("ScanObjectsAndMarkLines");
        self.mmtk = mmtk;
        self.worker = worker;
        let mut buffer = vec![];
        mem::swap(&mut buffer, &mut self.buffer);
        for object in buffer {
            self.process_node(object);
            if super::MARK_LINE_AT_SCAN_TIME
                && !super::BLOCK_ONLY
                && self.immix_space.in_space(object)
            {
                self.immix_space.mark_lines(object);
            }
        }
        self.flush();
    }
}

impl<E: ProcessEdgesWork> Drop for ScanObjectsAndMarkLines<E> {
    fn drop(&mut self) {
        if self.concurrent {
            crate::NUM_CONCURRENT_TRACING_PACKETS.fetch_sub(1, Ordering::SeqCst);
        }
    }
}

pub struct MatureSweeping;

impl<VM: VMBinding> GCWork<VM> for MatureSweeping {
    fn do_work(&mut self, _worker: &mut GCWorker<VM>, mmtk: &'static MMTK<VM>) {
        let immix = mmtk.plan.downcast_ref::<Immix<VM>>().unwrap();
        let immix_mut = unsafe { &mut *(immix as *const _ as *mut Immix<VM>) };
        immix_mut
            .immix_space
            .schedule_mature_sweeping(immix.current_pause().unwrap())
    }
}

static SELECT_DEFRAG_BLOCK_JOB_COUNTER: AtomicUsize = AtomicUsize::new(0);

struct SelectDefragBlocksInChunk {
    chunk: Chunk,
    #[allow(unused)]
    defrag_threshold: usize,
}

impl<VM: VMBinding> GCWork<VM> for SelectDefragBlocksInChunk {
    #[inline]
    fn do_work(&mut self, _worker: &mut GCWorker<VM>, mmtk: &'static MMTK<VM>) {
        let mut blocks = vec![];
        // Iterate over all blocks in this chunk
        for block in self.chunk.committed_blocks() {
            let state = block.get_state();
            // Skip unallocated blocks.
            if state == BlockState::Unallocated
                || state == BlockState::Nursery
                || block.is_defrag_source()
            {
                continue;
            }
            let score = if crate::args::HOLE_COUNTING {
                unreachable!();
                // match state {
                //     BlockState::Reusable { unavailable_lines } => unavailable_lines as _,
                //     _ => block.calc_holes(),
                // }
            } else {
                // block.dead_bytes()
                // block.calc_dead_bytes::<VM>()
                block.calc_dead_lines() << Line::LOG_BYTES
            };
            if score >= (Block::BYTES >> 1) {
                blocks.push((block, score));
            }
        }
        let immix = mmtk.plan.downcast_ref::<Immix<VM>>().unwrap();
        immix
            .immix_space
            .fragmented_blocks_size
            .fetch_add(blocks.len(), Ordering::SeqCst);
        immix.immix_space.fragmented_blocks.push(blocks);
        if SELECT_DEFRAG_BLOCK_JOB_COUNTER.fetch_sub(1, Ordering::SeqCst) == 1 {
            immix.immix_space.select_mature_evacuation_candidates(
                immix.current_pause().unwrap(),
                mmtk.plan.get_total_pages(),
            )
        }
    }
}

pub struct UpdateWeakProcessor;

impl<VM: VMBinding> GCWork<VM> for UpdateWeakProcessor {
    #[inline]
    fn do_work(&mut self, _worker: &mut GCWorker<VM>, _mmtk: &'static MMTK<VM>) {
        VM::VMCollection::update_weak_processor();
    }
}

use crate::plan::Plan;
use crate::policy::copy_context::PolicyCopyContext;
use crate::util::alloc::Allocator;
use crate::util::alloc::ImmixAllocator;

/// Immix copy allocator
pub struct ImmixCopyContext<VM: VMBinding> {
    copy_allocator: ImmixAllocator<VM>,
    defrag_allocator: ImmixAllocator<VM>,
}

impl<VM: VMBinding> PolicyCopyContext for ImmixCopyContext<VM> {
    type VM = VM;

    fn prepare(&mut self) {
        self.copy_allocator.reset();
        self.defrag_allocator.reset();
    }
    fn release(&mut self) {
        self.copy_allocator.reset();
        self.defrag_allocator.reset();
    }
    #[inline(always)]
    fn alloc_copy(
        &mut self,
        _original: ObjectReference,
        bytes: usize,
        align: usize,
        offset: isize,
    ) -> Address {
        if self.defrag_allocator.immix_space().in_defrag() {
            self.defrag_allocator.alloc(bytes, align, offset)
        } else {
            self.copy_allocator.alloc(bytes, align, offset)
        }
    }
}

impl<VM: VMBinding> ImmixCopyContext<VM> {
    pub fn new(
        tls: VMWorkerThread,
        plan: &'static dyn Plan<VM = VM>,
        space: &'static ImmixSpace<VM>,
    ) -> Self {
        ImmixCopyContext {
            copy_allocator: ImmixAllocator::new(tls.0, Some(space), plan, false),
            defrag_allocator: ImmixAllocator::new(tls.0, Some(space), plan, true),
        }
    }
}<|MERGE_RESOLUTION|>--- conflicted
+++ resolved
@@ -1,5 +1,6 @@
 use super::block_allocation::BlockAllocation;
 use super::line::*;
+use super::remset::RemSet;
 use super::{block::*, chunk::ChunkMap, defrag::Defrag};
 use crate::plan::immix::{Immix, Pause};
 use crate::plan::EdgeIterator;
@@ -22,16 +23,11 @@
 use crate::{
     plan::TransitiveClosure,
     scheduler::{gc_work::ProcessEdgesWork, GCWork, GCWorkScheduler, GCWorker, WorkBucketStage},
-<<<<<<< HEAD
-    util::{heap::blockpageresource::BlockPageResource, opaque_pointer::VMThread},
-    AllocationSemantics, CopyContext, MMTK,
-=======
     util::{
-        heap::FreeListPageResource,
+        heap::blockpageresource::BlockPageResource,
         opaque_pointer::{VMThread, VMWorkerThread},
     },
-    MMTK,
->>>>>>> ad95d779
+    AllocationSemantics, MMTK,
 };
 use crate::{vm::*, LazySweepingJobsCounter};
 use atomic::Ordering;
@@ -79,6 +75,7 @@
     fragmented_blocks_size: AtomicUsize,
     pub num_clean_blocks_released: AtomicUsize,
     pub num_clean_blocks_released_lazy: AtomicUsize,
+    pub remset: RemSet,
 }
 
 unsafe impl<VM: VMBinding> Sync for ImmixSpace<VM> {}
@@ -247,6 +244,7 @@
             fragmented_blocks_size: Default::default(),
             num_clean_blocks_released: Default::default(),
             num_clean_blocks_released_lazy: Default::default(),
+            remset: RemSet::new(),
         }
     }
 
@@ -760,13 +758,14 @@
         &self,
         trace: &mut impl TransitiveClosure,
         object: ObjectReference,
-        copy_context: &mut impl CopyContext,
+        semantics: CopySemantics,
         pause: Pause,
         mark: bool,
+        worker: &mut GCWorker<VM>,
     ) -> ObjectReference {
         debug_assert!(crate::args::REF_COUNT);
         if crate::args::RC_MATURE_EVACUATION && Block::containing::<VM>(object).is_defrag_source() {
-            self.trace_forward_rc_mature_object(trace, object, copy_context, pause)
+            self.trace_forward_rc_mature_object(trace, object, semantics, pause, worker)
         } else if crate::args::RC_MATURE_EVACUATION {
             self.trace_mark_rc_mature_object(trace, object, pause, mark)
         } else {
@@ -797,9 +796,11 @@
         &self,
         trace: &mut impl TransitiveClosure,
         object: ObjectReference,
-        copy_context: &mut impl CopyContext,
+        semantics: CopySemantics,
         _pause: Pause,
+        worker: &mut GCWorker<VM>,
     ) -> ObjectReference {
+        let copy_context = worker.get_copy_context_mut();
         let forwarding_status = ForwardingWord::attempt_to_forward::<VM>(object);
         if ForwardingWord::state_is_forwarded_or_being_forwarded(forwarding_status) {
             let new =
@@ -807,9 +808,9 @@
             new
         } else {
             // Evacuate the mature object
-            let new = ForwardingWord::forward_object::<VM, _>(
+            let new = ForwardingWord::forward_object::<VM>(
                 object,
-                AllocationSemantics::Default,
+                CopySemantics::DefaultCopy,
                 copy_context,
             );
             crate::stat(|s| {
