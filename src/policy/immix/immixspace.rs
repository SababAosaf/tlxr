use super::block_allocation::BlockAllocation;
use super::cset::CollectionSet;
use super::line::*;
use super::region::{Region, RegionState};
use super::{block::*, chunk::ChunkMap, defrag::Defrag};
use crate::plan::immix::{Immix, Pause};
use crate::plan::EdgeIterator;
use crate::plan::PlanConstraints;
use crate::policy::immix::block_allocation::RCSweepNurseryBlocks;
use crate::policy::immix::chunk::Chunk;
use crate::policy::immix::cset::PerRegionRemSet;
use crate::policy::largeobjectspace::{RCReleaseMatureLOS, RCSweepMatureLOS};
use crate::policy::space::SpaceOptions;
use crate::policy::space::{CommonSpace, Space, SFT};
use crate::util::heap::layout::heap_layout::{Mmapper, VMMap};
use crate::util::heap::HeapMeta;
use crate::util::heap::PageResource;
use crate::util::heap::VMRequest;
use crate::util::metadata::side_metadata::{self, *};
use crate::util::metadata::{self, compare_exchange_metadata, load_metadata, MetadataSpec};
use crate::util::rc::SweepBlocksAfterDecs;
use crate::util::{object_forwarding as ForwardingWord, rc};
use crate::util::{Address, ObjectReference};
use crate::{
    plan::TransitiveClosure,
    scheduler::{gc_work::ProcessEdgesWork, GCWork, GCWorkScheduler, GCWorker, WorkBucketStage},
    util::{heap::blockpageresource::BlockPageResource, opaque_pointer::VMThread},
    AllocationSemantics, CopyContext, MMTK,
};
use crate::{vm::*, LazySweepingJobsCounter};
use atomic::Ordering;
use crossbeam_queue::{ArrayQueue, SegQueue};
use spin::Mutex;
use std::sync::atomic::AtomicUsize;
use std::{
    iter::Step,
    ops::Range,
    sync::{atomic::AtomicU8, Arc},
};
use std::{mem, ptr};

pub static RELEASED_NURSERY_BLOCKS: AtomicUsize = AtomicUsize::new(0);
pub static RELEASED_BLOCKS: AtomicUsize = AtomicUsize::new(0);

pub struct ImmixSpace<VM: VMBinding> {
    common: CommonSpace<VM>,
    pub pr: BlockPageResource<VM>,
    /// Allocation status for all chunks in immix space
    pub chunk_map: ChunkMap,
    /// Current line mark state
    pub line_mark_state: AtomicU8,
    /// Line mark state in previous GC
    line_unavail_state: AtomicU8,
    /// A list of all reusable blocks
    pub reusable_blocks: BlockList,
    /// Defrag utilities
    pub(super) defrag: Defrag,
    /// Object mark state
    mark_state: u8,
    /// Work packet scheduler
    scheduler: Arc<GCWorkScheduler<VM>>,
    pub block_allocation: BlockAllocation<VM>,
    possibly_dead_mature_blocks: SegQueue<(Block, bool)>,
    initial_mark_pause: bool,
    pub mutator_recycled_blocks: SegQueue<Vec<Block>>,
    pub mature_evac_remsets: Mutex<Vec<Box<dyn GCWork<VM>>>>,
    pub last_defrag_regions: SegQueue<Region>,
    defrag_regions: Vec<Region>,
    num_defrag_blocks: AtomicUsize,
    #[allow(dead_code)]
    defrag_chunk_cursor: AtomicUsize,
    fragmented_regions: SegQueue<Vec<(Region, usize)>>,
    fragmented_regions_size: AtomicUsize,
    pub num_clean_blocks_released: AtomicUsize,
    pub num_clean_blocks_released_lazy: AtomicUsize,
    pub collection_set: CollectionSet,
}

unsafe impl<VM: VMBinding> Sync for ImmixSpace<VM> {}

impl<VM: VMBinding> SFT for ImmixSpace<VM> {
    fn name(&self) -> &str {
        self.get_name()
    }
    fn is_live(&self, object: ObjectReference) -> bool {
        if super::REF_COUNT {
            return crate::util::rc::count(object) > 0
                || ForwardingWord::is_forwarded::<VM>(object);
        }
        if self.initial_mark_pause {
            return true;
        }
        if crate::args::CONCURRENT_MARKING {
            let block_state = Block::containing::<VM>(object).get_state();
            if block_state == BlockState::Nursery {
                return true;
            }
        }
        self.is_marked(object) || ForwardingWord::is_forwarded::<VM>(object)
    }
    fn is_movable(&self) -> bool {
        super::DEFRAG
    }
    #[cfg(feature = "sanity")]
    fn is_sane(&self) -> bool {
        true
    }
    fn initialize_object_metadata(&self, _object: ObjectReference, _bytes: usize, _alloc: bool) {
        #[cfg(feature = "global_alloc_bit")]
        crate::util::alloc_bit::set_alloc_bit(_object);
    }
    #[inline(always)]
    fn get_forwarded_object(&self, object: ObjectReference) -> Option<ObjectReference> {
        debug_assert!(!object.is_null());
        if ForwardingWord::is_forwarded::<VM>(object) {
            Some(ForwardingWord::read_forwarding_pointer::<VM>(object))
        } else {
            None
        }
    }
}

impl<VM: VMBinding> Space<VM> for ImmixSpace<VM> {
    fn as_space(&self) -> &dyn Space<VM> {
        self
    }
    fn as_sft(&self) -> &(dyn SFT + Sync + 'static) {
        self
    }
    #[inline(always)]
    fn get_page_resource(&self) -> &dyn PageResource<VM> {
        &self.pr
    }
    #[inline(always)]
    fn common(&self) -> &CommonSpace<VM> {
        &self.common
    }
    fn init(&mut self, _vm_map: &'static VMMap) {
        super::validate_features();
        self.common().init(self.as_space());
        self.block_allocation
            .init(unsafe { &*(self as *const Self) })
    }
    fn release_multiple_pages(&mut self, _start: Address) {
        panic!("immixspace only releases pages enmasse")
    }
}

impl<VM: VMBinding> ImmixSpace<VM> {
    const UNMARKED_STATE: u8 = 0;
    const MARKED_STATE: u8 = 1;

    /// Get side metadata specs
    fn side_metadata_specs() -> Vec<SideMetadataSpec> {
        if crate::plan::immix::REF_COUNT {
            return metadata::extract_side_metadata(&vec![
                MetadataSpec::OnSide(Block::DEFRAG_STATE_TABLE),
                MetadataSpec::OnSide(Block::MARK_TABLE),
                MetadataSpec::OnSide(ChunkMap::ALLOC_TABLE),
                *VM::VMObjectModel::LOCAL_MARK_BIT_SPEC,
                MetadataSpec::OnSide(crate::util::rc::RC_STRADDLE_LINES),
                MetadataSpec::OnSide(Block::LOG_TABLE),
                MetadataSpec::OnSide(Block::DEAD_WORDS),
                MetadataSpec::OnSide(Line::VALIDITY_STATE),
                MetadataSpec::OnSide(Region::MARK_TABLE),
                MetadataSpec::OnSide(Region::REMSET),
            ]);
        }
        metadata::extract_side_metadata(&if super::BLOCK_ONLY {
            vec![
                MetadataSpec::OnSide(Block::DEFRAG_STATE_TABLE),
                MetadataSpec::OnSide(Block::MARK_TABLE),
                MetadataSpec::OnSide(ChunkMap::ALLOC_TABLE),
                *VM::VMObjectModel::LOCAL_MARK_BIT_SPEC,
            ]
        } else {
            vec![
                MetadataSpec::OnSide(Line::MARK_TABLE),
                MetadataSpec::OnSide(Block::DEFRAG_STATE_TABLE),
                MetadataSpec::OnSide(Block::MARK_TABLE),
                MetadataSpec::OnSide(ChunkMap::ALLOC_TABLE),
                *VM::VMObjectModel::LOCAL_MARK_BIT_SPEC,
            ]
        })
    }

    pub fn new(
        name: &'static str,
        vm_map: &'static VMMap,
        mmapper: &'static Mmapper,
        heap: &mut HeapMeta,
        scheduler: Arc<GCWorkScheduler<VM>>,
        global_side_metadata_specs: Vec<SideMetadataSpec>,
        constraints: &'static PlanConstraints,
    ) -> Self {
        let common = CommonSpace::new(
            SpaceOptions {
                name,
                movable: true,
                immortal: false,
                zeroed: true,
                vmrequest: VMRequest::discontiguous(),
                side_metadata_specs: SideMetadataContext {
                    global: global_side_metadata_specs,
                    local: Self::side_metadata_specs(),
                },
                needs_log_bit: constraints.needs_log_bit,
                needs_field_log_bit: constraints.needs_field_log_bit,
            },
            vm_map,
            mmapper,
            heap,
        );
        ImmixSpace {
            pr: if common.vmrequest.is_discontiguous() {
                unreachable!()
                // BlockPageResource::new_discontiguous(Block::LOG_PAGES, vm_map)
            } else {
                BlockPageResource::new_contiguous(
                    Block::LOG_PAGES,
                    common.start,
                    common.extent,
                    vm_map,
                )
            },
            common,
            chunk_map: ChunkMap::new(),
            line_mark_state: AtomicU8::new(Line::RESET_MARK_STATE),
            line_unavail_state: AtomicU8::new(Line::RESET_MARK_STATE),
            reusable_blocks: BlockList::default(),
            defrag: Defrag::default(),
            mark_state: Self::UNMARKED_STATE,
            scheduler,
            block_allocation: BlockAllocation::new(),
            possibly_dead_mature_blocks: Default::default(),
            initial_mark_pause: false,
            mutator_recycled_blocks: Default::default(),
            mature_evac_remsets: Default::default(),
            num_defrag_blocks: AtomicUsize::new(0),
            defrag_chunk_cursor: AtomicUsize::new(0),
            defrag_regions: Default::default(),
            last_defrag_regions: Default::default(),
            fragmented_regions: Default::default(),
            fragmented_regions_size: Default::default(),
            num_clean_blocks_released: Default::default(),
            num_clean_blocks_released_lazy: Default::default(),
            collection_set: Default::default(),
        }
    }

    /// Get the number of defrag headroom pages.
    pub fn defrag_headroom_pages(&self) -> usize {
        self.defrag.defrag_headroom_pages(self)
    }

    /// Check if current GC is a defrag GC.
    #[inline(always)]
    pub fn in_defrag(&self) -> bool {
        self.defrag.in_defrag()
    }

    /// check if the current GC should do defragmentation.
    pub fn decide_whether_to_defrag(
        &self,
        emergency_collection: bool,
        collect_whole_heap: bool,
        collection_attempts: usize,
        user_triggered_collection: bool,
        full_heap_system_gc: bool,
    ) -> bool {
        self.defrag.decide_whether_to_defrag(
            emergency_collection,
            collect_whole_heap,
            collection_attempts,
            user_triggered_collection,
            self.reusable_blocks.len() == 0,
            full_heap_system_gc,
        );
        self.defrag.in_defrag()
    }

    /// Get work packet scheduler
    #[inline(always)]
    pub fn scheduler(&self) -> &GCWorkScheduler<VM> {
        &self.scheduler
    }

    /// Run after the liveness data of all regions are summarized.
    /// This will mark one or more region as "evacuation candidate"
    fn select_mature_evacuation_candidates(&self, _pause: Pause, _total_pages: usize) {
        let me = unsafe { &mut *(self as *const Self as *mut Self) };
        debug_assert!(crate::args::RC_MATURE_EVACUATION);
        // Select mature defrag blocks
        let defrag_bytes = self.defrag_headroom_pages() << 12;
        let mut regions = Vec::with_capacity(self.fragmented_regions_size.load(Ordering::SeqCst));
        while let Some(mut x) = self.fragmented_regions.pop() {
            regions.append(&mut x);
        }
        let mut live_bytes = 0usize;
        let mut num_regions = 0usize;
        regions.sort_by_key(|x| x.1);
        let mut cset = vec![];
        while let Some((region, dead_bytes)) = regions.pop() {
            live_bytes += (Region::BYTES - dead_bytes) * 30 / 100;
            num_regions += 1;
            region.set_defrag_source();
            for block in region.committed_blocks() {
                if block.get_state() != BlockState::Nursery {
                    // println!(" ... defrag {:?} {:?}", block, block.get_state());
                    block.set_as_defrag_source(true)
                }
            }
            cset.push(region);
            if crate::args::LOG_PER_GC_STATE {
                println!(
                    " - Defrag {:?} live_bytes={:?} {:?}",
                    region,
                    Region::BYTES - dead_bytes,
                    region.get_state()
                );
            }
            if live_bytes >= defrag_bytes {
                break;
            }
        }
        self.collection_set.set_reigons(cset.clone());
        me.defrag_regions = cset;
        // self.num_defrag_blocks.store(num_blocks, Ordering::SeqCst);
    }

    fn schedule_defrag_selection_packets(&self, _pause: Pause) {
        // self.collection_set.schedule_defrag_selection_packets(self);
        let tasks = self
            .chunk_map
            .generate_tasks(|chunk| box SelectDefragRegionsInChunk {
                chunk,
                defrag_threshold: 1,
            });
        self.fragmented_regions_size.store(0, Ordering::SeqCst);
        SELECT_DEFRAG_BLOCK_JOB_COUNTER.store(tasks.len(), Ordering::SeqCst);
        self.scheduler().work_buckets[WorkBucketStage::FinishConcurrentWork].bulk_add(tasks);
    }

    pub fn rc_eager_prepare(&mut self, pause: Pause) {
        if pause == Pause::FullTraceFast || pause == Pause::InitialMark {
            self.schedule_defrag_selection_packets(pause);
        }
        let num_workers = self.scheduler().worker_group().worker_count();
        // let (stw_packets, delayed_packets, nursery_blocks) =
        //     if crate::args::LOCK_FREE_BLOCK_ALLOCATION {
        //         self.block_allocation
        //             .reset_and_generate_nursery_sweep_tasks(num_workers)
        //     } else {
        //         unreachable!();
        //     };
        let (stw_packets, nursery_blocks) = self
            .block_allocation
            .reset_and_generate_nursery_sweep_tasks(num_workers);
        // If there are not too much nursery blocks for release, we
        // reclain mature blocks as well.
        if crate::args::NO_LAZY_SWEEP_WHEN_STW_CANNOT_RELEASE_ENOUGH_MEMORY {
            unreachable!();
            let mature_blocks = if pause == Pause::FinalMark || pause == Pause::FullTraceFast {
                self.num_defrag_blocks.load(Ordering::SeqCst)
            } else {
                0
            };
            if crate::args::LAZY_DECREMENTS
                && (nursery_blocks + mature_blocks) < crate::args::NO_LAZY_DEC_THRESHOLD
            {
                if crate::args::LOG_PER_GC_STATE {
                    println!(
                        "disable lazy dec: nursery_blocks={} mature_blocks={} threshold={}",
                        nursery_blocks,
                        mature_blocks,
                        crate::args::NO_LAZY_DEC_THRESHOLD
                    );
                }
                crate::DISABLE_LASY_DEC_FOR_CURRENT_GC.store(true, Ordering::SeqCst);
            }
        }
        self.scheduler().work_buckets[WorkBucketStage::RCReleaseNursery].bulk_add(stw_packets);
        if pause == Pause::FullTraceFast || pause == Pause::InitialMark {
            // Update mark_state
            // if VM::VMObjectModel::LOCAL_MARK_BIT_SPEC.is_on_side() {
            //     self.mark_state = Self::MARKED_STATE;
            // } else {
            //     // For header metadata, we use cyclic mark bits.
            //     unimplemented!("cyclic mark bits is not supported at the moment");
            // }
            // Reset block mark and object mark table.
            let space = unsafe { &mut *(self as *mut Self) };
            let work_packets = self.chunk_map.generate_prepare_tasks::<VM>(space, None);
            self.scheduler().work_buckets[WorkBucketStage::Initial].bulk_add(work_packets);
        }
    }

    pub fn schedule_mark_table_zeroing_tasks(&self) {
        assert!(crate::args::HEAP_HEALTH_GUIDED_GC);
        let space = unsafe { &mut *(self as *const Self as *mut Self) };
        let work_packets = self
            .chunk_map
            .generate_concurrent_mark_table_zeroing_tasks::<VM>(space);
        self.scheduler().work_buckets[WorkBucketStage::Unconstrained].bulk_add(work_packets);
    }

    pub fn prepare_rc(&mut self, pause: Pause) {
        self.num_clean_blocks_released.store(0, Ordering::SeqCst);
        self.num_clean_blocks_released_lazy
            .store(0, Ordering::SeqCst);
        debug_assert_ne!(pause, Pause::FullTraceDefrag);
        // Tracing GC preparation work
        if pause == Pause::FullTraceFast || pause == Pause::InitialMark {
            // Update mark_state
            if VM::VMObjectModel::LOCAL_MARK_BIT_SPEC.is_on_side() {
                self.mark_state = Self::MARKED_STATE;
            } else {
                // For header metadata, we use cyclic mark bits.
                unimplemented!("cyclic mark bits is not supported at the moment");
            }
            // Reset block mark and object mark table.
            // let space = unsafe { &mut *(self as *mut Self) };
            // let work_packets = self.chunk_map.generate_prepare_tasks::<VM>(space, None);
            // self.scheduler().work_buckets[WorkBucketStage::Prepare].bulk_add(work_packets);
        }
        // SATB sweep has problem scanning mutator recycled blocks.
        // Remaing the block state as "reusing" and reset them here.
        let space = unsafe { &mut *(self as *mut Self) };
        if pause == Pause::FullTraceFast {
            while let Some(blocks) = self.mutator_recycled_blocks.pop() {
                for b in blocks {
                    b.set_state(BlockState::Marked);
                }
            }
        } else {
            let mut packets: Vec<Box<dyn GCWork<VM>>> = vec![];
            packets.reserve(self.mutator_recycled_blocks.len());
            while let Some(blocks) = self.mutator_recycled_blocks.pop() {
                if !blocks.is_empty() {
                    packets.push(box RCSweepNurseryBlocks {
                        space,
                        blocks,
                        mutator_reused_blocks: true,
                    });
                }
            }
            self.scheduler().work_buckets[WorkBucketStage::RCReleaseNursery].bulk_add(packets);
        }
        if pause == Pause::FinalMark {
            crate::REMSET_RECORDING.store(false, Ordering::SeqCst);
        }
<<<<<<< HEAD
        self.scheduler().work_buckets[WorkBucketStage::RCReleaseNursery].bulk_add(packets);

        if pause == Pause::InitialMark {
            for chunk in self.chunk_map.committed_chunks() {
                for region in chunk.regions() {
                    region.remset().unwrap().clear();
                }
            }
        }
        if pause == Pause::FinalMark {
            self.collection_set.move_to_next_region::<VM>(self);
            let mut size = 0usize;
            for chunk in self.chunk_map.committed_chunks() {
                for region in chunk.regions() {
                    if crate::args::LOG_REMSET_FOOTPRINT {
                        size += region.remset().unwrap().size.load(Ordering::SeqCst);
                    }
                }
            }
            if crate::args::LOG_REMSET_FOOTPRINT {
                let peak_size = crate::PEAK_REMSET_FOOTPRINT.load(Ordering::SeqCst);
                if size >= peak_size {
                    crate::PEAK_REMSET_FOOTPRINT.store(size, Ordering::SeqCst);
                }
            }
        }
=======
>>>>>>> b68e303b
    }

    pub fn release_rc(&mut self, pause: Pause) {
        debug_assert_ne!(pause, Pause::FullTraceDefrag);
        self.block_allocation.reset();
        let disable_lasy_dec_for_current_gc = crate::disable_lasy_dec_for_current_gc();
        if disable_lasy_dec_for_current_gc {
            self.scheduler().process_lazy_decrement_packets();
        }
        rc::reset_inc_buffer_size();
        if pause == Pause::FinalMark {
            PerRegionRemSet::disable_recording();
        }
    }

    pub fn schedule_mature_sweeping(&mut self, pause: Pause) {
        if pause == Pause::FullTraceFast || pause == Pause::FinalMark {
            if !self.last_defrag_regions.is_empty() {
                let queue = ArrayQueue::new(self.last_defrag_regions.len() << Region::LOG_BLOCKS);
                while let Some(region) = self.last_defrag_regions.pop() {
                    for block in region.committed_blocks() {
                        if block.is_defrag_source() {
                            block.clear_rc_table::<VM>();
                            block.clear_striddle_table::<VM>();
                            if block.rc_sweep_mature::<VM>(self, true) {
                                queue.push(block.start()).unwrap();
                            } else {
                                unreachable!("block still alive")
                            }
                        }
                    }
                    region.set_state(RegionState::Allocated);
                }
                self.pr.release_bulk(queue.len(), queue);
            }
            let disable_lasy_dec_for_current_gc = crate::disable_lasy_dec_for_current_gc();
            let dead_cycle_sweep_packets = self.chunk_map.generate_dead_cycle_sweep_tasks();
            let sweep_los = RCSweepMatureLOS::new(LazySweepingJobsCounter::new_desc());
            if crate::args::LAZY_DECREMENTS && !disable_lasy_dec_for_current_gc {
                self.scheduler().postpone_all(dead_cycle_sweep_packets);
                self.scheduler().postpone(sweep_los);
            } else {
                self.scheduler().work_buckets[WorkBucketStage::RCFullHeapRelease]
                    .bulk_add(dead_cycle_sweep_packets);
                self.scheduler().work_buckets[WorkBucketStage::RCFullHeapRelease].add(sweep_los);
            }
        }
    }

    pub fn prepare(&mut self, major_gc: bool, initial_mark_pause: bool) {
        self.initial_mark_pause = initial_mark_pause;
        debug_assert!(!crate::args::REF_COUNT);
        self.block_allocation.reset();
        if major_gc {
            // Update mark_state
            if VM::VMObjectModel::LOCAL_MARK_BIT_SPEC.is_on_side() {
                self.mark_state = Self::MARKED_STATE;
            } else {
                // For header metadata, we use cyclic mark bits.
                unimplemented!("cyclic mark bits is not supported at the moment");
            }
        }

        // Prepare defrag info
        if super::DEFRAG {
            self.defrag.prepare(self);
        }
        // Prepare each block for GC
        let threshold = self.defrag.defrag_spill_threshold.load(Ordering::Acquire);
        // # Safety: ImmixSpace reference is always valid within this collection cycle.
        let space = unsafe { &*(self as *const Self) };
        let work_packets = self.chunk_map.generate_prepare_tasks::<VM>(
            space,
            if space.in_defrag() {
                Some(threshold)
            } else {
                None
            },
        );
        self.scheduler().work_buckets[WorkBucketStage::Prepare].bulk_add(work_packets);
        // Update line mark state
        if !super::BLOCK_ONLY {
            self.line_mark_state.fetch_add(1, Ordering::AcqRel);
            if self.line_mark_state.load(Ordering::Acquire) > Line::MAX_MARK_STATE {
                self.line_mark_state
                    .store(Line::RESET_MARK_STATE, Ordering::Release);
            }
        }
    }

    /// Release for the immix space. This is called when a GC finished.
    /// Return whether this GC was a defrag GC, as a plan may want to know this.
    pub fn release(&mut self, major_gc: bool) -> bool {
        debug_assert!(!crate::args::REF_COUNT);
        self.block_allocation.reset();
        let did_defrag = self.defrag.in_defrag();
        if major_gc {
            // Update line_unavail_state for hole searching afte this GC.
            if !super::BLOCK_ONLY {
                self.line_unavail_state.store(
                    self.line_mark_state.load(Ordering::Acquire),
                    Ordering::Release,
                );
            }
        }
        // Clear reusable blocks list
        if !super::BLOCK_ONLY {
            self.reusable_blocks.reset();
        }
        // Sweep chunks and blocks
        // # Safety: ImmixSpace reference is always valid within this collection cycle.
        let space = unsafe { &*(self as *const Self) };
        let work_packets = self.chunk_map.generate_sweep_tasks(space, false);
        self.scheduler().work_buckets[WorkBucketStage::Release].bulk_add(work_packets);
        if super::DEFRAG {
            self.defrag.release(self);
        }
        self.initial_mark_pause = false;
        did_defrag
    }

    /// Release a block.
    pub fn release_block(&self, block: Block, nursery: bool) {
        debug_assert!(!crate::args::REF_COUNT);
        self.deinit_block(block, nursery, false);
        self.pr.release_pages(block.start());
    }

    pub fn deinit_block(&self, block: Block, nursery: bool, zero_unlog_table: bool) {
        // println!(
        //     "Release {:?} nursery={} defrag={}",
        //     block,
        //     nursery,
        //     block.is_defrag_source()
        // );
        if crate::args::LOG_PER_GC_STATE {
            if nursery {
                RELEASED_NURSERY_BLOCKS.fetch_add(1, Ordering::SeqCst);
            }
            RELEASED_BLOCKS.fetch_add(1, Ordering::SeqCst);
        }
        if crate::args::BARRIER_MEASUREMENT || zero_unlog_table {
            block.clear_log_table::<VM>();
        }
        self.num_clean_blocks_released
            .fetch_add(1, Ordering::Relaxed);
        if !nursery && crate::args::LAZY_DECREMENTS {
            self.num_clean_blocks_released_lazy
                .fetch_add(1, Ordering::Relaxed);
        }
        block.deinit();
    }

    /// Allocate a clean block.
    #[inline(always)]
    pub fn get_clean_block(&self, tls: VMThread, copy: bool) -> Option<Block> {
        self.block_allocation.get_clean_block(tls, copy)
    }

    /// Pop a reusable block from the reusable block list.
    #[inline(always)]
    pub fn get_reusable_block(&self, copy: bool) -> Option<Block> {
        self.block_allocation.get_reusable_block(copy)
    }

    #[inline(always)]
    pub fn reusable_blocks_drained(&self) -> bool {
        self.reusable_blocks.len() == 0
    }

    /// Trace and mark objects without evacuation.
    #[inline(always)]
    pub fn fast_trace_object(
        &self,
        trace: &mut impl TransitiveClosure,
        object: ObjectReference,
    ) -> ObjectReference {
        self.trace_object_without_moving(trace, object)
    }

    /// Trace and mark objects. If the current object is in defrag block, then do evacuation as well.
    #[inline(always)]
    pub fn trace_object(
        &self,
        trace: &mut impl TransitiveClosure,
        object: ObjectReference,
        semantics: AllocationSemantics,
        copy_context: &mut impl CopyContext,
    ) -> ObjectReference {
        #[cfg(feature = "global_alloc_bit")]
        debug_assert!(
            crate::util::alloc_bit::is_alloced(object),
            "{:x}: alloc bit not set",
            object
        );
        if Block::containing::<VM>(object).is_defrag_source() {
            self.trace_object_with_opportunistic_copy(trace, object, semantics, copy_context)
        } else {
            self.trace_object_without_moving(trace, object)
        }
    }

    /// Trace and mark objects without evacuation.
    #[inline(always)]
    pub fn trace_object_without_moving(
        &self,
        trace: &mut impl TransitiveClosure,
        object: ObjectReference,
    ) -> ObjectReference {
        if self.attempt_mark(object) {
            if crate::args::REF_COUNT {
                let straddle = rc::is_straddle_line(Line::from(Line::align(object.to_address())));
                if straddle {
                    return object;
                }
            }
            // println!("Mark {:?}", object.range::<VM>());
            if !crate::args::REF_COUNT {
                // Mark block and lines
                if !super::BLOCK_ONLY {
                    if !super::MARK_LINE_AT_SCAN_TIME {
                        self.mark_lines(object);
                    }
                } else {
                    let block = Block::containing::<VM>(object);
                    let state = block.get_state();
                    if state != BlockState::Nursery && state != BlockState::Marked {
                        block.set_state(BlockState::Marked);
                    }
                }
            }
            // Visit node
            trace.process_node(object);
        }
        object
    }

    /// Trace object and do evacuation if required.
    #[allow(clippy::assertions_on_constants)]
    #[inline(always)]
    pub fn trace_object_with_opportunistic_copy(
        &self,
        trace: &mut impl TransitiveClosure,
        object: ObjectReference,
        semantics: AllocationSemantics,
        copy_context: &mut impl CopyContext,
    ) -> ObjectReference {
        debug_assert!(!super::BLOCK_ONLY);
        let forwarding_status = ForwardingWord::attempt_to_forward::<VM>(object);
        if ForwardingWord::state_is_forwarded_or_being_forwarded(forwarding_status) {
            ForwardingWord::spin_and_get_forwarded_object::<VM>(object, forwarding_status)
        } else if self.is_marked(object) {
            ForwardingWord::clear_forwarding_bits::<VM>(object);
            object
        } else {
            let new_object = if Self::is_pinned(object) || self.defrag.space_exhausted() {
                self.attempt_mark(object);
                ForwardingWord::clear_forwarding_bits::<VM>(object);
                Block::containing::<VM>(object).set_state(BlockState::Marked);
                object
            } else {
                #[cfg(feature = "global_alloc_bit")]
                crate::util::alloc_bit::unset_alloc_bit(object);
                ForwardingWord::forward_object::<VM, _>(object, semantics, copy_context)
            };
            if !super::MARK_LINE_AT_SCAN_TIME {
                self.mark_lines(new_object);
            }
            debug_assert!({
                let state = Block::containing::<VM>(new_object).get_state();
                state == BlockState::Marked || state == BlockState::Nursery
            });
            trace.process_node(new_object);
            new_object
        }
    }

    #[inline(always)]
    pub fn rc_trace_object(
        &self,
        trace: &mut impl TransitiveClosure,
        object: ObjectReference,
        copy_context: &mut impl CopyContext,
        pause: Pause,
        mark: bool,
    ) -> ObjectReference {
        debug_assert!(crate::args::REF_COUNT);
        if crate::args::RC_MATURE_EVACUATION
            && Region::containing::<VM>(object).is_defrag_source_active()
            && Block::containing::<VM>(object).is_defrag_source()
        {
            self.trace_forward_rc_mature_object(trace, object, copy_context, pause)
        } else if crate::args::RC_MATURE_EVACUATION {
            self.trace_mark_rc_mature_object(trace, object, pause, mark)
        } else {
            self.trace_object_without_moving(trace, object)
        }
    }

    #[inline(always)]
    pub fn trace_mark_rc_mature_object(
        &self,
        trace: &mut impl TransitiveClosure,
        mut object: ObjectReference,
        _pause: Pause,
        mark: bool,
    ) -> ObjectReference {
        if ForwardingWord::is_forwarded::<VM>(object) {
            object = ForwardingWord::read_forwarding_pointer::<VM>(object);
        }
<<<<<<< HEAD
        if !Region::containing::<VM>(object).is_defrag_source_active() {
            return object;
        }
        // println!("evac trace {:?}", object);
        if self.attempt_mark(object) {
            // println!("evac trace {:?} marked", object);
=======
        if mark && self.attempt_mark(object) {
>>>>>>> b68e303b
            trace.process_node(object);
        }
        object
    }

    #[allow(clippy::assertions_on_constants)]
    #[inline(always)]
    pub fn trace_forward_rc_mature_object(
        &self,
        trace: &mut impl TransitiveClosure,
        object: ObjectReference,
        copy_context: &mut impl CopyContext,
        _pause: Pause,
    ) -> ObjectReference {
        let forwarding_status = ForwardingWord::attempt_to_forward::<VM>(object);
        if ForwardingWord::state_is_forwarded_or_being_forwarded(forwarding_status) {
            let new =
                ForwardingWord::spin_and_get_forwarded_object::<VM>(object, forwarding_status);
            new
        } else {
            // Evacuate the mature object
            let new = ForwardingWord::forward_object::<VM, _>(
                object,
                AllocationSemantics::Default,
                copy_context,
            );
            if crate::should_record_copy_bytes() {
                unsafe { crate::SLOPPY_COPY_BYTES += new.get_size::<VM>() }
            }
            // Transfer RC count
            new.log_start_address::<VM>();
            if !crate::args::BLOCK_ONLY && new.get_size::<VM>() > Line::BYTES {
                rc::mark_straddle_object::<VM>(new);
            }
            rc::set(new, rc::count(object));
            self.attempt_mark(new);
            self.unmark(object);
            trace.process_node(new);
            // println!("M {:?} ==> {:?} rc={}", object, new, rc::count(new));
            new
        }
    }

    /// Mark all the lines that the given object spans.
    #[allow(clippy::assertions_on_constants)]
    #[inline]
    pub fn mark_lines(&self, object: ObjectReference) {
        debug_assert!(!super::BLOCK_ONLY);
        if crate::args::REF_COUNT {
            return;
        }
        Line::mark_lines_for_object::<VM>(object, self.line_mark_state.load(Ordering::Acquire));
    }

    /// Atomically mark an object.
    #[inline(always)]
    pub fn attempt_mark(&self, object: ObjectReference) -> bool {
        loop {
            let old_value = load_metadata::<VM>(
                &VM::VMObjectModel::LOCAL_MARK_BIT_SPEC,
                object,
                None,
                Some(Ordering::SeqCst),
            ) as u8;
            if old_value == self.mark_state {
                return false;
            }

            if compare_exchange_metadata::<VM>(
                &VM::VMObjectModel::LOCAL_MARK_BIT_SPEC,
                object,
                old_value as usize,
                self.mark_state as usize,
                None,
                Ordering::SeqCst,
                Ordering::SeqCst,
            ) {
                break;
            }
        }
        true
    }

    /// Atomically mark an object.
    #[inline(always)]
    pub fn unmark(&self, object: ObjectReference) -> bool {
        loop {
            let old_value = load_metadata::<VM>(
                &VM::VMObjectModel::LOCAL_MARK_BIT_SPEC,
                object,
                None,
                Some(Ordering::SeqCst),
            ) as u8;
            if old_value == Self::UNMARKED_STATE {
                return false;
            }

            if compare_exchange_metadata::<VM>(
                &VM::VMObjectModel::LOCAL_MARK_BIT_SPEC,
                object,
                Self::MARKED_STATE as _,
                Self::UNMARKED_STATE as _,
                None,
                Ordering::SeqCst,
                Ordering::SeqCst,
            ) {
                break;
            }
        }
        true
    }

    /// Check if an object is marked.
    #[inline(always)]
    pub fn is_marked(&self, object: ObjectReference) -> bool {
        let old_value = load_metadata::<VM>(
            &VM::VMObjectModel::LOCAL_MARK_BIT_SPEC,
            object,
            None,
            Some(Ordering::SeqCst),
        ) as u8;
        old_value == self.mark_state
    }

    #[inline(always)]
    pub fn mark_bit(&self, object: ObjectReference) -> bool {
        let old_value = load_metadata::<VM>(
            &VM::VMObjectModel::LOCAL_MARK_BIT_SPEC,
            object,
            None,
            Some(Ordering::SeqCst),
        ) as u8;
        old_value == self.mark_state
    }

    /// Check if an object is pinned.
    #[inline(always)]
    fn is_pinned(_object: ObjectReference) -> bool {
        // TODO(wenyuzhao): Object pinning not supported yet.
        false
    }

    /// Hole searching.
    ///
    /// Linearly scan lines in a block to search for the next
    /// hole, starting from the given line.
    ///
    /// Returns None if the search could not find any more holes.
    #[allow(clippy::assertions_on_constants)]
    pub fn get_next_available_lines(&self, copy: bool, search_start: Line) -> Option<Range<Line>> {
        debug_assert!(!super::BLOCK_ONLY);
        if super::REF_COUNT {
            self.rc_get_next_available_lines(copy, search_start)
        } else {
            self.normal_get_next_available_lines(search_start)
        }
    }

    /// Search holes by ref-counts instead of line marks
    #[allow(clippy::assertions_on_constants)]
    #[inline(always)]
    pub fn rc_get_next_available_lines(
        &self,
        copy: bool,
        search_start: Line,
    ) -> Option<Range<Line>> {
        debug_assert!(!super::BLOCK_ONLY);
        debug_assert!(super::REF_COUNT);
        let block = search_start.block();
        let rc_array = RCArray::of(block);
        let limit = Block::LINES;
        // Find start
        let first_free_cursor = {
            let start_cursor = search_start.get_index_within_block();
            let mut first_free_cursor = None;
            let mut find_free_line = false;
            for i in start_cursor..limit {
                if rc_array.is_dead(i) {
                    if i == 0 {
                        first_free_cursor = Some(i);
                        break;
                    } else if !find_free_line {
                        find_free_line = true;
                    } else {
                        first_free_cursor = Some(i);
                        break;
                    }
                } else {
                    find_free_line = false;
                }
            }
            first_free_cursor
        };
        let start = match first_free_cursor {
            Some(c) => c,
            _ => return None,
        };
        // Find limit
        let end = {
            let mut cursor = start + 1;
            while cursor < limit {
                if !rc_array.is_dead(cursor) {
                    break;
                }
                cursor += 1;
            }
            cursor
        };
        let start = Line::from(block.start() + (start << Line::LOG_BYTES));
        let end = Line::from(block.start() + (end << Line::LOG_BYTES));
        if self.common.needs_log_bit {
            if !copy {
                Line::clear_log_table::<VM>(start..end);
            } else {
                Line::initialize_log_table_as_unlogged::<VM>(start..end);
            }
            Line::update_validity(start..end);
        }
        block.dec_dead_bytes_sloppy(Line::steps_between(&start, &end).unwrap() << Line::LOG_BYTES);
        // Line::clear_mark_table::<VM>(start..end);
        // if !_copy {
        //     println!("reuse {:?} copy={}", start..end, copy);
        // }
        Some(start..end)
    }

    #[allow(clippy::assertions_on_constants)]
    #[inline]
    pub fn normal_get_next_available_lines(&self, search_start: Line) -> Option<Range<Line>> {
        debug_assert!(!super::BLOCK_ONLY);
        debug_assert!(!super::REF_COUNT);
        let unavail_state = self.line_unavail_state.load(Ordering::Acquire);
        let current_state = self.line_mark_state.load(Ordering::Acquire);
        let block = search_start.block();
        let mut mark_data = block.line_mark_table();
        let start_cursor = search_start.get_index_within_block();
        let mut cursor = start_cursor;
        // Find start
        while cursor < Block::LINES {
            let mark = mark_data.get(cursor);
            if mark != unavail_state && mark != current_state {
                break;
            }
            cursor += 1;
        }
        if cursor == Block::LINES {
            return None;
        }
        let start = Line::forward(search_start, cursor - start_cursor);
        // Find limit
        while cursor < Block::LINES {
            let mark = mark_data.get(cursor);
            if mark == unavail_state || mark == current_state {
                break;
            }
            if crate::plan::immix::CONCURRENT_MARKING {
                mark_data.set(cursor, current_state);
            }
            cursor += 1;
        }
        let end = Line::forward(search_start, cursor - start_cursor);
        if self.common.needs_log_bit {
            Line::clear_log_table::<VM>(start..end);
        }
        Some(start..end)
    }

    pub fn is_last_gc_exhaustive(did_defrag_for_last_gc: bool) -> bool {
        if super::DEFRAG {
            did_defrag_for_last_gc
        } else {
            // If defrag is disabled, every GC is exhaustive.
            true
        }
    }

    #[inline(always)]
    pub fn add_to_possibly_dead_mature_blocks(&self, block: Block, is_defrag_source: bool) {
        if block.log() {
            self.possibly_dead_mature_blocks
                .push((block, is_defrag_source));
        }
    }

    pub fn schedule_rc_block_sweeping_tasks(&self, counter: LazySweepingJobsCounter) {
        // while let Some(x) = self.last_mutator_recycled_blocks.pop() {
        //     x.set_state(BlockState::Marked);
        // }
        // This may happen either within a pause, or in concurrent.
        let size = self.possibly_dead_mature_blocks.len();
        let num_bins = self.scheduler().num_workers() << 1;
        let bin_cap = size / num_bins + if size % num_bins == 0 { 0 } else { 1 };
        let mut bins = (0..num_bins)
            .map(|_| Vec::with_capacity(bin_cap))
            .collect::<Vec<Vec<(Block, bool)>>>();
        'out: for i in 0..num_bins {
            for _ in 0..bin_cap {
                if let Some(block) = self.possibly_dead_mature_blocks.pop() {
                    bins[i].push(block);
                } else {
                    break 'out;
                }
            }
        }
        let packets = bins
            .into_iter()
            .map::<Box<dyn GCWork<VM>>, _>(|blocks| {
                box SweepBlocksAfterDecs::new(blocks, counter.clone())
            })
            .collect();
        self.scheduler().work_buckets[WorkBucketStage::Unconstrained].bulk_add(packets);
        self.scheduler().work_buckets[WorkBucketStage::Unconstrained]
            .add(RCReleaseMatureLOS::new(counter.clone()));
    }
}

/// A work packet to scan the fields of each objects and mark lines.
pub struct ScanObjectsAndMarkLines<Edges: ProcessEdgesWork> {
    buffer: Vec<ObjectReference>,
    concurrent: bool,
    immix_space: &'static ImmixSpace<Edges::VM>,
    edges: Vec<Address>,
    worker: *mut GCWorker<Edges::VM>,
    mmtk: *const MMTK<Edges::VM>,
}

unsafe impl<E: ProcessEdgesWork> Send for ScanObjectsAndMarkLines<E> {}

impl<E: ProcessEdgesWork> ScanObjectsAndMarkLines<E> {
    pub fn new(
        buffer: Vec<ObjectReference>,
        concurrent: bool,
        _immix: Option<&'static Immix<E::VM>>,
        immix_space: &'static ImmixSpace<E::VM>,
    ) -> Self {
        debug_assert!(!concurrent);
        if concurrent {
            crate::NUM_CONCURRENT_TRACING_PACKETS.fetch_add(1, Ordering::SeqCst);
        }
        Self {
            buffer,
            concurrent,
            immix_space,
            edges: vec![],
            worker: ptr::null_mut(),
            mmtk: ptr::null_mut(),
        }
    }

    const fn worker(&self) -> &mut GCWorker<E::VM> {
        unsafe { &mut *self.worker }
    }

    #[inline(always)]
    fn process_node(&mut self, o: ObjectReference) {
        EdgeIterator::<E::VM>::iterate(o, |e| {
            let t = unsafe { e.load::<ObjectReference>() };
            if !t.is_null() {
                self.edges.push(e);
            }
        });
        if self.edges.len() >= E::CAPACITY {
            self.flush();
        }
    }

    fn flush(&mut self) {
        if !self.edges.is_empty() {
            let mut new_edges = Vec::new();
            mem::swap(&mut new_edges, &mut self.edges);
            self.worker().add_work(
                WorkBucketStage::Closure,
                E::new(new_edges, false, unsafe { &*self.mmtk }),
            );
        }
    }
}

impl<E: ProcessEdgesWork> GCWork<E::VM> for ScanObjectsAndMarkLines<E> {
    fn do_work(&mut self, worker: &mut GCWorker<E::VM>, mmtk: &'static MMTK<E::VM>) {
        trace!("ScanObjectsAndMarkLines");
        self.mmtk = mmtk;
        self.worker = worker;
        let mut buffer = vec![];
        mem::swap(&mut buffer, &mut self.buffer);
        for object in buffer {
            self.process_node(object);
            if super::MARK_LINE_AT_SCAN_TIME
                && !super::BLOCK_ONLY
                && self.immix_space.in_space(object)
            {
                self.immix_space.mark_lines(object);
            }
        }
        self.flush();
    }
}

impl<E: ProcessEdgesWork> Drop for ScanObjectsAndMarkLines<E> {
    fn drop(&mut self) {
        if self.concurrent {
            crate::NUM_CONCURRENT_TRACING_PACKETS.fetch_sub(1, Ordering::SeqCst);
        }
    }
}

pub struct MatureSweeping;

impl<VM: VMBinding> GCWork<VM> for MatureSweeping {
    fn do_work(&mut self, _worker: &mut GCWorker<VM>, mmtk: &'static MMTK<VM>) {
        let immix = mmtk.plan.downcast_ref::<Immix<VM>>().unwrap();
        let immix_mut = unsafe { &mut *(immix as *const _ as *mut Immix<VM>) };
        immix_mut
            .immix_space
            .schedule_mature_sweeping(immix.current_pause().unwrap())
    }
}

static SELECT_DEFRAG_BLOCK_JOB_COUNTER: AtomicUsize = AtomicUsize::new(0);

struct SelectDefragRegionsInChunk {
    chunk: Chunk,
    defrag_threshold: usize,
}

impl<VM: VMBinding> GCWork<VM> for SelectDefragRegionsInChunk {
    #[inline]
    fn do_work(&mut self, _worker: &mut GCWorker<VM>, mmtk: &'static MMTK<VM>) {
        let mut regions = vec![];
        // Iterate over all blocks in this chunk
        for region in self.chunk.regions() {
            region.set_state(RegionState::Allocated);
            let mut dead_bytes = 0usize;
            let mut has_live_mature_blocks = false;
            for block in region.blocks() {
                let state = block.get_state();
                if state == BlockState::Unallocated || state == BlockState::Nursery {
                    dead_bytes += Block::BYTES;
                } else {
                    has_live_mature_blocks = true;
                    assert!(!block.is_defrag_source());
                    dead_bytes += block.calc_dead_lines() << Line::LOG_BYTES
                }
            }
            if has_live_mature_blocks {
                if crate::args::LOG_PER_GC_STATE {
                    // println!(" - candidate {:?} dead_bytes={:?}", region, dead_bytes);
                }
                regions.push((region, dead_bytes));
            }
        }
        let immix = mmtk.plan.downcast_ref::<Immix<VM>>().unwrap();
        immix
            .immix_space
            .fragmented_regions_size
            .fetch_add(regions.len(), Ordering::SeqCst);
        immix.immix_space.fragmented_regions.push(regions);
        if SELECT_DEFRAG_BLOCK_JOB_COUNTER.fetch_sub(1, Ordering::SeqCst) == 1 {
            immix.immix_space.select_mature_evacuation_candidates(
                immix.current_pause().unwrap(),
                mmtk.plan.get_total_pages(),
            )
        }
    }
}<|MERGE_RESOLUTION|>--- conflicted
+++ resolved
@@ -446,11 +446,6 @@
             }
             self.scheduler().work_buckets[WorkBucketStage::RCReleaseNursery].bulk_add(packets);
         }
-        if pause == Pause::FinalMark {
-            crate::REMSET_RECORDING.store(false, Ordering::SeqCst);
-        }
-<<<<<<< HEAD
-        self.scheduler().work_buckets[WorkBucketStage::RCReleaseNursery].bulk_add(packets);
 
         if pause == Pause::InitialMark {
             for chunk in self.chunk_map.committed_chunks() {
@@ -476,8 +471,6 @@
                 }
             }
         }
-=======
->>>>>>> b68e303b
     }
 
     pub fn release_rc(&mut self, pause: Pause) {
@@ -788,16 +781,15 @@
         if ForwardingWord::is_forwarded::<VM>(object) {
             object = ForwardingWord::read_forwarding_pointer::<VM>(object);
         }
-<<<<<<< HEAD
         if !Region::containing::<VM>(object).is_defrag_source_active() {
+            if mark && self.attempt_mark(object) {
+                trace.process_node(object);
+            }
             return object;
         }
         // println!("evac trace {:?}", object);
         if self.attempt_mark(object) {
             // println!("evac trace {:?} marked", object);
-=======
-        if mark && self.attempt_mark(object) {
->>>>>>> b68e303b
             trace.process_node(object);
         }
         object
