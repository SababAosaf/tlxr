--- conflicted
+++ resolved
@@ -269,31 +269,9 @@
         debug_assert!(crate::args::RC_MATURE_EVACUATION);
         // Select mature defrag blocks
         let defrag_blocks = *crate::args::MAX_MATURE_DEFRAG_BLOCKS;
-<<<<<<< HEAD
-        let mut blocks = vec![];
-        if pause == Pause::FullTraceFast {
-            for c in self.chunk_map.committed_chunks() {
-                for b in c.committed_blocks() {
-                    let state = b.get_state();
-                    if state == BlockState::Nursery {
-                        continue;
-                    }
-                    let holes = b.dead_bytes();
-                    if holes >= 1 {
-                        blocks.push((b, holes));
-                    }
-                }
-            }
-        } else {
-            unreachable!();
-            while let Some(mut x) = self.fragmented_blocks.pop() {
-                blocks.append(&mut x);
-            }
-=======
         let mut blocks = Vec::with_capacity(self.fragmented_blocks_size.load(Ordering::SeqCst));
         while let Some(mut x) = self.fragmented_blocks.pop() {
             blocks.append(&mut x);
->>>>>>> e236ebab
         }
         let mut count = 0;
         blocks.sort_by_key(|x| x.1);
@@ -1172,11 +1150,8 @@
             {
                 continue;
             }
-            let holes = match state {
-                BlockState::Reusable { unavailable_lines } => unavailable_lines as _,
-                _ => block.calc_holes(),
-            };
-            if holes >= self.defrag_threshold {
+            let holes = b.dead_bytes();
+            if holes >= 1 {
                 blocks.push((block, holes));
             }
         }
