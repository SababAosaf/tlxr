use super::block::{Block, BlockState};
use super::defrag::Histogram;
use super::immixspace::ImmixSpace;
use super::line::Line;
use crate::plan::lxr::LXR;
use crate::util::linear_scan::{Region, RegionIterator};
<<<<<<< HEAD
use crate::util::metadata::side_metadata::{self, SideMetadataSpec};
use crate::util::rc;
use crate::util::ObjectReference;
use crate::LazySweepingJobsCounter;
=======
use crate::util::metadata::side_metadata::SideMetadataSpec;
>>>>>>> 4ae23b1d
use crate::{
    scheduler::*,
    util::{heap::layout::vm_layout_constants::LOG_BYTES_IN_CHUNK, Address},
    vm::*,
    MMTK,
};
use spin::Mutex;
use std::sync::Arc;
use std::{ops::Range, sync::atomic::Ordering};

/// Data structure to reference a MMTk 4 MB chunk.
#[repr(C)]
#[derive(Debug, Clone, Copy, PartialOrd, PartialEq, Eq)]
pub struct Chunk(Address);

impl From<Address> for Chunk {
    #[inline(always)]
    fn from(address: Address) -> Chunk {
        debug_assert!(address.is_aligned_to(Self::BYTES));
        Self(address)
    }
}

impl From<Chunk> for Address {
    #[inline(always)]
    fn from(chunk: Chunk) -> Address {
        chunk.0
    }
}

impl Region for Chunk {
    const LOG_BYTES: usize = LOG_BYTES_IN_CHUNK;
}

impl Chunk {
    /// Chunk constant with zero address
    const ZERO: Self = Self(Address::ZERO);
    /// Log blocks in chunk
    pub const LOG_BLOCKS: usize = Self::LOG_BYTES - Block::LOG_BYTES;
    /// Blocks in chunk
    pub const BLOCKS: usize = 1 << Self::LOG_BLOCKS;

    /// Get a range of blocks within this chunk.
    #[inline(always)]
    pub fn blocks(&self) -> RegionIterator<Block> {
        let start = Block::from(Block::align(self.0));
        let end = Block::from(start.start() + (Self::BLOCKS << Block::LOG_BYTES));
        RegionIterator::<Block>::new(start, end)
    }

    #[inline(always)]
    pub fn committed_blocks(&self) -> impl Iterator<Item = Block> {
        self.blocks()
            .filter(|block| block.get_state() != BlockState::Unallocated)
    }

    /// Sweep this chunk.
    pub fn sweep<VM: VMBinding>(&self, space: &ImmixSpace<VM>, mark_histogram: &mut Histogram) {
        let line_mark_state = if super::BLOCK_ONLY {
            None
        } else {
            Some(space.line_mark_state.load(Ordering::Acquire))
        };
        // number of allocated blocks.
        let mut allocated_blocks = 0;
        // Iterate over all allocated blocks in this chunk.
        for block in self.committed_blocks() {
            if !block.sweep(space, mark_histogram, line_mark_state) {
                // Block is live. Increment the allocated block count.
                allocated_blocks += 1;
            }
        }
        // Set this chunk as free if there is not live blocks.
        if allocated_blocks == 0 {
            space.chunk_map.set(*self, ChunkState::Free)
        }
    }

    #[inline(always)]
    pub fn is_committed(&self) -> bool {
        let byte = unsafe { side_metadata::load(&ChunkMap::ALLOC_TABLE, self.start()) as u8 };
        let state = match byte {
            0 => ChunkState::Free,
            1 => ChunkState::Allocated,
            _ => unreachable!(),
        };
        state == ChunkState::Allocated
    }
}

/// Chunk allocation state
#[repr(u8)]
#[derive(Debug, PartialEq, Clone, Copy)]
pub enum ChunkState {
    /// The chunk is not allocated.
    Free = 0,
    /// The chunk is allocated.
    Allocated = 1,
}

/// A byte-map to record all the allocated chunks
pub struct ChunkMap {
    chunk_range: Mutex<Range<Chunk>>,
}

impl ChunkMap {
    /// Chunk alloc table
    pub const ALLOC_TABLE: SideMetadataSpec =
        crate::util::metadata::side_metadata::spec_defs::IX_CHUNK_MARK;

    pub fn new() -> Self {
        Self {
            chunk_range: Mutex::new(Chunk::ZERO..Chunk::ZERO),
        }
    }

    /// Set chunk state
    pub fn set(&self, chunk: Chunk, state: ChunkState) {
        // Do nothing if the chunk is already in the expected state.
        if self.get(chunk) == state {
            return;
        }
        // Update alloc byte
        unsafe { Self::ALLOC_TABLE.store::<u8>(chunk.start(), state as u8) };
        // If this is a newly allcoated chunk, then expand the chunk range.
        if state == ChunkState::Allocated {
            debug_assert!(!chunk.start().is_zero());
            let mut range = self.chunk_range.lock();
            if range.start == Chunk::ZERO {
                range.start = chunk;
                range.end = chunk.next();
            } else if chunk < range.start {
                range.start = chunk;
            } else if range.end <= chunk {
                range.end = chunk.next();
            }
        }
    }

    /// Get chunk state
    pub fn get(&self, chunk: Chunk) -> ChunkState {
        let byte = unsafe { Self::ALLOC_TABLE.load::<u8>(chunk.start()) };
        match byte {
            0 => ChunkState::Free,
            1 => ChunkState::Allocated,
            _ => unreachable!(),
        }
    }

    /// A range of all chunks in the heap.
    pub fn all_chunks(&self) -> RegionIterator<Chunk> {
        let chunk_range = self.chunk_range.lock();
        RegionIterator::<Chunk>::new(chunk_range.start, chunk_range.end)
    }

    pub fn committed_chunks(&self) -> impl Iterator<Item = Chunk> {
        self.all_chunks().filter(|c| {
            let byte = unsafe { side_metadata::load(&Self::ALLOC_TABLE, c.start()) as u8 };
            let state = match byte {
                0 => ChunkState::Free,
                1 => ChunkState::Allocated,
                _ => unreachable!(),
            };
            state == ChunkState::Allocated
        })
    }

    /// Helper function to create per-chunk processing work packets.
    pub fn generate_tasks<VM: VMBinding>(
        &self,
        func: impl Fn(Chunk) -> Box<dyn GCWork<VM>>,
    ) -> Vec<Box<dyn GCWork<VM>>> {
        let mut work_packets: Vec<Box<dyn GCWork<VM>>> = vec![];
        for chunk in self
            .all_chunks()
            .filter(|c| self.get(*c) == ChunkState::Allocated)
        {
            work_packets.push(func(chunk));
        }
        work_packets
    }

    /// Generate chunk sweep work packets.
    pub fn generate_prepare_tasks<VM: VMBinding>(
        &self,
        space: &'static ImmixSpace<VM>,
        defrag_threshold: Option<usize>,
    ) -> Vec<Box<dyn GCWork<VM>>> {
        self.generate_tasks(|chunk| {
            Box::new(PrepareChunk {
                chunk,
                defrag_threshold,
                rc_enabled: space.rc_enabled,
                cm_enabled: space.cm_enabled,
            })
        })
    }

    pub fn generate_concurrent_mark_table_zeroing_tasks<VM: VMBinding>(
        &self,
        _space: &'static ImmixSpace<VM>,
    ) -> Vec<Box<dyn GCWork<VM>>> {
        self.generate_tasks(|chunk| Box::new(ConcurrentChunkMetadataZeroing { chunk }))
    }

    /// Generate chunk sweep work packets.
    pub fn generate_sweep_tasks<VM: VMBinding>(
        &self,
        space: &'static ImmixSpace<VM>,
        rc: bool,
    ) -> Vec<Box<dyn GCWork<VM>>> {
        if !rc {
            space.defrag.mark_histograms.lock().clear();
        }
        let epilogue = Arc::new(FlushPageResource { space });
        self.generate_tasks(|chunk| {
            Box::new(SweepChunk {
                space,
                chunk,
                nursery_only: rc,
                _epilogue: epilogue.clone(),
            })
        })
    }

    /// Generate chunk sweep work packets.
    pub fn generate_dead_cycle_sweep_tasks<VM: VMBinding>(&self) -> Vec<Box<dyn GCWork<VM>>> {
        self.generate_tasks(|chunk| {
            Box::new(SweepDeadCyclesChunk::new(
                chunk,
                LazySweepingJobsCounter::new_desc(),
            ))
        })
    }
}

/// A work packet to prepare each block for GC.
/// Performs the action on a range of chunks.
struct PrepareChunk {
    chunk: Chunk,
    cm_enabled: bool,
    rc_enabled: bool,
    defrag_threshold: Option<usize>,
}

impl PrepareChunk {
    /// Clear object mark table
    #[inline(always)]
    #[allow(unused)]
    fn reset_object_mark<VM: VMBinding>(chunk: Chunk) {
        side_metadata::bzero_metadata(
            &VM::VMObjectModel::LOCAL_MARK_BIT_SPEC.extract_side_spec(),
            chunk.start(),
            Chunk::BYTES,
        );
    }
}

impl<VM: VMBinding> GCWork<VM> for PrepareChunk {
    #[inline]
    fn do_work(&mut self, _worker: &mut GCWorker<VM>, _mmtk: &'static MMTK<VM>) {
        let defrag_threshold = self.defrag_threshold.unwrap_or(0);
        if !crate::args::HEAP_HEALTH_GUIDED_GC {
            Self::reset_object_mark::<VM>(self.chunk);
        }
        // Iterate over all blocks in this chunk
        for block in self.chunk.blocks() {
            let state = block.get_state();
            if self.rc_enabled {
                block.clear_line_validity_states();
            }
            // Skip unallocated blocks.
            if state == BlockState::Unallocated {
                continue;
            }
            // Clear unlog table on CM
            if crate::args::BARRIER_MEASUREMENT || (self.cm_enabled && !self.rc_enabled) {
                block.initialize_log_table_as_unlogged::<VM>();
            }
            // Check if this block needs to be defragmented.
            if super::DEFRAG && defrag_threshold != 0 && block.get_holes() > defrag_threshold {
                block.set_as_defrag_source(true);
            } else if !self.rc_enabled {
                block.set_as_defrag_source(false);
            }
            // Clear block mark data.
            if block.get_state() != BlockState::Nursery {
                block.set_state(BlockState::Unmarked);
            }
            debug_assert!(!block.get_state().is_reusable());
            debug_assert_ne!(block.get_state(), BlockState::Marked);
            // debug_assert_ne!(block.get_state(), BlockState::Nursery);
        }
    }
}

impl Default for ChunkMap {
    fn default() -> Self {
        Self::new()
    }
}

/// Chunk sweeping work packet.
struct SweepChunk<VM: VMBinding> {
    space: &'static ImmixSpace<VM>,
    chunk: Chunk,
    nursery_only: bool,
    /// A destructor invoked when all `SweepChunk` packets are finished.
    _epilogue: Arc<FlushPageResource<VM>>,
}

impl<VM: VMBinding> GCWork<VM> for SweepChunk<VM> {
    #[inline]
    fn do_work(&mut self, _worker: &mut GCWorker<VM>, _mmtk: &'static MMTK<VM>) {
        if self.nursery_only {
            unreachable!()
        } else {
            let mut histogram = self.space.defrag.new_histogram();
            if self.space.chunk_map.get(self.chunk) == ChunkState::Allocated {
                self.chunk.sweep(self.space, &mut histogram);
            }
            if super::DEFRAG {
                self.space.defrag.add_completed_mark_histogram(histogram);
            }
        }
    }
}

/// Chunk sweeping work packet.
struct SweepDeadCyclesChunk<VM: VMBinding> {
    chunk: Chunk,
    worker: *mut GCWorker<VM>,
    _counter: LazySweepingJobsCounter,
    lxr: *const LXR<VM>,
}

unsafe impl<VM: VMBinding> Send for SweepDeadCyclesChunk<VM> {}

#[allow(unused)]
impl<VM: VMBinding> SweepDeadCyclesChunk<VM> {
    const CAPACITY: usize = 1024;

    #[inline(always)]
    fn worker(&self) -> &'static mut GCWorker<VM> {
        unsafe { &mut *self.worker }
    }

    #[inline(always)]
    fn lxr(&self) -> &LXR<VM> {
        unsafe { &*self.lxr }
    }

    pub fn new(chunk: Chunk, counter: LazySweepingJobsCounter) -> Self {
        Self {
            chunk,
            worker: std::ptr::null_mut(),
            lxr: std::ptr::null_mut(),
            _counter: counter,
        }
    }

    #[inline(never)]
    fn process_dead_object(&mut self, mut o: ObjectReference) {
        o = o.fix_start_address::<VM>();
        crate::stat(|s| {
            s.dead_mature_objects += 1;
            s.dead_mature_volume += o.get_size::<VM>();

            s.dead_mature_tracing_objects += 1;
            s.dead_mature_tracing_volume += o.get_size::<VM>();

            if rc::rc_stick(o) {
                s.dead_mature_tracing_stuck_objects += 1;
                s.dead_mature_tracing_stuck_volume += o.get_size::<VM>();
            }
        });
        if !crate::args::HOLE_COUNTING {
            Block::inc_dead_bytes_sloppy_for_object::<VM>(o);
        }
        rc::set(o, 0);
        if !crate::args::BLOCK_ONLY {
            rc::unmark_straddle_object::<VM>(o)
        }
    }

    #[inline]
    fn process_block(&mut self, block: Block, immix_space: &ImmixSpace<VM>) {
        let mut has_dead_object = false;
        let mut has_live = false;
        let mut cursor = block.start();
        let limit = block.end();
        while cursor < limit {
            let o = unsafe { cursor.to_object_reference() };
            cursor = cursor + rc::MIN_OBJECT_SIZE;
            let c = rc::count(o);
            if c != 0 && !immix_space.is_marked(o) {
                if !crate::args::BLOCK_ONLY && Line::is_aligned(o.to_address()) {
                    if c == 1 && rc::is_straddle_line(Line::from(o.to_address())) {
                        continue;
                    } else {
                        std::sync::atomic::fence(Ordering::SeqCst);
                        if rc::count(o) == 0 {
                            continue;
                        }
                    }
                }
                self.process_dead_object(o);
                has_dead_object = true;
            } else {
                if c != 0 {
                    has_live = true;
                }
            }
        }
        if has_dead_object || !has_live {
            immix_space.add_to_possibly_dead_mature_blocks(block, false);
        }
    }
}

impl<VM: VMBinding> GCWork<VM> for SweepDeadCyclesChunk<VM> {
    #[inline]
    fn do_work(&mut self, worker: &mut GCWorker<VM>, mmtk: &'static MMTK<VM>) {
        self.worker = worker;
        let lxr = mmtk.plan.downcast_ref::<LXR<VM>>().unwrap();
        self.lxr = lxr;
        let immix_space = &lxr.immix_space;
        for block in self.chunk.committed_blocks() {
            if block.is_defrag_source() || block.get_state() == BlockState::Nursery {
                continue;
            } else {
                self.process_block(block, immix_space)
            }
        }
    }
}

struct ConcurrentChunkMetadataZeroing {
    chunk: Chunk,
}

impl ConcurrentChunkMetadataZeroing {
    /// Clear object mark table
    #[inline(always)]
    #[allow(unused)]
    fn reset_object_mark<VM: VMBinding>(chunk: Chunk) {
        side_metadata::bzero_metadata(
            &VM::VMObjectModel::LOCAL_MARK_BIT_SPEC.extract_side_spec(),
            chunk.start(),
            Chunk::BYTES,
        );
    }
}

impl<VM: VMBinding> GCWork<VM> for ConcurrentChunkMetadataZeroing {
    #[inline]
    fn do_work(&mut self, _worker: &mut GCWorker<VM>, _mmtk: &'static MMTK<VM>) {
        Self::reset_object_mark::<VM>(self.chunk);
    }
}

/// Flush page resource of the immix space when destructing.
struct FlushPageResource<VM: VMBinding> {
    space: &'static ImmixSpace<VM>,
}

impl<VM: VMBinding> Drop for FlushPageResource<VM> {
    fn drop(&mut self) {
        // We've finished releasing all the dead blocks to the BlockPageResource's thread-local queues.
        // Now flush the BlockPageResource.
        // Note: this is a no-op if ImmixSpace uses FreelistPageResource.
        self.space.flush_page_resource()
    }
}<|MERGE_RESOLUTION|>--- conflicted
+++ resolved
@@ -4,14 +4,10 @@
 use super::line::Line;
 use crate::plan::lxr::LXR;
 use crate::util::linear_scan::{Region, RegionIterator};
-<<<<<<< HEAD
-use crate::util::metadata::side_metadata::{self, SideMetadataSpec};
+use crate::util::metadata::side_metadata::SideMetadataSpec;
 use crate::util::rc;
 use crate::util::ObjectReference;
 use crate::LazySweepingJobsCounter;
-=======
-use crate::util::metadata::side_metadata::SideMetadataSpec;
->>>>>>> 4ae23b1d
 use crate::{
     scheduler::*,
     util::{heap::layout::vm_layout_constants::LOG_BYTES_IN_CHUNK, Address},
@@ -92,7 +88,7 @@
 
     #[inline(always)]
     pub fn is_committed(&self) -> bool {
-        let byte = unsafe { side_metadata::load(&ChunkMap::ALLOC_TABLE, self.start()) as u8 };
+        let byte: u8 = unsafe { ChunkMap::ALLOC_TABLE.load(self.start()) };
         let state = match byte {
             0 => ChunkState::Free,
             1 => ChunkState::Allocated,
@@ -169,7 +165,7 @@
 
     pub fn committed_chunks(&self) -> impl Iterator<Item = Chunk> {
         self.all_chunks().filter(|c| {
-            let byte = unsafe { side_metadata::load(&Self::ALLOC_TABLE, c.start()) as u8 };
+            let byte: u8 = unsafe { ChunkMap::ALLOC_TABLE.load(c.start()) };
             let state = match byte {
                 0 => ChunkState::Free,
                 1 => ChunkState::Allocated,
@@ -262,11 +258,9 @@
     #[inline(always)]
     #[allow(unused)]
     fn reset_object_mark<VM: VMBinding>(chunk: Chunk) {
-        side_metadata::bzero_metadata(
-            &VM::VMObjectModel::LOCAL_MARK_BIT_SPEC.extract_side_spec(),
-            chunk.start(),
-            Chunk::BYTES,
-        );
+        VM::VMObjectModel::LOCAL_MARK_BIT_SPEC
+            .extract_side_spec()
+            .bzero_metadata(chunk.start(), Chunk::BYTES);
     }
 }
 
@@ -458,11 +452,9 @@
     #[inline(always)]
     #[allow(unused)]
     fn reset_object_mark<VM: VMBinding>(chunk: Chunk) {
-        side_metadata::bzero_metadata(
-            &VM::VMObjectModel::LOCAL_MARK_BIT_SPEC.extract_side_spec(),
-            chunk.start(),
-            Chunk::BYTES,
-        );
+        VM::VMObjectModel::LOCAL_MARK_BIT_SPEC
+            .extract_side_spec()
+            .bzero_metadata(chunk.start(), Chunk::BYTES);
     }
 }
 
