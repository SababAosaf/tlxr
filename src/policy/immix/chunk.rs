--- conflicted
+++ resolved
@@ -219,20 +219,16 @@
         space: &'static ImmixSpace<VM>,
         rc: bool,
     ) -> Vec<Box<dyn GCWork<VM>>> {
-<<<<<<< HEAD
         if !rc {
             space.defrag.mark_histograms.lock().clear();
         }
-=======
-        space.defrag.mark_histograms.lock().clear();
         let epilogue = Arc::new(FlushPageResource { space });
->>>>>>> ccd8e3de
         self.generate_tasks(|chunk| {
             Box::new(SweepChunk {
                 space,
                 chunk,
-<<<<<<< HEAD
                 nursery_only: rc,
+                _epilogue: epilogue.clone(),
             })
         })
     }
@@ -305,11 +301,6 @@
             debug_assert_ne!(block.get_state(), BlockState::Marked);
             // debug_assert_ne!(block.get_state(), BlockState::Nursery);
         }
-=======
-                _epilogue: epilogue.clone(),
-            })
-        })
->>>>>>> ccd8e3de
     }
 }
 
@@ -323,12 +314,9 @@
 struct SweepChunk<VM: VMBinding> {
     space: &'static ImmixSpace<VM>,
     chunk: Chunk,
-<<<<<<< HEAD
     nursery_only: bool,
-=======
     /// A destructor invoked when all `SweepChunk` packets are finished.
     _epilogue: Arc<FlushPageResource<VM>>,
->>>>>>> ccd8e3de
 }
 
 impl<VM: VMBinding> GCWork<VM> for SweepChunk<VM> {
