//! VM-to-MMTk interface: safe Rust APIs.
//!
//! This module provides a safe Rust API for mmtk-core.
//! We expect the VM binding to inherit and extend this API by:
//! 1. adding their VM-specific functions
//! 2. exposing the functions to native if necessary. And the VM binding needs to manage the unsafety
//!    for exposing this safe API to FFI.
//!
//! For example, for mutators, this API provides a `Box<Mutator>`, and requires a `&mut Mutator` for allocation.
//! A VM binding can borrow a mutable reference directly from `Box<Mutator>`, and call `alloc()`. Alternatively,
//! it can turn the `Box` pointer to a native pointer (`*mut Mutator`), and forge a mut reference from the native
//! pointer. Either way, the VM binding code needs to guarantee the safety.

use crate::mmtk::MMTKBuilder;
use crate::mmtk::MMTK;
use crate::plan::AllocationSemantics;
use crate::plan::{Mutator, MutatorContext};
use crate::scheduler::{GCController, GCWork, GCWorker};
use crate::scheduler::{WorkBucketStage, LAST_ACTIVATE_TIME};
use crate::util::alloc::allocators::AllocatorSelector;
use crate::util::constants::{LOG_BYTES_IN_PAGE, MIN_OBJECT_SIZE};
use crate::util::heap::layout::vm_layout_constants::HEAP_END;
use crate::util::heap::layout::vm_layout_constants::HEAP_START;
use crate::util::opaque_pointer::*;
use crate::util::{Address, ObjectReference};
use crate::vm::edge_shape::MemorySlice;
use crate::vm::ReferenceGlue;
use crate::vm::VMBinding;
use std::sync::atomic::Ordering;
use std::time::SystemTime;

pub fn report_gc_start<VM: VMBinding>(mmtk: &MMTK<VM>) {
    let t = SystemTime::now();
    mmtk.plan.base().stats.start_gc();
    if cfg!(feature = "yield_and_roots_timer") {
        let t = t
            .duration_since(crate::GC_TRIGGER_TIME.load(Ordering::Relaxed))
            .unwrap()
            .as_nanos();
        crate::COUNTERS.yield_nanos.fetch_add(t, Ordering::Relaxed);
    }

    if crate::args::LOG_STAGES {
        println!(
            " - [{:.6}ms] Safepoint start",
            crate::gc_trigger_time() as f64 / 1000000f64
        );
        unsafe { LAST_ACTIVATE_TIME = Some(SystemTime::now()) }
    }
    crate::GC_START_TIME.store(t, Ordering::SeqCst);
}

/// Initialize an MMTk instance. A VM should call this method after creating an [MMTK](../mmtk/struct.MMTK.html)
/// instance but before using any of the methods provided in MMTk (except `process()` and `process_bulk()`).
///
/// We expect a binding to ininitialize MMTk in the following steps:
///
/// 1. Create an [MMTKBuilder](../mmtk/struct.MMTKBuilder.html) instance.
/// 2. Set command line options for MMTKBuilder by [process()](./fn.process.html) or [process_bulk()](./fn.process_bulk.html).
/// 3. Initialize MMTk by calling this function, `mmtk_init()`, and pass the builder earlier. This call will return an MMTK instance.
///    Usually a binding store the MMTK instance statically as a singleton. We plan to allow multiple instances, but this is not yet fully
///    supported. Currently we assume a binding will only need one MMTk instance.
/// 4. Enable garbage collection in MMTk by [enable_collection()](./fn.enable_collection.html). A binding should only call this once its
///    thread system is ready. MMTk will not trigger garbage collection before this call.
///
/// Note that this method will attempt to initialize a logger. If the VM would like to use its own logger, it should initialize the logger before calling this method.
/// Note that, to allow MMTk to do GC properly, `initialize_collection()` needs to be called after this call when
/// the VM's thread system is ready to spawn GC workers.
///
/// Note that this method returns a boxed pointer of MMTK, which means MMTk has a bound lifetime with the box pointer. However, some of our current APIs assume
/// that MMTk has a static lifetime, which presents a mismatch with this API. We plan to address the lifetime issue in the future. At this point, we recommend a binding
/// to 'expand' the lifetime for the boxed pointer to static. There could be multiple ways to achieve it: 1. `Box::leak()` will turn the box pointer to raw pointer
/// which has static lifetime, 2. create MMTK as a lazily initialized static variable
/// (see [what we do for our dummy binding](https://github.com/mmtk/mmtk-core/blob/master/vmbindings/dummyvm/src/lib.rs#L42))
///
/// Arguments:
/// * `builder`: The reference to a MMTk builder.
pub fn mmtk_init<VM: VMBinding>(builder: &MMTKBuilder) -> Box<MMTK<VM>> {
    match crate::util::logger::try_init() {
        Ok(_) => debug!("MMTk initialized the logger."),
        Err(_) => debug!(
            "MMTk failed to initialize the logger. Possibly a logger has been initialized by user."
        ),
    }
    #[cfg(all(feature = "perf_counter", target_os = "linux"))]
    {
        use std::fs::File;
        use std::io::Read;
        let mut status = File::open("/proc/self/status").unwrap();
        let mut contents = String::new();
        status.read_to_string(&mut contents).unwrap();
        for line in contents.lines() {
            let split: Vec<&str> = line.split('\t').collect();
            if split[0] == "Threads:" {
                let threads = split[1].parse::<i32>().unwrap();
                if threads != 1 {
                    warn!("Current process has {} threads, process-wide perf event measurement will only include child threads spawned from this thread", threads);
                }
            }
        }
    }
    let mmtk = builder.build();
    info!("Initialized MMTk with {:?}", *mmtk.options.plan);
    #[cfg(feature = "extreme_assertions")]
    warn!("The feature 'extreme_assertions' is enabled. MMTk will run expensive run-time checks. Slow performance should be expected.");
    spin::Lazy::force(&crate::BOOT_TIME);
    Box::new(mmtk)
}

/// Request MMTk to create a mutator for the given thread. For performance reasons, A VM should
/// store the returned mutator in a thread local storage that can be accessed efficiently.
///
/// Arguments:
/// * `mmtk`: A reference to an MMTk instance.
/// * `tls`: The thread that will be associated with the mutator.
pub fn bind_mutator<VM: VMBinding>(
    mmtk: &'static MMTK<VM>,
    tls: VMMutatorThread,
) -> Box<Mutator<VM>> {
    crate::plan::create_mutator(tls, mmtk)
}

/// Reclaim a mutator that is no longer needed.
///
/// Arguments:
/// * `mutator`: A reference to the mutator to be destroyed.
pub fn destroy_mutator<VM: VMBinding>(mutator: Box<Mutator<VM>>) {
    drop(mutator);
}

/// Flush the mutator's local states.
///
/// Arguments:
/// * `mutator`: A reference to the mutator.
pub fn flush_mutator<VM: VMBinding>(mutator: &mut Mutator<VM>) {
    mutator.flush()
}

/// Allocate memory for an object. For performance reasons, a VM should
/// implement the allocation fast-path on their side rather than just calling this function.
///
/// Arguments:
/// * `mutator`: The mutator to perform this allocation request.
/// * `size`: The number of bytes required for the object.
/// * `align`: Required alignment for the object.
/// * `offset`: Offset associated with the alignment.
/// * `semantics`: The allocation semantic required for the allocation.
#[inline(always)]
pub fn alloc<VM: VMBinding>(
    mutator: &mut Mutator<VM>,
    size: usize,
    align: usize,
    offset: isize,
    semantics: AllocationSemantics,
) -> Address {
    crate::stat(|s| {
        s.alloc_objects += 1;
        s.alloc_volume += size;
        if semantics == AllocationSemantics::Los {
            s.alloc_los_objects += 1;
            s.alloc_los_volume += size;
        }
    });
    // MMTk has assumptions about minimal object size.
    // We need to make sure that all allocations comply with the min object size.
    // Ideally, we check the allocation size, and if it is smaller, we transparently allocate the min
    // object size (the VM does not need to know this). However, for the VM bindings we support at the moment,
    // their object sizes are all larger than MMTk's min object size, so we simply put an assertion here.
    // If you plan to use MMTk with a VM with its object size smaller than MMTk's min object size, you should
    // meet the min object size in the fastpath.
    debug_assert!(size >= MIN_OBJECT_SIZE);
    mutator.alloc(size, align, offset, semantics)
}

/// Perform post-allocation actions, usually initializing object metadata. For many allocators none are
/// required. For performance reasons, a VM should implement the post alloc fast-path on their side
/// rather than just calling this function.
///
/// Arguments:
/// * `mutator`: The mutator to perform post-alloc actions.
/// * `refer`: The newly allocated object.
/// * `bytes`: The size of the space allocated for the object (in bytes).
/// * `semantics`: The allocation semantics used for the allocation.
#[inline(always)]
pub fn post_alloc<VM: VMBinding>(
    mutator: &mut Mutator<VM>,
    refer: ObjectReference,
    bytes: usize,
    semantics: AllocationSemantics,
) {
    mutator.post_alloc(refer, bytes, semantics);
}

<<<<<<< HEAD
=======
/// The *subsuming* write barrier by MMTk. For performance reasons, a VM should implement the write barrier
/// fast-path on their side rather than just calling this function.
///
/// For a correct barrier implementation, a VM binding needs to choose one of the following options:
/// * Use subsuming barrier `object_reference_write`
/// * Use both `object_reference_write_pre` and `object_reference_write_post`, or both, if the binding has difficulty delegating the store to mmtk-core with the subsuming barrier.
/// * Implement fast-path on the VM side, and call the generic api `object_reference_slow` as barrier slow-path call.
/// * Implement fast-path on the VM side, and do a specialized slow-path call.
///
/// Arguments:
/// * `mutator`: The mutator for the current thread.
/// * `src`: The modified source object.
/// * `slot`: The location of the field to be modified.
/// * `target`: The target for the write operation.
#[inline(always)]
pub fn object_reference_write<VM: VMBinding>(
    mutator: &mut Mutator<VM>,
    src: ObjectReference,
    slot: VM::VMEdge,
    target: ObjectReference,
) {
    mutator.barrier().object_reference_write(src, slot, target);
}

/// The write barrier by MMTk. This is a *pre* write barrier, which we expect a binding to call
/// *before* it modifies an object. For performance reasons, a VM should implement the write barrier
/// fast-path on their side rather than just calling this function.
///
/// For a correct barrier implementation, a VM binding needs to choose one of the following options:
/// * Use subsuming barrier `object_reference_write`
/// * Use both `object_reference_write_pre` and `object_reference_write_post`, or both, if the binding has difficulty delegating the store to mmtk-core with the subsuming barrier.
/// * Implement fast-path on the VM side, and call the generic api `object_reference_slow` as barrier slow-path call.
/// * Implement fast-path on the VM side, and do a specialized slow-path call.
///
/// Arguments:
/// * `mutator`: The mutator for the current thread.
/// * `src`: The modified source object.
/// * `slot`: The location of the field to be modified.
/// * `target`: The target for the write operation.
#[inline(always)]
pub fn object_reference_write_pre<VM: VMBinding>(
    mutator: &mut Mutator<VM>,
    src: ObjectReference,
    slot: VM::VMEdge,
    target: ObjectReference,
) {
    mutator
        .barrier()
        .object_reference_write_pre(src, slot, target);
}

/// The write barrier by MMTk. This is a *post* write barrier, which we expect a binding to call
/// *after* it modifies an object. For performance reasons, a VM should implement the write barrier
/// fast-path on their side rather than just calling this function.
///
/// For a correct barrier implementation, a VM binding needs to choose one of the following options:
/// * Use subsuming barrier `object_reference_write`
/// * Use both `object_reference_write_pre` and `object_reference_write_post`, or both, if the binding has difficulty delegating the store to mmtk-core with the subsuming barrier.
/// * Implement fast-path on the VM side, and call the generic api `object_reference_slow` as barrier slow-path call.
/// * Implement fast-path on the VM side, and do a specialized slow-path call.
///
/// Arguments:
/// * `mutator`: The mutator for the current thread.
/// * `src`: The modified source object.
/// * `slot`: The location of the field to be modified.
/// * `target`: The target for the write operation.
#[inline(always)]
pub fn object_reference_write_post<VM: VMBinding>(
    mutator: &mut Mutator<VM>,
    src: ObjectReference,
    slot: VM::VMEdge,
    target: ObjectReference,
) {
    mutator
        .barrier()
        .object_reference_write_post(src, slot, target);
}

/// The *subsuming* memory region copy barrier by MMTk.
/// This is called when the VM tries to copy a piece of heap memory to another.
/// The data within the slice does not necessarily to be all valid pointers,
/// but the VM binding will be able to filter out non-reference values on edge iteration.
///
/// For VMs that performs a heap memory copy operation, for example OpenJDK's array copy operation, the binding needs to
/// call `memory_region_copy*` APIs. Same as `object_reference_write*`, the binding can choose either the subsuming barrier,
/// or the pre/post barrier.
///
/// Arguments:
/// * `mutator`: The mutator for the current thread.
/// * `src`: Source memory slice to copy from.
/// * `dst`: Destination memory slice to copy to.
///
/// The size of `src` and `dst` shoule be equal
#[inline(always)]
pub fn memory_region_copy<VM: VMBinding>(
    mutator: &'static mut Mutator<VM>,
    src: VM::VMMemorySlice,
    dst: VM::VMMemorySlice,
) {
    debug_assert_eq!(src.bytes(), dst.bytes());
    mutator.barrier().memory_region_copy(src, dst);
}

/// The *generic* memory region copy *pre* barrier by MMTk, which we expect a binding to call
/// *before* it performs memory copy.
/// This is called when the VM tries to copy a piece of heap memory to another.
/// The data within the slice does not necessarily to be all valid pointers,
/// but the VM binding will be able to filter out non-reference values on edge iteration.
///
/// For VMs that performs a heap memory copy operation, for example OpenJDK's array copy operation, the binding needs to
/// call `memory_region_copy*` APIs. Same as `object_reference_write*`, the binding can choose either the subsuming barrier,
/// or the pre/post barrier.
///
/// Arguments:
/// * `mutator`: The mutator for the current thread.
/// * `src`: Source memory slice to copy from.
/// * `dst`: Destination memory slice to copy to.
///
/// The size of `src` and `dst` shoule be equal
#[inline(always)]
pub fn memory_region_copy_pre<VM: VMBinding>(
    mutator: &'static mut Mutator<VM>,
    src: VM::VMMemorySlice,
    dst: VM::VMMemorySlice,
) {
    debug_assert_eq!(src.bytes(), dst.bytes());
    mutator.barrier().memory_region_copy_pre(src, dst);
}

/// The *generic* memory region copy *post* barrier by MMTk, which we expect a binding to call
/// *after* it performs memory copy.
/// This is called when the VM tries to copy a piece of heap memory to another.
/// The data within the slice does not necessarily to be all valid pointers,
/// but the VM binding will be able to filter out non-reference values on edge iteration.
///
/// For VMs that performs a heap memory copy operation, for example OpenJDK's array copy operation, the binding needs to
/// call `memory_region_copy*` APIs. Same as `object_reference_write*`, the binding can choose either the subsuming barrier,
/// or the pre/post barrier.
///
/// Arguments:
/// * `mutator`: The mutator for the current thread.
/// * `src`: Source memory slice to copy from.
/// * `dst`: Destination memory slice to copy to.
///
/// The size of `src` and `dst` shoule be equal
#[inline(always)]
pub fn memory_region_copy_post<VM: VMBinding>(
    mutator: &'static mut Mutator<VM>,
    src: VM::VMMemorySlice,
    dst: VM::VMMemorySlice,
) {
    debug_assert_eq!(src.bytes(), dst.bytes());
    mutator.barrier().memory_region_copy_post(src, dst);
}

>>>>>>> 9473d7b4
/// Return an AllocatorSelector for the given allocation semantic. This method is provided
/// so that VM compilers may call it to help generate allocation fast-path.
///
/// Arguments:
/// * `mmtk`: The reference to an MMTk instance.
/// * `semantics`: The allocation semantic to query.
pub fn get_allocator_mapping<VM: VMBinding>(
    mmtk: &MMTK<VM>,
    semantics: AllocationSemantics,
) -> AllocatorSelector {
    mmtk.plan.get_allocator_mapping()[semantics]
}

/// The standard malloc. MMTk either uses its own allocator, or forward the call to a
/// library malloc.
pub fn malloc(size: usize) -> Address {
    crate::util::malloc::malloc(size)
}

/// The standard malloc except that with the feature `malloc_counted_size`, MMTk will count the allocated memory into its heap size.
/// Thus the method requires a reference to an MMTk instance. MMTk either uses its own allocator, or forward the call to a
/// library malloc.
#[cfg(feature = "malloc_counted_size")]
pub fn counted_malloc<VM: VMBinding>(mmtk: &MMTK<VM>, size: usize) -> Address {
    crate::util::malloc::counted_malloc(mmtk, size)
}

/// The standard calloc.
pub fn calloc(num: usize, size: usize) -> Address {
    crate::util::malloc::calloc(num, size)
}

/// The standard calloc except that with the feature `malloc_counted_size`, MMTk will count the allocated memory into its heap size.
/// Thus the method requires a reference to an MMTk instance.
#[cfg(feature = "malloc_counted_size")]
pub fn counted_calloc<VM: VMBinding>(mmtk: &MMTK<VM>, num: usize, size: usize) -> Address {
    crate::util::malloc::counted_calloc(mmtk, num, size)
}

/// The standard realloc.
pub fn realloc(addr: Address, size: usize) -> Address {
    crate::util::malloc::realloc(addr, size)
}

/// The standard realloc except that with the feature `malloc_counted_size`, MMTk will count the allocated memory into its heap size.
/// Thus the method requires a reference to an MMTk instance, and the size of the existing memory that will be reallocated.
/// The `addr` in the arguments must be an address that is earlier returned from MMTk's `malloc()`, `calloc()` or `realloc()`.
#[cfg(feature = "malloc_counted_size")]
pub fn realloc_with_old_size<VM: VMBinding>(
    mmtk: &MMTK<VM>,
    addr: Address,
    size: usize,
    old_size: usize,
) -> Address {
    crate::util::malloc::realloc_with_old_size(mmtk, addr, size, old_size)
}

/// The standard free.
/// The `addr` in the arguments must be an address that is earlier returned from MMTk's `malloc()`, `calloc()` or `realloc()`.
pub fn free(addr: Address) {
    crate::util::malloc::free(addr)
}

/// The standard free except that with the feature `malloc_counted_size`, MMTk will count the allocated memory into its heap size.
/// Thus the method requires a reference to an MMTk instance, and the size of the memory to free.
/// The `addr` in the arguments must be an address that is earlier returned from MMTk's `malloc()`, `calloc()` or `realloc()`.
#[cfg(feature = "malloc_counted_size")]
pub fn free_with_size<VM: VMBinding>(mmtk: &MMTK<VM>, addr: Address, old_size: usize) {
    crate::util::malloc::free_with_size(mmtk, addr, old_size)
}

/// Poll for GC. MMTk will decide if a GC is needed. If so, this call will block
/// the current thread, and trigger a GC. Otherwise, it will simply return.
/// Usually a binding does not need to call this function. MMTk will poll for GC during its allocation.
/// However, if a binding uses counted malloc (which won't poll for GC), they may want to poll for GC manually.
/// This function should only be used by mutator threads.
pub fn gc_poll<VM: VMBinding>(mmtk: &MMTK<VM>, tls: VMMutatorThread) {
    use crate::vm::{ActivePlan, Collection};
    debug_assert!(
        VM::VMActivePlan::is_mutator(tls.0),
        "gc_poll() can only be called by a mutator thread."
    );

    let plan = mmtk.get_plan();
    if plan.should_trigger_gc_when_heap_is_full() && plan.poll(false, None) {
        debug!("Collection required");
        assert!(plan.is_initialized(), "GC is not allowed here: collection is not initialized (did you call initialize_collection()?).");
        VM::VMCollection::block_for_gc(tls);
    }
}

/// Run the main loop for the GC controller thread. This method does not return.
///
/// Arguments:
/// * `tls`: The thread that will be used as the GC controller.
/// * `gc_controller`: The execution context of the GC controller threa.
///   It is the `GCController` passed to `Collection::spawn_gc_thread`.
/// * `mmtk`: A reference to an MMTk instance.
pub fn start_control_collector<VM: VMBinding>(
    _mmtk: &'static MMTK<VM>,
    tls: VMWorkerThread,
    gc_controller: &mut GCController<VM>,
) {
    gc_controller.run(tls);
}

/// Run the main loop of a GC worker. This method does not return.
///
/// Arguments:
/// * `tls`: The thread that will be used as the GC worker.
/// * `worker`: The execution context of the GC worker thread.
///   It is the `GCWorker` passed to `Collection::spawn_gc_thread`.
/// * `mmtk`: A reference to an MMTk instance.
pub fn start_worker<VM: VMBinding>(
    mmtk: &'static MMTK<VM>,
    tls: VMWorkerThread,
    worker: &mut GCWorker<VM>,
) {
    worker.run(tls, mmtk);
}

/// Initialize the scheduler and GC workers that are required for doing garbage collections.
/// This is a mandatory call for a VM during its boot process once its thread system
/// is ready. This should only be called once. This call will invoke Collection::spawn_gc_thread()
/// to create GC threads.
///
/// Arguments:
/// * `mmtk`: A reference to an MMTk instance.
/// * `tls`: The thread that wants to enable the collection. This value will be passed back to the VM in
///   Collection::spawn_gc_thread() so that the VM knows the context.
pub fn initialize_collection<VM: VMBinding>(mmtk: &'static MMTK<VM>, tls: VMThread) {
    assert!(
        !mmtk.plan.is_initialized(),
        "MMTk collection has been initialized (was initialize_collection() already called before?)"
    );
    mmtk.scheduler.spawn_gc_threads(mmtk, tls);
    mmtk.plan.base().initialized.store(true, Ordering::SeqCst);
}

/// Allow MMTk to trigger garbage collection when heap is full. This should only be used in pair with disable_collection().
/// See the comments on disable_collection(). If disable_collection() is not used, there is no need to call this function at all.
/// Note this call is not thread safe, only one VM thread should call this.
///
/// Arguments:
/// * `mmtk`: A reference to an MMTk instance.
pub fn enable_collection<VM: VMBinding>(mmtk: &'static MMTK<VM>) {
    debug_assert!(
        !mmtk.plan.should_trigger_gc_when_heap_is_full(),
        "enable_collection() is called when GC is already enabled."
    );
    mmtk.plan
        .base()
        .trigger_gc_when_heap_is_full
        .store(true, Ordering::SeqCst);
}

/// Disallow MMTk to trigger garbage collection. When collection is disabled, you can still allocate through MMTk. But MMTk will
/// not trigger a GC even if the heap is full. In such a case, the allocation will exceed the MMTk's heap size (the soft heap limit).
/// However, there is no guarantee that the physical allocation will succeed, and if it succeeds, there is no guarantee that further allocation
/// will keep succeeding. So if a VM disables collection, it needs to allocate with careful consideration to make sure that the physical memory
/// allows the amount of allocation. We highly recommend not using this method. However, we support this to accomodate some VMs that require this
/// behavior. This call does not disable explicit GCs (through handle_user_collection_request()).
/// Note this call is not thread safe, only one VM thread should call this.
///
/// Arguments:
/// * `mmtk`: A reference to an MMTk instance.
pub fn disable_collection<VM: VMBinding>(mmtk: &'static MMTK<VM>) {
    debug_assert!(
        mmtk.plan.should_trigger_gc_when_heap_is_full(),
        "disable_collection() is called when GC is not enabled."
    );
    mmtk.plan
        .base()
        .trigger_gc_when_heap_is_full
        .store(false, Ordering::SeqCst);
}

/// Process MMTk run-time options. Returns true if the option is processed successfully.
///
/// Arguments:
/// * `mmtk`: A reference to an MMTk instance.
/// * `name`: The name of the option.
/// * `value`: The value of the option (as a string).
pub fn process(builder: &mut MMTKBuilder, name: &str, value: &str) -> bool {
    builder.set_option(name, value)
}

/// Process multiple MMTk run-time options. Returns true if all the options are processed successfully.
///
/// Arguments:
/// * `mmtk`: A reference to an MMTk instance.
/// * `options`: a string that is key value pairs separated by white spaces, e.g. "threads=1 stress_factor=4096"
pub fn process_bulk(builder: &mut MMTKBuilder, options: &str) -> bool {
    builder.set_options_bulk_by_str(options)
}

/// Return used memory in bytes.
///
/// Arguments:
/// * `mmtk`: A reference to an MMTk instance.
pub fn used_bytes<VM: VMBinding>(mmtk: &MMTK<VM>) -> usize {
    mmtk.plan.get_used_pages() << LOG_BYTES_IN_PAGE
}

/// Return free memory in bytes.
///
/// Arguments:
/// * `mmtk`: A reference to an MMTk instance.
pub fn free_bytes<VM: VMBinding>(mmtk: &MMTK<VM>) -> usize {
    mmtk.plan.get_free_pages() << LOG_BYTES_IN_PAGE
}

/// Return the starting address of the heap. *Note that currently MMTk uses
/// a fixed address range as heap.*
pub fn starting_heap_address() -> Address {
    HEAP_START
}

/// Return the ending address of the heap. *Note that currently MMTk uses
/// a fixed address range as heap.*
pub fn last_heap_address() -> Address {
    HEAP_END
}

/// Return the total memory in bytes.
///
/// Arguments:
/// * `mmtk`: A reference to an MMTk instance.
pub fn total_bytes<VM: VMBinding>(mmtk: &MMTK<VM>) -> usize {
    mmtk.plan.get_total_pages() << LOG_BYTES_IN_PAGE
}

/// Trigger a garbage collection as requested by the user.
///
/// Arguments:
/// * `mmtk`: A reference to an MMTk instance.
/// * `tls`: The thread that triggers this collection request.
pub fn handle_user_collection_request<VM: VMBinding>(mmtk: &MMTK<VM>, tls: VMMutatorThread) {
    mmtk.plan.handle_user_collection_request(tls, false);
}

/// Is the object alive?
///
/// Arguments:
/// * `object`: The object reference to query.
pub fn is_live_object(object: ObjectReference) -> bool {
    object.is_live()
}

/// Check if `addr` is the address of an object reference to an MMTk object.
///
/// Concretely:
/// 1.  Return true if `addr.to_object_reference()` is a valid object reference to an object in any
///     space in MMTk.
/// 2.  Also return true if there exists an `objref: ObjectReference` such that
///     -   `objref` is a valid object reference to an object in any space in MMTk, and
///     -   `lo <= objref.to_address() < hi`, where
///         -   `lo = addr.align_down(ALLOC_BIT_REGION_SIZE)` and
///         -   `hi = lo + ALLOC_BIT_REGION_SIZE` and
///         -   `ALLOC_BIT_REGION_SIZE` is [`crate::util::is_mmtk_object::ALLOC_BIT_REGION_SIZE`].
///             It is the byte granularity of the alloc bit.
/// 3.  Return false otherwise.  This function never panics.
///
/// Case 2 means **this function is imprecise for misaligned addresses**.
/// This function uses the "alloc bits" side metadata, i.e. a bitmap.
/// For space efficiency, each bit of the bitmap governs a small region of memory.
/// The size of a region is currently defined as the [minimum object size](crate::util::constants::MIN_OBJECT_SIZE),
/// which is currently defined as the [word size](crate::util::constants::BYTES_IN_WORD),
/// which is 4 bytes on 32-bit systems or 8 bytes on 64-bit systems.
/// The alignment of a region is also the region size.
/// If an alloc bit is `1`, the bitmap cannot tell which address within the 4-byte or 8-byte region
/// is the valid object reference.
/// Therefore, if the input `addr` is not properly aligned, but is close to a valid object
/// reference, this function may still return true.
///
/// For the reason above, the VM **must check if `addr` is properly aligned** before calling this
/// function.  For most VMs, valid object references are always aligned to the word size, so
/// checking `addr.is_aligned_to(BYTES_IN_WORD)` should usually work.  If you are paranoid, you can
/// always check against [`crate::util::is_mmtk_object::ALLOC_BIT_REGION_SIZE`].
///
/// This function is useful for conservative root scanning.  The VM can iterate through all words in
/// a stack, filter out zeros, misaligned words, obviously out-of-range words (such as addresses
/// greater than `0x0000_7fff_ffff_ffff` on Linux on x86_64), and use this function to deside if the
/// word is really a reference.
///
/// Note: This function has special behaviors if the VM space (enabled by the `vm_space` feature)
/// is present.  See `crate::plan::global::BasePlan::vm_space`.
///
/// Argument:
/// * `addr`: An arbitrary address.
#[cfg(feature = "is_mmtk_object")]
pub fn is_mmtk_object(addr: Address) -> bool {
    crate::util::is_mmtk_object::is_mmtk_object(addr)
}

/// Return true if the `object` lies in a region of memory where
/// -   only MMTk can allocate into, or
/// -   only MMTk's delegated memory allocator (such as a malloc implementation) can allocate into
///     for allocation requests from MMTk.
/// Return false otherwise.  This function never panics.
///
/// Particularly, if this function returns true, `object` cannot be an object allocated by the VM
/// itself.
///
/// If this function returns true, the object cannot be allocate by the `malloc` function called by
/// the VM, either. In other words, if the `MallocSpace` of MMTk called `malloc` to allocate the
/// object for the VM in response to `memory_manager::alloc`, this function will return true; but
/// if the VM directly called `malloc` to allocate the object, this function will return false.
///
/// If `is_mmtk_object(object.to_address())` returns true, `is_in_mmtk_spaces(object)` must also
/// return true.
///
/// This function is useful if an object reference in the VM can be either a pointer into the MMTk
/// heap, or a pointer to non-MMTk objects.  If the VM has a pre-built boot image that contains
/// primordial objects, or if the VM has its own allocator or uses any third-party allocators, or
/// if the VM allows an object reference to point to native objects such as C++ objects, this
/// function can distinguish between MMTk-allocated objects and other objects.
///
/// Note: This function has special behaviors if the VM space (enabled by the `vm_space` feature)
/// is present.  See `crate::plan::global::BasePlan::vm_space`.
///
/// Arguments:
/// * `object`: The object reference to query.
pub fn is_in_mmtk_spaces(object: ObjectReference) -> bool {
    object.is_in_any_space()
}

/// Is the address in the mapped memory? The runtime can use this function to check
/// if an address is mapped by MMTk. Note that this is different than is_in_mmtk_spaces().
/// For malloc spaces, MMTk does not map those addresses (malloc does the mmap), so
/// this function will return false, but is_in_mmtk_spaces will return true if the address
/// is actually a valid object in malloc spaces. To check if an object is in our heap,
/// the runtime should always use is_in_mmtk_spaces(). This function is_mapped_address()
/// may get removed at some point.
///
/// Arguments:
/// * `address`: The address to query.
// TODO: Do we really need this function? Can a runtime always use is_mapped_object()?
pub fn is_mapped_address(address: Address) -> bool {
    address.is_mapped()
}

/// Check that if a garbage collection is in progress and if the given
/// object is not movable.  If it is movable error messages are
/// logged and the system exits.
///
/// Arguments:
/// * `mmtk`: A reference to an MMTk instance.
/// * `object`: The object to check.
pub fn modify_check<VM: VMBinding>(mmtk: &MMTK<VM>, object: ObjectReference) {
    mmtk.plan.modify_check(object);
}

/// Add a reference to the list of weak references. A binding may
/// call this either when a weak reference is created, or when a weak reference is traced during GC.
///
/// Arguments:
/// * `mmtk`: A reference to an MMTk instance.
/// * `reff`: The weak reference to add.
pub fn add_weak_candidate<VM: VMBinding>(mmtk: &MMTK<VM>, reff: ObjectReference) {
    mmtk.reference_processors.add_weak_candidate::<VM>(reff);
}

/// Add a reference to the list of soft references. A binding may
/// call this either when a weak reference is created, or when a weak reference is traced during GC.
///
/// Arguments:
/// * `mmtk`: A reference to an MMTk instance.
/// * `reff`: The soft reference to add.
pub fn add_soft_candidate<VM: VMBinding>(mmtk: &MMTK<VM>, reff: ObjectReference) {
    mmtk.reference_processors.add_soft_candidate::<VM>(reff);
}

/// Add a reference to the list of phantom references. A binding may
/// call this either when a weak reference is created, or when a weak reference is traced during GC.
///
/// Arguments:
/// * `mmtk`: A reference to an MMTk instance.
/// * `reff`: The phantom reference to add.
pub fn add_phantom_candidate<VM: VMBinding>(mmtk: &MMTK<VM>, reff: ObjectReference) {
    mmtk.reference_processors.add_phantom_candidate::<VM>(reff);
}

/// Generic hook to allow benchmarks to be harnessed. We do a full heap
/// GC, and then start recording statistics for MMTk.
///
/// Arguments:
/// * `mmtk`: A reference to an MMTk instance.
/// * `tls`: The thread that calls the function (and triggers a collection).
pub fn harness_begin<VM: VMBinding>(mmtk: &MMTK<VM>, tls: VMMutatorThread) {
    crate::reset_counters();
    mmtk.harness_begin(tls);
    crate::output_survival_ratios();
}

/// Generic hook to allow benchmarks to be harnessed. We stop collecting
/// statistics, and print stats values.
///
/// Arguments:
/// * `mmtk`: A reference to an MMTk instance.
pub fn harness_end<VM: VMBinding>(mmtk: &'static MMTK<VM>) {
    crate::stop_counters();
    mmtk.harness_end();
    crate::output_pause_time();
}

/// Register a finalizable object. MMTk will retain the liveness of
/// the object even if it is not reachable from the program.
/// Note that finalization upon exit is not supported.
///
/// Arguments:
/// * `mmtk`: A reference to an MMTk instance
/// * `object`: The object that has a finalizer
pub fn add_finalizer<VM: VMBinding>(
    mmtk: &'static MMTK<VM>,
    object: <VM::VMReferenceGlue as ReferenceGlue<VM>>::FinalizableType,
) {
    if *mmtk.options.no_finalizer {
        warn!("add_finalizer() is called when no_finalizer = true");
    }

    mmtk.finalizable_processor.lock().unwrap().add(object);
}

/// Get an object that is ready for finalization. After each GC, if any registered object is not
/// alive, this call will return one of the objects. MMTk will retain the liveness of those objects
/// until they are popped through this call. Once an object is popped, it is the responsibility of
/// the VM to make sure they are properly finalized before reclaimed by the GC. This call is non-blocking,
/// and will return None if no object is ready for finalization.
///
/// Arguments:
/// * `mmtk`: A reference to an MMTk instance.
pub fn get_finalized_object<VM: VMBinding>(
    mmtk: &'static MMTK<VM>,
) -> Option<<VM::VMReferenceGlue as ReferenceGlue<VM>>::FinalizableType> {
    if *mmtk.options.no_finalizer {
        warn!("get_finalized_object() is called when no_finalizer = true");
    }

    mmtk.finalizable_processor
        .lock()
        .unwrap()
        .get_ready_object()
}

/// Pop all the finalizers that were registered for finalization. The returned objects may or may not be ready for
/// finalization. After this call, MMTk's finalizer processor should have no registered finalizer any more.
///
/// This is useful for some VMs which require all finalizable objects to be finalized on exit.
///
/// Arguments:
/// * `mmtk`: A reference to an MMTk instance.
pub fn get_all_finalizers<VM: VMBinding>(
    mmtk: &'static MMTK<VM>,
) -> Vec<<VM::VMReferenceGlue as ReferenceGlue<VM>>::FinalizableType> {
    if *mmtk.options.no_finalizer {
        warn!("get_all_finalizers() is called when no_finalizer = true");
    }

    mmtk.finalizable_processor
        .lock()
        .unwrap()
        .get_all_finalizers()
}

/// Pop finalizers that were registered and associated with a certain object. The returned objects may or may not be ready for finalization.
/// This is useful for some VMs that may manually execute finalize method for an object.
///
/// Arguments:
/// * `mmtk`: A reference to an MMTk instance.
/// * `object`: the given object that MMTk will pop its finalizers
pub fn get_finalizers_for<VM: VMBinding>(
    mmtk: &'static MMTK<VM>,
    object: ObjectReference,
) -> Vec<<VM::VMReferenceGlue as ReferenceGlue<VM>>::FinalizableType> {
    if *mmtk.options.no_finalizer {
        warn!("get_finalizers() is called when no_finalizer = true");
    }

    mmtk.finalizable_processor
        .lock()
        .unwrap()
        .get_finalizers_for(object)
}

/// Get the number of workers. MMTk spawns worker threads for the 'threads' defined in the options.
/// So the number of workers is derived from the threads option. Note the feature single_worker overwrites
/// the threads option, and force one worker thread.
///
/// Arguments:
/// * `mmtk`: A reference to an MMTk instance.
pub fn num_of_workers<VM: VMBinding>(mmtk: &'static MMTK<VM>) -> usize {
    mmtk.scheduler.num_workers()
}

/// Add a work packet to the given work bucket. Note that this simply adds the work packet to the given
/// work bucket, and the scheduler will decide when to execute the work packet.
///
/// Arguments:
/// * `mmtk`: A reference to an MMTk instance.
/// * `bucket`: Which work bucket to add this packet to.
/// * `packet`: The work packet to be added.
pub fn add_work_packet<VM: VMBinding, W: GCWork<VM>>(
    mmtk: &'static MMTK<VM>,
    bucket: WorkBucketStage,
    packet: W,
) {
    mmtk.scheduler.work_buckets[bucket].add(packet)
}

/// Bulk add a number of work packets to the given work bucket. Note that this simply adds the work packets
/// to the given work bucket, and the scheduler will decide when to execute the work packets.
///
/// Arguments:
/// * `mmtk`: A reference to an MMTk instance.
/// * `bucket`: Which work bucket to add these packets to.
/// * `packet`: The work packets to be added.
pub fn add_work_packets<VM: VMBinding>(
    mmtk: &'static MMTK<VM>,
    bucket: WorkBucketStage,
    packets: Vec<Box<dyn GCWork<VM>>>,
) {
    mmtk.scheduler.work_buckets[bucket].bulk_add(packets)
}

/// Add a callback to be notified after the transitive closure is finished.
/// The callback should return true if it add more work packets to the closure bucket.
pub fn on_closure_end<VM: VMBinding>(mmtk: &'static MMTK<VM>, f: Box<dyn Send + Fn() -> bool>) {
    mmtk.scheduler.on_closure_end(f)
}<|MERGE_RESOLUTION|>--- conflicted
+++ resolved
@@ -191,8 +191,6 @@
     mutator.post_alloc(refer, bytes, semantics);
 }
 
-<<<<<<< HEAD
-=======
 /// The *subsuming* write barrier by MMTk. For performance reasons, a VM should implement the write barrier
 /// fast-path on their side rather than just calling this function.
 ///
@@ -348,7 +346,6 @@
     mutator.barrier().memory_region_copy_post(src, dst);
 }
 
->>>>>>> 9473d7b4
 /// Return an AllocatorSelector for the given allocation semantic. This method is provided
 /// so that VM compilers may call it to help generate allocation fast-path.
 ///
